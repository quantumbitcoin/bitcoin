--- conflicted
+++ resolved
@@ -1,9 +1,5 @@
 // Copyright (c) 2010 Satoshi Nakamoto
-<<<<<<< HEAD
 // Copyright (c) 2009-2016 The Bitcoin Core developers
-=======
-// Copyright (c) 2009-2015 The Bitcoin Core developers
->>>>>>> db7634ee
 // Distributed under the MIT software license, see the accompanying
 // file COPYING or http://www.opensource.org/licenses/mit-license.php.
 
@@ -171,11 +167,7 @@
 CBitcoinAddress GetAccountAddress(CWallet * const pwallet, string strAccount, bool bForceNew=false)
 {
     CPubKey pubKey;
-<<<<<<< HEAD
     if (!pwallet->GetAccountPubkey(pubKey, strAccount, bForceNew)) {
-=======
-    if (!pwalletMain->GetAccountPubkey(pubKey, strAccount, bForceNew)) {
->>>>>>> db7634ee
         throw JSONRPCError(RPC_WALLET_KEYPOOL_RAN_OUT, "Error: Keypool ran out, please call keypoolrefill first");
     }
 
@@ -403,11 +395,7 @@
             strError = strprintf("Error: This transaction requires a transaction fee of at least %s because of its amount, complexity, or use of recently received funds!", FormatMoney(nFeeRequired));
         throw JSONRPCError(RPC_WALLET_ERROR, strError);
     }
-<<<<<<< HEAD
     if (!pwallet->CommitTransaction(wtxNew, reservekey))
-=======
-    if (!pwalletMain->CommitTransaction(wtxNew, reservekey))
->>>>>>> db7634ee
         throw JSONRPCError(RPC_WALLET_ERROR, "Error: The transaction was rejected! This might happen if some of the coins in your wallet were already spent, such as if you used a copy of the wallet and coins were spent in the copy but not marked as spent here.");
 }
 
@@ -422,11 +410,7 @@
         throw runtime_error(
             "sendtoaddress \"bitcoinaddress\" amount ( \"comment\" \"comment-to\" subtractfeefromamount )\n"
             "\nSend an amount to a given address.\n"
-<<<<<<< HEAD
             + HelpRequiringPassphrase(pwallet) +
-=======
-            + HelpRequiringPassphrase() +
->>>>>>> db7634ee
             "\nArguments:\n"
             "1. \"bitcoinaddress\"  (string, required) The bitcoin address to send to.\n"
             "2. \"amount\"      (numeric or string, required) The amount in " + CURRENCY_UNIT + " to send. eg 0.1\n"
@@ -622,14 +606,9 @@
     if (!address.IsValid())
         throw JSONRPCError(RPC_INVALID_ADDRESS_OR_KEY, "Invalid Bitcoin address");
     CScript scriptPubKey = GetScriptForDestination(address.Get());
-<<<<<<< HEAD
     if (!IsMine(*pwallet, scriptPubKey)) {
         return ValueFromAmount(0);
     }
-=======
-    if (!IsMine(*pwalletMain, scriptPubKey))
-        return ValueFromAmount(0);
->>>>>>> db7634ee
 
     // Minimum confirmations
     int nMinDepth = 1;
@@ -713,13 +692,10 @@
     return ValueFromAmount(nAmount);
 }
 
-<<<<<<< HEAD
 
 UniValue getbalance(const UniValue& params, bool fHelp, CRPCRequestInfo& reqinfo)
 {
     CWallet *& pwallet = reqinfo.wallet;
-=======
->>>>>>> db7634ee
 
     if (!EnsureWalletIsAvailable(pwallet, fHelp))
         return NullUniValue;
@@ -789,11 +765,7 @@
 
     string strAccount = AccountFromValue(params[0]);
 
-<<<<<<< HEAD
     CAmount nBalance = pwallet->GetAccountBalance(strAccount, nMinDepth, filter);
-=======
-    CAmount nBalance = pwalletMain->GetAccountBalance(strAccount, nMinDepth, filter);
->>>>>>> db7634ee
 
     return ValueFromAmount(nBalance);
 }
@@ -858,11 +830,7 @@
     if (params.size() > 4)
         strComment = params[4].get_str();
 
-<<<<<<< HEAD
     if (!pwallet->AccountMove(strFrom, strTo, nAmount, strComment)) {
-=======
-    if (!pwalletMain->AccountMove(strFrom, strTo, nAmount, strComment))
->>>>>>> db7634ee
         throw JSONRPCError(RPC_DATABASE_ERROR, "database error");
     }
 
@@ -881,11 +849,7 @@
         throw runtime_error(
             "sendfrom \"fromaccount\" \"tobitcoinaddress\" amount ( minconf \"comment\" \"comment-to\" )\n"
             "\nDEPRECATED (use sendtoaddress). Sent an amount from an account to a bitcoin address."
-<<<<<<< HEAD
             + HelpRequiringPassphrase(pwallet) + "\n"
-=======
-            + HelpRequiringPassphrase() + "\n"
->>>>>>> db7634ee
             "\nArguments:\n"
             "1. \"fromaccount\"       (string, required) The name of the account to send funds from. May be the default account using \"\".\n"
             "2. \"tobitcoinaddress\"  (string, required) The bitcoin address to send funds to.\n"
@@ -930,11 +894,7 @@
     EnsureWalletIsUnlocked(pwallet);
 
     // Check funds
-<<<<<<< HEAD
     CAmount nBalance = pwallet->GetAccountBalance(strAccount, nMinDepth, ISMINE_SPENDABLE);
-=======
-    CAmount nBalance = pwalletMain->GetAccountBalance(strAccount, nMinDepth, ISMINE_SPENDABLE);
->>>>>>> db7634ee
     if (nAmount > nBalance)
         throw JSONRPCError(RPC_WALLET_INSUFFICIENT_FUNDS, "Account has insufficient funds");
 
@@ -1039,11 +999,7 @@
     EnsureWalletIsUnlocked(pwallet);
 
     // Check funds
-<<<<<<< HEAD
     CAmount nBalance = pwallet->GetAccountBalance(strAccount, nMinDepth, ISMINE_SPENDABLE);
-=======
-    CAmount nBalance = pwalletMain->GetAccountBalance(strAccount, nMinDepth, ISMINE_SPENDABLE);
->>>>>>> db7634ee
     if (totalAmount > nBalance)
         throw JSONRPCError(RPC_WALLET_INSUFFICIENT_FUNDS, "Account has insufficient funds");
 
@@ -1062,14 +1018,11 @@
     return wtx.GetHash().GetHex();
 }
 
-<<<<<<< HEAD
-// Defined in rpc/misc.cpp
-extern CScript _createmultisig_redeemScript(const UniValue& params, CRPCRequestInfo&, bool fSorted);
-=======
-UniValue sweepprivkeys(const UniValue& params, bool fHelp)
-{
-    CWallet *&pwallet = pwalletMain;
-    if (!EnsureWalletIsAvailable(fHelp))
+UniValue sweepprivkeys(const UniValue& params, bool fHelp, CRPCRequestInfo& reqinfo)
+{
+    CWallet *& pwallet = reqinfo.wallet;
+
+    if (!EnsureWalletIsAvailable(pwallet, fHelp))
         return NullUniValue;
 
     if (fHelp || params.size() != 1)
@@ -1200,7 +1153,7 @@
     pwallet->SetAddressBook(keyID, strLabel, "receive");
 
     CValidationState state;
-    if (!AcceptToMemoryPool(mempool, state, txFinal, true, NULL, false, maxTxFee)) {
+    if (!AcceptToMemoryPool(mempool, state, txFinal, true, NULL, maxTxFee, std::set<std::string>())) {
         pwallet->DelAddressBook(keyID);
         if (state.IsInvalid()) {
             throw JSONRPCError(RPC_TRANSACTION_REJECTED, strprintf("%i: %s", state.GetRejectCode(), state.GetRejectReason()));
@@ -1214,8 +1167,7 @@
 }
 
 // Defined in rpc/misc.cpp
-extern CScript _createmultisig_redeemScript(const UniValue& params);
->>>>>>> db7634ee
+extern CScript _createmultisig_redeemScript(const UniValue& params, CRPCRequestInfo&, bool fSorted);
 
 UniValue addmultisigaddress(const UniValue& params, bool fHelp, CRPCRequestInfo& reqinfo)
 {
@@ -1224,11 +1176,7 @@
     if (!EnsureWalletIsAvailable(pwallet, fHelp))
         return NullUniValue;
 
-<<<<<<< HEAD
     if (fHelp || params.size() < 2 || params.size() > 4)
-=======
-    if (fHelp || params.size() < 2 || params.size() > 3)
->>>>>>> db7634ee
     {
         string msg = "addmultisigaddress nrequired [\"key\",...] ( \"account\" ) ( fSort )\n"
             "\nAdd a nrequired-to-sign multisignature address to the wallet.\n"
@@ -1277,7 +1225,6 @@
 
 class Witnessifier : public boost::static_visitor<bool>
 {
-<<<<<<< HEAD
 private:
     CWallet * const pwallet;
 
@@ -1286,16 +1233,10 @@
 
     Witnessifier(CWallet * const _wallet) : pwallet(_wallet) {}
 
-=======
-public:
-    CScriptID result;
-
->>>>>>> db7634ee
     bool operator()(const CNoDestination &dest) const { return false; }
 
     bool operator()(const CKeyID &keyID) {
         CPubKey pubkey;
-<<<<<<< HEAD
         if (pwallet) {
             CScript basescript = GetScriptForDestination(keyID);
             isminetype typ;
@@ -1304,13 +1245,6 @@
                 return false;
             CScript witscript = GetScriptForWitness(basescript);
             pwallet->AddCScript(witscript);
-=======
-        if (pwalletMain && pwalletMain->GetPubKey(keyID, pubkey)) {
-            CScript basescript;
-            basescript << ToByteVector(pubkey) << OP_CHECKSIG;
-            CScript witscript = GetScriptForWitness(basescript);
-            pwalletMain->AddCScript(witscript);
->>>>>>> db7634ee
             result = CScriptID(witscript);
             return true;
         }
@@ -1319,28 +1253,19 @@
 
     bool operator()(const CScriptID &scriptID) {
         CScript subscript;
-<<<<<<< HEAD
         if (pwallet && pwallet->GetCScript(scriptID, subscript)) {
-=======
-        if (pwalletMain && pwalletMain->GetCScript(scriptID, subscript)) {
->>>>>>> db7634ee
             int witnessversion;
             std::vector<unsigned char> witprog;
             if (subscript.IsWitnessProgram(witnessversion, witprog)) {
                 result = scriptID;
                 return true;
             }
-<<<<<<< HEAD
             isminetype typ;
             typ = IsMine(*pwallet, subscript, SIGVERSION_WITNESS_V0);
             if (typ != ISMINE_SPENDABLE && typ != ISMINE_WATCH_SOLVABLE)
                 return false;
             CScript witscript = GetScriptForWitness(subscript);
             pwallet->AddCScript(witscript);
-=======
-            CScript witscript = GetScriptForWitness(subscript);
-            pwalletMain->AddCScript(witscript);
->>>>>>> db7634ee
             result = CScriptID(witscript);
             return true;
         }
@@ -1348,17 +1273,11 @@
     }
 };
 
-<<<<<<< HEAD
 UniValue addwitnessaddress(const UniValue& params, bool fHelp, CRPCRequestInfo& reqinfo)
 {
     CWallet *& pwallet = reqinfo.wallet;
 
     if (!EnsureWalletIsAvailable(pwallet, fHelp))
-=======
-UniValue addwitnessaddress(const UniValue& params, bool fHelp)
-{
-    if (!EnsureWalletIsAvailable(fHelp))
->>>>>>> db7634ee
         return NullUniValue;
 
     if (fHelp || params.size() < 1 || params.size() > 1)
@@ -1388,7 +1307,6 @@
     if (!address.IsValid())
         throw JSONRPCError(RPC_INVALID_ADDRESS_OR_KEY, "Invalid Bitcoin address");
 
-<<<<<<< HEAD
     Witnessifier w(pwallet);
     CTxDestination dest = address.Get();
     bool ret = boost::apply_visitor(w, dest);
@@ -1398,15 +1316,6 @@
 
     pwallet->SetAddressBook(w.result, "", "receive");
 
-=======
-    Witnessifier w;
-    CTxDestination dest = address.Get();
-    bool ret = boost::apply_visitor(w, dest);
-    if (!ret) {
-        throw JSONRPCError(RPC_WALLET_ERROR, "Public key or redeemscript not known to wallet");
-    }
-
->>>>>>> db7634ee
     return CBitcoinAddress(w.result).ToString();
 }
 
@@ -2128,17 +2037,11 @@
     return entry;
 }
 
-<<<<<<< HEAD
 UniValue abandontransaction(const UniValue& params, bool fHelp, CRPCRequestInfo& reqinfo)
 {
     CWallet *& pwallet = reqinfo.wallet;
 
     if (!EnsureWalletIsAvailable(pwallet, fHelp))
-=======
-UniValue abandontransaction(const UniValue& params, bool fHelp)
-{
-    if (!EnsureWalletIsAvailable(fHelp))
->>>>>>> db7634ee
         return NullUniValue;
 
     if (fHelp || params.size() != 1)
@@ -2157,28 +2060,17 @@
             + HelpExampleRpc("abandontransaction", "\"1075db55d416d3ca199f55b6084e2115b9345e16c5cf302fc80e9d5fbf5d48d\"")
         );
 
-<<<<<<< HEAD
-    LOCK2(cs_main, pwallet->cs_wallet);
-=======
-    LOCK2(cs_main, pwalletMain->cs_wallet);
->>>>>>> db7634ee
+    LOCK2(cs_main, pwallet->cs_wallet);
 
     uint256 hash;
     hash.SetHex(params[0].get_str());
 
-<<<<<<< HEAD
     if (!pwallet->mapWallet.count(hash)) {
         throw JSONRPCError(RPC_INVALID_ADDRESS_OR_KEY, "Invalid or non-wallet transaction id");
     }
     if (!pwallet->AbandonTransaction(hash)) {
         throw JSONRPCError(RPC_INVALID_ADDRESS_OR_KEY, "Transaction not eligible for abandonment");
     }
-=======
-    if (!pwalletMain->mapWallet.count(hash))
-        throw JSONRPCError(RPC_INVALID_ADDRESS_OR_KEY, "Invalid or non-wallet transaction id");
-    if (!pwalletMain->AbandonTransaction(hash))
-        throw JSONRPCError(RPC_INVALID_ADDRESS_OR_KEY, "Transaction not eligible for abandonment");
->>>>>>> db7634ee
 
     return NullUniValue;
 }
@@ -2205,11 +2097,7 @@
     LOCK2(cs_main, pwallet->cs_wallet);
 
     string strDest = params[0].get_str();
-<<<<<<< HEAD
     if (!pwallet->BackupWallet(strDest)) {
-=======
-    if (!pwalletMain->BackupWallet(strDest))
->>>>>>> db7634ee
         throw JSONRPCError(RPC_WALLET_ERROR, "Error: Wallet backup failed!");
     }
 
@@ -2271,11 +2159,7 @@
     if (!EnsureWalletIsAvailable(pwallet, fHelp))
         return NullUniValue;
 
-<<<<<<< HEAD
     if (pwallet->IsCrypted() && (fHelp || params.size() != 2)) {
-=======
-    if (pwalletMain->IsCrypted() && (fHelp || params.size() != 2))
->>>>>>> db7634ee
         throw runtime_error(
             "walletpassphrase \"passphrase\" timeout\n"
             "\nStores the wallet decryption key in memory for 'timeout' seconds.\n"
@@ -2338,11 +2222,7 @@
     if (!EnsureWalletIsAvailable(pwallet, fHelp))
         return NullUniValue;
 
-<<<<<<< HEAD
     if (pwallet->IsCrypted() && (fHelp || params.size() != 2)) {
-=======
-    if (pwalletMain->IsCrypted() && (fHelp || params.size() != 2))
->>>>>>> db7634ee
         throw runtime_error(
             "walletpassphrasechange \"oldpassphrase\" \"newpassphrase\"\n"
             "\nChanges the wallet passphrase from 'oldpassphrase' to 'newpassphrase'.\n"
@@ -2392,11 +2272,7 @@
     if (!EnsureWalletIsAvailable(pwallet, fHelp))
         return NullUniValue;
 
-<<<<<<< HEAD
     if (pwallet->IsCrypted() && (fHelp || params.size() != 0)) {
-=======
-    if (pwalletMain->IsCrypted() && (fHelp || params.size() != 0))
->>>>>>> db7634ee
         throw runtime_error(
             "walletlock\n"
             "\nRemoves the wallet encryption key from memory, locking the wallet.\n"
@@ -2435,11 +2311,7 @@
     if (!EnsureWalletIsAvailable(pwallet, fHelp))
         return NullUniValue;
 
-<<<<<<< HEAD
     if (!pwallet->IsCrypted() && (fHelp || params.size() != 1)) {
-=======
-    if (!pwalletMain->IsCrypted() && (fHelp || params.size() != 1))
->>>>>>> db7634ee
         throw runtime_error(
             "encryptwallet \"passphrase\"\n"
             "\nEncrypts the wallet with 'passphrase'. This is for first time encryption.\n"
@@ -2677,7 +2549,6 @@
             "Returns an object containing various wallet state info.\n"
             "\nResult:\n"
             "{\n"
-<<<<<<< HEAD
             "  \"walletversion\": xxxxx,       (numeric) the wallet version\n"
             "  \"balance\": xxxxxxx,           (numeric) the total confirmed balance of the wallet in " + CURRENCY_UNIT + "\n"
             "  \"unconfirmed_balance\": xxx,   (numeric) the total unconfirmed balance of the wallet in " + CURRENCY_UNIT + "\n"
@@ -2688,18 +2559,6 @@
             "  \"unlocked_until\": ttt,        (numeric) the timestamp in seconds since epoch (midnight Jan 1 1970 GMT) that the wallet is unlocked for transfers, or 0 if the wallet is locked\n"
             "  \"paytxfee\": x.xxxx,           (numeric) the transaction fee configuration, set in " + CURRENCY_UNIT + "/kB\n"
             "  \"hdmasterkeyid\": \"<hash160>\", (string) the Hash160 of the HD master pubkey\n"
-=======
-            "  \"walletversion\": xxxxx,     (numeric) the wallet version\n"
-            "  \"balance\": xxxxxxx,         (numeric) the total confirmed balance of the wallet in " + CURRENCY_UNIT + "\n"
-            "  \"unconfirmed_balance\": xxx, (numeric) the total unconfirmed balance of the wallet in " + CURRENCY_UNIT + "\n"
-            "  \"immature_balance\": xxxxxx, (numeric) the total immature balance of the wallet in " + CURRENCY_UNIT + "\n"
-            "  \"txcount\": xxxxxxx,         (numeric) the total number of transactions in the wallet\n"
-            "  \"keypoololdest\": xxxxxx,    (numeric) the timestamp (seconds since GMT epoch) of the oldest pre-generated key in the key pool\n"
-            "  \"keypoolsize\": xxxx,        (numeric) how many new keys are pre-generated\n"
-            "  \"unlocked_until\": ttt,      (numeric) the timestamp in seconds since epoch (midnight Jan 1 1970 GMT) that the wallet is unlocked for transfers, or 0 if the wallet is locked\n"
-            "  \"paytxfee\": x.xxxx,         (numeric) the transaction fee configuration, set in " + CURRENCY_UNIT + "/kB\n"
-            "  \"masterkeyid\": \"<hash160>\", (string) the Hash160 of the HD master pubkey\n"
->>>>>>> db7634ee
             "}\n"
             "\nExamples:\n"
             + HelpExampleCli("getwalletinfo", "")
@@ -2720,15 +2579,9 @@
         obj.push_back(Pair("unlocked_until", pwallet->nRelockTime));
     }
     obj.push_back(Pair("paytxfee",      ValueFromAmount(payTxFee.GetFeePerK())));
-<<<<<<< HEAD
     CKeyID masterKeyID = pwallet->GetHDChain().masterKeyID;
     if (!masterKeyID.IsNull())
          obj.push_back(Pair("hdmasterkeyid", masterKeyID.GetHex()));
-=======
-    CKeyID masterKeyID = pwalletMain->GetHDChain().masterKeyID;
-    if (!masterKeyID.IsNull())
-         obj.push_back(Pair("masterkeyid", masterKeyID.GetHex()));
->>>>>>> db7634ee
     return obj;
 }
 
@@ -2766,11 +2619,7 @@
     if (!EnsureWalletIsAvailable(pwallet, fHelp))
         return NullUniValue;
 
-<<<<<<< HEAD
     if (fHelp || params.size() > 4)
-=======
-    if (fHelp || params.size() > 3)
->>>>>>> db7634ee
         throw runtime_error(
             "listunspent ( minconf maxconf  [\"address\",...] )\n"
             "\nReturns array of unspent transaction outputs\n"
@@ -2885,14 +2734,9 @@
         if (fValidAddress) {
             entry.push_back(Pair("address", CBitcoinAddress(address).ToString()));
 
-<<<<<<< HEAD
             if (pwallet->mapAddressBook.count(address)) {
                 entry.push_back(Pair("account", pwallet->mapAddressBook[address].name));
             }
-=======
-            if (pwalletMain->mapAddressBook.count(address))
-                entry.push_back(Pair("account", pwalletMain->mapAddressBook[address].name));
->>>>>>> db7634ee
 
             if (scriptPubKey.IsPayToScriptHash()) {
                 const CScriptID& hash = boost::get<CScriptID>(address);
@@ -2937,20 +2781,12 @@
                             "1. \"hexstring\"           (string, required) The hex string of the raw transaction\n"
                             "2. options               (object, optional)\n"
                             "   {\n"
-<<<<<<< HEAD
                             "     \"changeAddress\"     (string, optional, default=pool address) The bitcoin address to receive the change\n"
                             "     \"changePosition\"    (numeric, optional, default=random) The index of the change output\n"
                             "     \"includeWatching\"   (boolean, optional, default=false) Also select inputs which are watch only\n"
                             "     \"lockUnspents\"      (boolean, optional, default=false) Lock selected unspent outputs\n"
                             "     \"optIntoRbf\"        (boolean, optional, default=false) Allow this transaction to be replaced by a transaction with heigher fees\n"
                             "     \"feeRate\"           (numeric, optional, default=auto) Set a specific feerate (" + CURRENCY_UNIT + " per KB)\n"
-=======
-                            "     \"changeAddress\"     (string, optional, default pool address) The bitcoin address to receive the change\n"
-                            "     \"changePosition\"    (numeric, optional, default random) The index of the change output\n"
-                            "     \"includeWatching\"   (boolean, optional, default false) Also select inputs which are watch only\n"
-                            "     \"lockUnspents\"      (boolean, optional, default false) Lock selected unspent outputs\n"
-                            "     \"feeRate\"           (numeric, optional, default not set: makes wallet determine the fee) Set a specific feerate (" + CURRENCY_UNIT + " per KB)\n"
->>>>>>> db7634ee
                             "   }\n"
                             "                         for backward compatibility: passing in a true instead of an object will result in {\"includeWatching\":true}\n"
                             "\nResult:\n"
@@ -2977,10 +2813,7 @@
     int changePosition = -1;
     bool includeWatching = false;
     bool lockUnspents = false;
-<<<<<<< HEAD
     unsigned int flags = CREATE_TX_DONT_SIGN;
-=======
->>>>>>> db7634ee
     CFeeRate feeRate = CFeeRate(0);
     bool overrideEstimatedFeerate = false;
 
@@ -3000,10 +2833,7 @@
                 {"changePosition", UniValueType(UniValue::VNUM)},
                 {"includeWatching", UniValueType(UniValue::VBOOL)},
                 {"lockUnspents", UniValueType(UniValue::VBOOL)},
-<<<<<<< HEAD
                 {"optIntoRbf", UniValueType(UniValue::VBOOL)},
-=======
->>>>>>> db7634ee
                 {"feeRate", UniValueType()}, // will be checked below
             },
             true, true);
@@ -3026,7 +2856,6 @@
         if (options.exists("lockUnspents"))
             lockUnspents = options["lockUnspents"].get_bool();
 
-<<<<<<< HEAD
         if (options.exists("optIntoRbf")) {
             const bool val = options["optIntoRbf"].get_bool();
             if (val) {
@@ -3036,8 +2865,6 @@
             }
         }
 
-=======
->>>>>>> db7634ee
         if (options.exists("feeRate"))
         {
             feeRate = CFeeRate(AmountFromValue(options["feeRate"]));
@@ -3061,11 +2888,7 @@
     CAmount nFeeOut;
     string strFailReason;
 
-<<<<<<< HEAD
     if(!pwallet->FundTransaction(tx, nFeeOut, overrideEstimatedFeerate, feeRate, changePosition, strFailReason, includeWatching, lockUnspents, changeAddress, flags)) {
-=======
-    if(!pwalletMain->FundTransaction(tx, nFeeOut, overrideEstimatedFeerate, feeRate, changePosition, strFailReason, includeWatching, lockUnspents, changeAddress))
->>>>>>> db7634ee
         throw JSONRPCError(RPC_INTERNAL_ERROR, strFailReason);
     }
 
@@ -3077,7 +2900,6 @@
     return result;
 }
 
-<<<<<<< HEAD
 UniValue bumpfee(const UniValue& params, bool fHelp, CRPCRequestInfo& reqinfo)
 {
     CWallet *& pwallet = reqinfo.wallet;
@@ -3314,16 +3136,6 @@
 extern UniValue removeprunedfunds(const UniValue& params, bool fHelp, CRPCRequestInfo&);
 extern UniValue importmulti(const UniValue& params, bool fHelp, CRPCRequestInfo&);
 extern UniValue rescanblockchain(const UniValue& params, bool fHelp, CRPCRequestInfo&);
-=======
-extern UniValue dumpprivkey(const UniValue& params, bool fHelp); // in rpcdump.cpp
-extern UniValue importprivkey(const UniValue& params, bool fHelp);
-extern UniValue importaddress(const UniValue& params, bool fHelp);
-extern UniValue importpubkey(const UniValue& params, bool fHelp);
-extern UniValue dumpwallet(const UniValue& params, bool fHelp);
-extern UniValue importwallet(const UniValue& params, bool fHelp);
-extern UniValue importprunedfunds(const UniValue& params, bool fHelp);
-extern UniValue removeprunedfunds(const UniValue& params, bool fHelp);
->>>>>>> db7634ee
 
 static const CRPCCommand commands[] =
 { //  category              name                        actor (function)           okSafeMode
@@ -3334,10 +3146,7 @@
     { "wallet",             "addmultisigaddress",       &addmultisigaddress,       true  },
     { "wallet",             "addwitnessaddress",        &addwitnessaddress,        true  },
     { "wallet",             "backupwallet",             &backupwallet,             true  },
-<<<<<<< HEAD
     { "wallet",             "bumpfee",                  &bumpfee,                  true  },
-=======
->>>>>>> db7634ee
     { "wallet",             "dumpprivkey",              &dumpprivkey,              true  },
     { "wallet",             "dumpwallet",               &dumpwallet,               true  },
     { "wallet",             "encryptwallet",            &encryptwallet,            true  },
@@ -3352,10 +3161,7 @@
     { "wallet",             "gettransaction",           &gettransaction,           false },
     { "wallet",             "getunconfirmedbalance",    &getunconfirmedbalance,    false },
     { "wallet",             "getwalletinfo",            &getwalletinfo,            false },
-<<<<<<< HEAD
     { "wallet",             "importmulti",              &importmulti,              true  },
-=======
->>>>>>> db7634ee
     { "wallet",             "importprivkey",            &importprivkey,            true  },
     { "wallet",             "importwallet",             &importwallet,             true  },
     { "wallet",             "importaddress",            &importaddress,            true  },
@@ -3375,10 +3181,7 @@
     { "wallet",             "sendfrom",                 &sendfrom,                 false },
     { "wallet",             "sendmany",                 &sendmany,                 false },
     { "wallet",             "sendtoaddress",            &sendtoaddress,            false },
-<<<<<<< HEAD
-=======
     { "wallet",             "sweepprivkeys",            &sweepprivkeys,            false },
->>>>>>> db7634ee
     { "wallet",             "setaccount",               &setaccount,               true  },
     { "wallet",             "settxfee",                 &settxfee,                 true  },
     { "wallet",             "signmessage",              &signmessage,              true  },
@@ -3386,10 +3189,7 @@
     { "wallet",             "walletpassphrasechange",   &walletpassphrasechange,   true  },
     { "wallet",             "walletpassphrase",         &walletpassphrase,         true  },
     { "wallet",             "removeprunedfunds",        &removeprunedfunds,        true  },
-<<<<<<< HEAD
     { "wallet",             "rescanblockchain",         &rescanblockchain,         true  },
-=======
->>>>>>> db7634ee
 };
 
 void RegisterWalletRPCCommands(CRPCTable &tableRPC)
