--- conflicted
+++ resolved
@@ -101,8 +101,6 @@
 <context>
     <name>AddressTableModel</name>
     <message>
-<<<<<<< HEAD
-=======
         <source>Label</source>
         <translation>Popis</translation>
     </message>
@@ -111,7 +109,6 @@
         <translation>Adresa</translation>
     </message>
     <message>
->>>>>>> f4772d67
         <source>(no label)</source>
         <translation>(bez popisu)</translation>
     </message>
@@ -610,143 +607,137 @@
         <translation>Priorita</translation>
     </message>
     <message>
-<<<<<<< HEAD
+        <source>Copy address</source>
+        <translation>Kopírovať adresu</translation>
+    </message>
+    <message>
+        <source>Copy label</source>
+        <translation>Kopírovať popis</translation>
+    </message>
+    <message>
+        <source>Copy amount</source>
+        <translation>Kopírovať sumu</translation>
+    </message>
+    <message>
+        <source>Copy transaction ID</source>
+        <translation>Kopírovať ID transakcie</translation>
+    </message>
+    <message>
+        <source>Lock unspent</source>
+        <translation>Uzamknúť neminuté</translation>
+    </message>
+    <message>
+        <source>Unlock unspent</source>
+        <translation>Odomknúť neminuté</translation>
+    </message>
+    <message>
+        <source>Copy quantity</source>
+        <translation>Kopírovať množstvo</translation>
+    </message>
+    <message>
+        <source>Copy fee</source>
+        <translation>Kopírovať poplatok</translation>
+    </message>
+    <message>
+        <source>Copy after fee</source>
+        <translation>Kopírovať za poplatok</translation>
+    </message>
+    <message>
+        <source>Copy bytes</source>
+        <translation>Kopírovať bajty</translation>
+    </message>
+    <message>
+        <source>Copy priority</source>
+        <translation>Kopírovať prioritu</translation>
+    </message>
+    <message>
+        <source>Copy dust</source>
+        <translation>Kopírovať prach</translation>
+    </message>
+    <message>
+        <source>Copy change</source>
+        <translation>Kopírovať zmenu</translation>
+    </message>
+    <message>
+        <source>highest</source>
+        <translation>najvyššie</translation>
+    </message>
+    <message>
+        <source>higher</source>
+        <translation>vyššie</translation>
+    </message>
+    <message>
+        <source>high</source>
+        <translation>vysoké</translation>
+    </message>
+    <message>
+        <source>medium-high</source>
+        <translation>stredne vysoké</translation>
+    </message>
+    <message>
+        <source>medium</source>
+        <translation>stredné</translation>
+    </message>
+    <message>
+        <source>low-medium</source>
+        <translation>stredne nízke</translation>
+    </message>
+    <message>
+        <source>low</source>
+        <translation>nízke</translation>
+    </message>
+    <message>
+        <source>lower</source>
+        <translation>nižšie</translation>
+    </message>
+    <message>
+        <source>lowest</source>
+        <translation>najnižšie</translation>
+    </message>
+    <message>
+        <source>(%1 locked)</source>
+        <translation>(%1 zamknutých)</translation>
+    </message>
+    <message>
+        <source>none</source>
+        <translation>žiadne</translation>
+    </message>
+    <message>
+        <source>yes</source>
+        <translation>áno</translation>
+    </message>
+    <message>
+        <source>no</source>
+        <translation>nie</translation>
+    </message>
+    <message>
+        <source>This label turns red if the transaction size is greater than 1000 bytes.</source>
+        <translation>Tento popis sčervenie ak veľkosť transakcie presiahne 1000 bajtov.</translation>
+    </message>
+    <message>
+        <source>This means a fee of at least %1 per kB is required.</source>
+        <translation>To znamená že požadovaný poplatok je aspoň  %1  za kB.</translation>
+    </message>
+    <message>
+        <source>Can vary +/- 1 byte per input.</source>
+        <translation>Môže sa pohybovať +/- 1 bajt pre vstup.</translation>
+    </message>
+    <message>
+        <source>Transactions with higher priority are more likely to get included into a block.</source>
+        <translation>Transakcie s vysokou prioritou sa pravdepodobnejsie dostanú do bloku.</translation>
+    </message>
+    <message>
+        <source>This label turns red if the priority is smaller than "medium".</source>
+        <translation>Tento popis sčervenie ak je priorita nižšia ako "stredná".</translation>
+    </message>
+    <message>
+        <source>Can vary +/- %1 satoshi(s) per input.</source>
+        <translation>Môže sa líšiť o +/- %1 satoshi pre každý vstup</translation>
+    </message>
+    <message>
         <source>(no label)</source>
         <translation>(bez popisu)</translation>
     </message>
-    </context>
-=======
-        <source>Copy address</source>
-        <translation>Kopírovať adresu</translation>
-    </message>
-    <message>
-        <source>Copy label</source>
-        <translation>Kopírovať popis</translation>
-    </message>
-    <message>
-        <source>Copy amount</source>
-        <translation>Kopírovať sumu</translation>
-    </message>
-    <message>
-        <source>Copy transaction ID</source>
-        <translation>Kopírovať ID transakcie</translation>
-    </message>
-    <message>
-        <source>Lock unspent</source>
-        <translation>Uzamknúť neminuté</translation>
-    </message>
-    <message>
-        <source>Unlock unspent</source>
-        <translation>Odomknúť neminuté</translation>
-    </message>
-    <message>
-        <source>Copy quantity</source>
-        <translation>Kopírovať množstvo</translation>
-    </message>
-    <message>
-        <source>Copy fee</source>
-        <translation>Kopírovať poplatok</translation>
-    </message>
-    <message>
-        <source>Copy after fee</source>
-        <translation>Kopírovať za poplatok</translation>
-    </message>
-    <message>
-        <source>Copy bytes</source>
-        <translation>Kopírovať bajty</translation>
-    </message>
-    <message>
-        <source>Copy priority</source>
-        <translation>Kopírovať prioritu</translation>
-    </message>
-    <message>
-        <source>Copy dust</source>
-        <translation>Kopírovať prach</translation>
-    </message>
-    <message>
-        <source>Copy change</source>
-        <translation>Kopírovať zmenu</translation>
-    </message>
-    <message>
-        <source>highest</source>
-        <translation>najvyššie</translation>
-    </message>
-    <message>
-        <source>higher</source>
-        <translation>vyššie</translation>
-    </message>
-    <message>
-        <source>high</source>
-        <translation>vysoké</translation>
-    </message>
-    <message>
-        <source>medium-high</source>
-        <translation>stredne vysoké</translation>
-    </message>
-    <message>
-        <source>medium</source>
-        <translation>stredné</translation>
-    </message>
-    <message>
-        <source>low-medium</source>
-        <translation>stredne nízke</translation>
-    </message>
-    <message>
-        <source>low</source>
-        <translation>nízke</translation>
-    </message>
-    <message>
-        <source>lower</source>
-        <translation>nižšie</translation>
-    </message>
-    <message>
-        <source>lowest</source>
-        <translation>najnižšie</translation>
-    </message>
-    <message>
-        <source>(%1 locked)</source>
-        <translation>(%1 zamknutých)</translation>
-    </message>
-    <message>
-        <source>none</source>
-        <translation>žiadne</translation>
-    </message>
-    <message>
-        <source>yes</source>
-        <translation>áno</translation>
-    </message>
-    <message>
-        <source>no</source>
-        <translation>nie</translation>
-    </message>
-    <message>
-        <source>This label turns red if the transaction size is greater than 1000 bytes.</source>
-        <translation>Tento popis sčervenie ak veľkosť transakcie presiahne 1000 bajtov.</translation>
-    </message>
-    <message>
-        <source>This means a fee of at least %1 per kB is required.</source>
-        <translation>To znamená že požadovaný poplatok je aspoň  %1  za kB.</translation>
-    </message>
-    <message>
-        <source>Can vary +/- 1 byte per input.</source>
-        <translation>Môže sa pohybovať +/- 1 bajt pre vstup.</translation>
-    </message>
-    <message>
-        <source>Transactions with higher priority are more likely to get included into a block.</source>
-        <translation>Transakcie s vysokou prioritou sa pravdepodobnejsie dostanú do bloku.</translation>
-    </message>
-    <message>
-        <source>This label turns red if the priority is smaller than "medium".</source>
-        <translation>Tento popis sčervenie ak je priorita nižšia ako "stredná".</translation>
-    </message>
-    <message>
-        <source>Can vary +/- %1 satoshi(s) per input.</source>
-        <translation>Môže sa líšiť o +/- %1 satoshi pre každý vstup</translation>
-    </message>
-    <message>
-        <source>(no label)</source>
-        <translation>(bez popisu)</translation>
-    </message>
     <message>
         <source>change from %1 (%2)</source>
         <translation>zmena od %1 (%2)</translation>
@@ -756,7 +747,6 @@
         <translation>(zmena)</translation>
     </message>
 </context>
->>>>>>> f4772d67
 <context>
     <name>EditAddressDialog</name>
     <message>
@@ -934,13 +924,16 @@
     </message>
 </context>
 <context>
+    <name>MempoolStats</name>
+    </context>
+<context>
     <name>ModalOverlay</name>
     <message>
         <source>Form</source>
         <translation>Forma</translation>
     </message>
     <message>
-        <source>unknown...</source>
+        <source>Unknown...</source>
         <translation type="unfinished">neznámy...</translation>
     </message>
     <message>
@@ -1394,7 +1387,7 @@
         <source>Ping Time</source>
         <translation>Čas odozvy</translation>
     </message>
-</context>
+    </context>
 <context>
     <name>QObject</name>
     <message>
@@ -1681,14 +1674,6 @@
         <translation>Vymazať konzolu</translation>
     </message>
     <message>
-        <source>&amp;Disconnect Node</source>
-        <translation>&amp;Odpojené uzly</translation>
-    </message>
-    <message>
-        <source>Ban Node for</source>
-        <translation>Blokovať uzol na</translation>
-    </message>
-    <message>
         <source>1 &amp;hour</source>
         <translation>1 &amp;hodinu</translation>
     </message>
@@ -1705,10 +1690,6 @@
         <translation>1 &amp;rok</translation>
     </message>
     <message>
-        <source>&amp;Unban Node</source>
-        <translation>&amp;odblokovať uzol</translation>
-    </message>
-    <message>
         <source>Welcome to the %1 RPC console.</source>
         <translation>Vitajte v %1 RPC konzole</translation>
     </message>
@@ -1914,31 +1895,25 @@
 <context>
     <name>RecentRequestsTableModel</name>
     <message>
-<<<<<<< HEAD
+        <source>Date</source>
+        <translation>Dátum</translation>
+    </message>
+    <message>
+        <source>Label</source>
+        <translation>Popis</translation>
+    </message>
+    <message>
+        <source>Message</source>
+        <translation>Správa</translation>
+    </message>
+    <message>
         <source>(no label)</source>
         <translation>(bez popisu)</translation>
     </message>
-=======
-        <source>Date</source>
-        <translation>Dátum</translation>
-    </message>
-    <message>
-        <source>Label</source>
-        <translation>Popis</translation>
-    </message>
-    <message>
-        <source>Message</source>
-        <translation>Správa</translation>
-    </message>
-    <message>
-        <source>(no label)</source>
-        <translation>(bez popisu)</translation>
-    </message>
     <message>
         <source>(no message)</source>
         <translation>(žiadna správa)</translation>
     </message>
->>>>>>> f4772d67
     </context>
 <context>
     <name>SendCoinsDialog</name>
@@ -2091,8 +2066,6 @@
         <translation>&amp;Odoslať</translation>
     </message>
     <message>
-<<<<<<< HEAD
-=======
         <source>Copy quantity</source>
         <translation>Kopírovať množstvo</translation>
     </message>
@@ -2141,13 +2114,10 @@
         <translation>Celkové množstvo %1</translation>
     </message>
     <message>
->>>>>>> f4772d67
         <source>or</source>
         <translation>alebo</translation>
     </message>
     <message>
-<<<<<<< HEAD
-=======
         <source>Confirm send coins</source>
         <translation>Potvrdiť odoslanie bitcoins</translation>
     </message>
@@ -2200,7 +2170,6 @@
         <translation>Varovanie: Neznáma adresa pre výdavok</translation>
     </message>
     <message>
->>>>>>> f4772d67
         <source>(no label)</source>
         <translation>(bez popisu)</translation>
     </message>
@@ -2600,12 +2569,6 @@
 <context>
     <name>TransactionTableModel</name>
     <message>
-<<<<<<< HEAD
-        <source>(no label)</source>
-        <translation>(bez popisu)</translation>
-    </message>
-    </context>
-=======
         <source>Date</source>
         <translation>Dátum</translation>
     </message>
@@ -2702,7 +2665,6 @@
         <translation>Suma pridaná alebo odobraná k zostatku.</translation>
     </message>
 </context>
->>>>>>> f4772d67
 <context>
     <name>TransactionView</name>
     <message>
@@ -2959,6 +2921,10 @@
     <message>
         <source>Bitcoin Core</source>
         <translation>Jadro Bitcoin</translation>
+    </message>
+    <message>
+        <source>The %s developers</source>
+        <translation>Vývojári %s</translation>
     </message>
     <message>
         <source>-fallbackfee is set very high! This is the transaction fee you may pay when fee estimates are not available.</source>
@@ -3019,10 +2985,6 @@
         <translation>Varovanie: Zjavne sa úplne nezhodujeme s našimi peer-mi! Možno potrebujete prejsť na novšiu verziu alebo ostatné uzly potrebujú vyššiu verziu.</translation>
     </message>
     <message>
-        <source>Whitelist peers connecting from the given netmask or IP address. Can be specified multiple times.</source>
-        <translation>Uzle na zoznam povolených, ktoré sa pripájajú z danej netmask alebo IP adresy. Môže byť zadané viac krát.</translation>
-    </message>
-    <message>
         <source>You need to rebuild the database using -reindex-chainstate to change -txindex</source>
         <translation>Potrebujete prebudovať databázu použitím -reindex-chainstate zmeniť -txindex</translation>
     </message>
