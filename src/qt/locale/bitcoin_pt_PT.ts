<TS language="pt_PT" version="2.1">
<context>
    <name>AddressBookPage</name>
    <message>
        <source>Right-click to edit address or label</source>
        <translation>Clique com o botão direito para editar o endereço ou rótulo</translation>
    </message>
    <message>
        <source>Create a new address</source>
        <translation>Criar um novo endereço</translation>
    </message>
    <message>
        <source>&amp;New</source>
        <translation>&amp;Novo</translation>
    </message>
    <message>
        <source>Copy the currently selected address to the system clipboard</source>
        <translation>Copiar o endereço selecionado para a área de transferência</translation>
    </message>
    <message>
        <source>&amp;Copy</source>
        <translation>&amp;Copiar</translation>
    </message>
    <message>
        <source>C&amp;lose</source>
        <translation>F&amp;echar</translation>
    </message>
    <message>
        <source>Delete the currently selected address from the list</source>
        <translation>Eliminar o endereço selecionado da lista</translation>
    </message>
    <message>
        <source>Export the data in the current tab to a file</source>
        <translation>Exportar os dados no separador atual para um ficheiro</translation>
    </message>
    <message>
        <source>&amp;Export</source>
        <translation>&amp;Exportar</translation>
    </message>
    <message>
        <source>&amp;Delete</source>
        <translation>&amp;Eliminar</translation>
    </message>
    <message>
        <source>Choose the address to send coins to</source>
        <translation>Escolha o endereço para enviar as moedas</translation>
    </message>
    <message>
        <source>Choose the address to receive coins with</source>
        <translation>Escolha o endereço para receber as moedas</translation>
    </message>
    <message>
        <source>C&amp;hoose</source>
        <translation>Escol&amp;her</translation>
    </message>
    <message>
        <source>Sending addresses</source>
        <translation>A enviar endereços</translation>
    </message>
    <message>
        <source>Receiving addresses</source>
        <translation>A receber endereços</translation>
    </message>
    <message>
        <source>These are your Bitcoin addresses for sending payments. Always check the amount and the receiving address before sending coins.</source>
        <translation>Estes são os seus endereços Bitcoin para enviar pagamentos. Verifique sempre o valor e o endereço de envio antes de enviar moedas.</translation>
    </message>
    <message>
        <source>These are your Bitcoin addresses for receiving payments. It is recommended to use a new receiving address for each transaction.</source>
        <translation>Estes são os seus endereços Bitcoin para receber pagamentos. É recomendado que utilize um endereço novo para cada transacção.</translation>
    </message>
    <message>
        <source>&amp;Copy Address</source>
        <translation>&amp;Copiar Endereço</translation>
    </message>
    <message>
        <source>Copy &amp;Label</source>
        <translation>Copiar &amp;Etiqueta</translation>
    </message>
    <message>
        <source>&amp;Edit</source>
        <translation>&amp;Editar</translation>
    </message>
    <message>
        <source>Export Address List</source>
        <translation>Exportar Lista de Endereços</translation>
    </message>
    <message>
        <source>Comma separated file (*.csv)</source>
        <translation>Ficheiro separado por vírgulas (*.csv)</translation>
    </message>
    <message>
        <source>Exporting Failed</source>
        <translation>Exportação Falhou</translation>
    </message>
    <message>
        <source>There was an error trying to save the address list to %1. Please try again.</source>
        <translation>Ocorreu um erro ao tentar guardar a lista de endereços para %1. Por favor, tente novamente.</translation>
    </message>
</context>
<context>
    <name>AddressTableModel</name>
    <message>
        <source>Label</source>
        <translation>Etiqueta</translation>
    </message>
    <message>
        <source>Address</source>
        <translation>Endereço</translation>
    </message>
    <message>
        <source>(no label)</source>
        <translation>(sem etiqueta)</translation>
    </message>
</context>
<context>
    <name>AskPassphraseDialog</name>
    <message>
        <source>Passphrase Dialog</source>
        <translation>Janela da Frase de Segurança</translation>
    </message>
    <message>
        <source>Enter passphrase</source>
        <translation>Insira a frase de segurança</translation>
    </message>
    <message>
        <source>New passphrase</source>
        <translation>Nova frase de frase de segurança</translation>
    </message>
    <message>
        <source>Repeat new passphrase</source>
        <translation>Repita a nova frase de frase de segurança</translation>
    </message>
    <message>
        <source>Enter the new passphrase to the wallet.&lt;br/&gt;Please use a passphrase of &lt;b&gt;ten or more random characters&lt;/b&gt;, or &lt;b&gt;eight or more words&lt;/b&gt;.</source>
        <translation>Insira a nova frase de segurança para a carteira. &lt;br/&gt; Por favor, utilize uma frase de segurança de &lt;b&gt;10 ou mais carateres aleatórios,&lt;/b&gt; ou &lt;b&gt;oito ou mais palavras&lt;/b&gt;.</translation>
    </message>
    <message>
        <source>Encrypt wallet</source>
        <translation>Encriptar carteira</translation>
    </message>
    <message>
        <source>This operation needs your wallet passphrase to unlock the wallet.</source>
        <translation>Esta operação precisa da sua frase de segurança da carteira para desbloquear a mesma.</translation>
    </message>
    <message>
        <source>Unlock wallet</source>
        <translation>Desbloquear carteira</translation>
    </message>
    <message>
        <source>This operation needs your wallet passphrase to decrypt the wallet.</source>
        <translation>Esta operação precisa da sua frase de segurança da carteira para desencriptar a mesma.</translation>
    </message>
    <message>
        <source>Decrypt wallet</source>
        <translation>Desencriptar carteira</translation>
    </message>
    <message>
        <source>Change passphrase</source>
        <translation>Alterar frase de segurança</translation>
    </message>
    <message>
        <source>Enter the old passphrase and new passphrase to the wallet.</source>
        <translation>Insira a frase de segurança antiga e a nova frase de segurança para a carteira.</translation>
    </message>
    <message>
        <source>Confirm wallet encryption</source>
        <translation>Confirmar encriptação da carteira</translation>
    </message>
    <message>
        <source>Warning: If you encrypt your wallet and lose your passphrase, you will &lt;b&gt;LOSE ALL OF YOUR BITCOINS&lt;/b&gt;!</source>
        <translation>Aviso: se encriptar a sua carteira e perder a sua frase de segurnça, &lt;b&gt;PERDERÁ TODOS OS SEUS BITCOINS&lt;/b&gt;!</translation>
    </message>
    <message>
        <source>Are you sure you wish to encrypt your wallet?</source>
        <translation>Tem a certeza que deseja encriptar a sua carteira?</translation>
    </message>
    <message>
        <source>Wallet encrypted</source>
        <translation>Carteira encriptada</translation>
    </message>
    <message>
        <source>%1 will close now to finish the encryption process. Remember that encrypting your wallet cannot fully protect your bitcoins from being stolen by malware infecting your computer.</source>
        <translation>%1 irá agora ser fechado para terminar o processo de encriptação. Recorde que a encriptação da sua carteira não protegerá totalmente os seus bitcoins de serem roubados por programas maliciosos que infectem o seu computador.</translation>
    </message>
    <message>
        <source>IMPORTANT: Any previous backups you have made of your wallet file should be replaced with the newly generated, encrypted wallet file. For security reasons, previous backups of the unencrypted wallet file will become useless as soon as you start using the new, encrypted wallet.</source>
        <translation>IMPORTANTE: Qualquer cópia de segurança da carteira anterior deverá ser substituída com o novo ficheiro de carteira, agora encriptado. Por razões de segurança, cópias de segurança não encriptadas tornar-se-ão inúteis assim que começar a usar a nova carteira encriptada.</translation>
    </message>
    <message>
        <source>Wallet encryption failed</source>
        <translation>Encriptação da carteira falhou</translation>
    </message>
    <message>
        <source>Wallet encryption failed due to an internal error. Your wallet was not encrypted.</source>
        <translation>A encriptação da carteira falhou devido a um erro interno. A carteira não foi encriptada.</translation>
    </message>
    <message>
        <source>The supplied passphrases do not match.</source>
        <translation>As frases de segurança fornecidas não coincidem.</translation>
    </message>
    <message>
        <source>Wallet unlock failed</source>
        <translation>Desbloqueio da carteira falhou</translation>
    </message>
    <message>
        <source>The passphrase entered for the wallet decryption was incorrect.</source>
        <translation>A frase de segurança introduzida para a desencriptação da carteira estava incorreta.</translation>
    </message>
    <message>
        <source>Wallet decryption failed</source>
        <translation>Desencriptação da carteira falhou</translation>
    </message>
    <message>
        <source>Wallet passphrase was successfully changed.</source>
        <translation>A frase de segurança da carteira foi alterada com sucesso.</translation>
    </message>
    <message>
        <source>Warning: The Caps Lock key is on!</source>
        <translation>Aviso: a tecla Caps Lock está ligada!</translation>
    </message>
</context>
<context>
    <name>BanTableModel</name>
    <message>
        <source>IP/Netmask</source>
        <translation>IP/Máscara de Rede</translation>
    </message>
    <message>
        <source>Banned Until</source>
        <translation>Banido Até</translation>
    </message>
</context>
<context>
    <name>BitcoinGUI</name>
    <message>
        <source>Sign &amp;message...</source>
        <translation>Assinar &amp;mensagem...</translation>
    </message>
    <message>
        <source>Synchronizing with network...</source>
        <translation>A sincronizar com a rede...</translation>
    </message>
    <message>
        <source>&amp;Overview</source>
        <translation>&amp;Resumo</translation>
    </message>
    <message>
        <source>Node</source>
        <translation>Nó</translation>
    </message>
    <message>
        <source>Show general overview of wallet</source>
        <translation>Mostrar resumo geral da carteira</translation>
    </message>
    <message>
        <source>&amp;Transactions</source>
        <translation>&amp;Transações</translation>
    </message>
    <message>
        <source>Browse transaction history</source>
        <translation>Explorar histórico das transações</translation>
    </message>
    <message>
        <source>E&amp;xit</source>
        <translation>Fec&amp;har</translation>
    </message>
    <message>
        <source>Quit application</source>
        <translation>Sair da aplicação</translation>
    </message>
    <message>
        <source>&amp;About %1</source>
        <translation>&amp;Sobre o %1</translation>
    </message>
    <message>
        <source>Show information about %1</source>
        <translation>Mostrar informação sobre o %1</translation>
    </message>
    <message>
        <source>About &amp;Qt</source>
        <translation>Sobre o &amp;Qt</translation>
    </message>
    <message>
        <source>Show information about Qt</source>
        <translation>Mostrar informação sobre o Qt</translation>
    </message>
    <message>
        <source>&amp;Options...</source>
        <translation>&amp;Opções...</translation>
    </message>
    <message>
        <source>Modify configuration options for %1</source>
        <translation>Modificar opções de configuração para %1</translation>
    </message>
    <message>
        <source>&amp;Encrypt Wallet...</source>
        <translation>E&amp;ncriptar Carteira...</translation>
    </message>
    <message>
        <source>&amp;Backup Wallet...</source>
        <translation>Efetuar &amp;Cópia de Segurança da Carteira...</translation>
    </message>
    <message>
        <source>&amp;Change Passphrase...</source>
        <translation>Alterar &amp;Frase de Segurança...</translation>
    </message>
    <message>
        <source>&amp;Sending addresses...</source>
        <translation>A &amp;enviar os endereços...</translation>
    </message>
    <message>
        <source>&amp;Receiving addresses...</source>
        <translation>A &amp;receber os endereços...</translation>
    </message>
    <message>
        <source>Open &amp;URI...</source>
        <translation>Abrir &amp;URI...</translation>
    </message>
    <message>
        <source>Wallet:</source>
        <translation type="unfinished">Carteira:</translation>
    </message>
    <message>
        <source>Click to disable network activity.</source>
        <translation>Clique para desativar a atividade de rede.</translation>
    </message>
    <message>
        <source>Network activity disabled.</source>
        <translation>Atividade de rede desativada.</translation>
    </message>
    <message>
        <source>Click to enable network activity again.</source>
        <translation>Clique para ativar novamente a atividade de rede.</translation>
    </message>
    <message>
        <source>Syncing Headers (%1%)...</source>
        <translation>A sincronizar cabeçalhos (%1%)...</translation>
    </message>
    <message>
        <source>Reindexing blocks on disk...</source>
        <translation>A reindexar os blocos no disco...</translation>
    </message>
    <message>
        <source>Send coins to a Bitcoin address</source>
        <translation>Enviar moedas para um endereço Bitcoin</translation>
    </message>
    <message>
        <source>Backup wallet to another location</source>
        <translation>Efetue uma cópia de segurança da carteira para outra localização</translation>
    </message>
    <message>
        <source>Change the passphrase used for wallet encryption</source>
        <translation>Alterar a frase de segurança utilizada na encriptação da carteira</translation>
    </message>
    <message>
        <source>&amp;Debug window</source>
        <translation>Janela de &amp;Depuração</translation>
    </message>
    <message>
        <source>Open debugging and diagnostic console</source>
        <translation>Abrir consola de diagnóstico e depuração</translation>
    </message>
    <message>
        <source>&amp;Verify message...</source>
        <translation>&amp;Verificar mensagem...</translation>
    </message>
    <message>
        <source>Bitcoin</source>
        <translation>Bitcoin</translation>
    </message>
    <message>
        <source>Wallet</source>
        <translation>Carteira</translation>
    </message>
    <message>
        <source>&amp;Send</source>
        <translation>&amp;Enviar</translation>
    </message>
    <message>
        <source>&amp;Receive</source>
        <translation>&amp;Receber</translation>
    </message>
    <message>
        <source>&amp;Show / Hide</source>
        <translation>Mo&amp;strar / Ocultar</translation>
    </message>
    <message>
        <source>Show or hide the main Window</source>
        <translation>Mostrar ou ocultar a janela principal</translation>
    </message>
    <message>
        <source>Encrypt the private keys that belong to your wallet</source>
        <translation>Encriptar as chaves privadas que pertencem à sua carteira</translation>
    </message>
    <message>
        <source>Sign messages with your Bitcoin addresses to prove you own them</source>
        <translation>Assine as mensagens com os seus endereços Bitcoin para provar que é o proprietário dos mesmos</translation>
    </message>
    <message>
        <source>Verify messages to ensure they were signed with specified Bitcoin addresses</source>
        <translation>Verifique mensagens para assegurar que foram assinadas com o endereço Bitcoin especificado</translation>
    </message>
    <message>
        <source>&amp;File</source>
        <translation>&amp;Ficheiro</translation>
    </message>
    <message>
        <source>&amp;Settings</source>
        <translation>&amp;Configurações</translation>
    </message>
    <message>
        <source>&amp;Help</source>
        <translation>&amp;Ajuda</translation>
    </message>
    <message>
        <source>Tabs toolbar</source>
        <translation>Barra de ferramentas dos separadores</translation>
    </message>
    <message>
        <source>Request payments (generates QR codes and bitcoin: URIs)</source>
        <translation>Solicitar pagamentos (gera códigos QR e bitcoin: URIs)</translation>
    </message>
    <message>
        <source>Show the list of used sending addresses and labels</source>
        <translation>Mostrar a lista de rótulos e endereços de envio usados</translation>
    </message>
    <message>
        <source>Show the list of used receiving addresses and labels</source>
        <translation>Mostrar a lista de rótulos e endereços de receção usados</translation>
    </message>
    <message>
        <source>Open a bitcoin: URI or payment request</source>
        <translation>Abrir URI bitcoin: ou pedido de pagamento</translation>
    </message>
    <message>
        <source>&amp;Command-line options</source>
        <translation>&amp;Opções da linha de &amp;comando</translation>
    </message>
    <message numerus="yes">
        <source>%n active connection(s) to Bitcoin network</source>
        <translation><numerusform>%n ligação ativa à rede Bitcoin</numerusform><numerusform>%n ligações ativas à rede Bitcoin</numerusform></translation>
    </message>
    <message>
        <source>Indexing blocks on disk...</source>
        <translation>A indexar blocos no disco...</translation>
    </message>
    <message>
        <source>Processing blocks on disk...</source>
        <translation>A processar blocos no disco...</translation>
    </message>
    <message numerus="yes">
        <source>Processed %n block(s) of transaction history.</source>
        <translation><numerusform>Processado %n bloco do histórico de transações.</numerusform><numerusform>Processados %n blocos do histórico de transações.</numerusform></translation>
    </message>
    <message>
        <source>%1 behind</source>
        <translation>%1 em atraso</translation>
    </message>
    <message>
        <source>Last received block was generated %1 ago.</source>
        <translation>O último bloco recebido foi gerado há %1.</translation>
    </message>
    <message>
        <source>Transactions after this will not yet be visible.</source>
        <translation>As transações depois de isto ainda não serão visíveis.</translation>
    </message>
    <message>
        <source>Error</source>
        <translation>Erro</translation>
    </message>
    <message>
        <source>Warning</source>
        <translation>Aviso</translation>
    </message>
    <message>
        <source>Information</source>
        <translation>Informação</translation>
    </message>
    <message>
        <source>Up to date</source>
        <translation>Atualizado</translation>
    </message>
    <message>
        <source>Show the %1 help message to get a list with possible Bitcoin command-line options</source>
        <translation>Mostrar a mensagem de ajuda %1 para obter uma lista com possíveis opções a usar na linha de comandos.</translation>
    </message>
    <message>
        <source>%1 client</source>
        <translation>Cliente %1</translation>
    </message>
    <message>
        <source>Connecting to peers...</source>
        <translation>Conectando-se a pares...</translation>
    </message>
    <message>
        <source>Catching up...</source>
        <translation>Recuperando o atraso...</translation>
    </message>
    <message>
        <source>Date: %1
</source>
        <translation>Data: %1
</translation>
    </message>
    <message>
        <source>Amount: %1
</source>
        <translation>Valor: %1
</translation>
    </message>
    <message>
        <source>Type: %1
</source>
        <translation>Tipo: %1
</translation>
    </message>
    <message>
        <source>Label: %1
</source>
        <translation>Etiqueta: %1
</translation>
    </message>
    <message>
        <source>Address: %1
</source>
        <translation>Endereço: %1
</translation>
    </message>
    <message>
        <source>Sent transaction</source>
        <translation>Transação enviada</translation>
    </message>
    <message>
        <source>Incoming transaction</source>
        <translation>Transação recebida</translation>
    </message>
    <message>
        <source>HD key generation is &lt;b&gt;enabled&lt;/b&gt;</source>
        <translation>Criação de chave HD está &lt;b&gt;ativada&lt;/b&gt;</translation>
    </message>
    <message>
        <source>HD key generation is &lt;b&gt;disabled&lt;/b&gt;</source>
        <translation>Criação de chave HD está &lt;b&gt;desativada&lt;/b&gt;</translation>
    </message>
    <message>
        <source>Wallet is &lt;b&gt;encrypted&lt;/b&gt; and currently &lt;b&gt;unlocked&lt;/b&gt;</source>
        <translation>A carteira está &lt;b&gt;encriptada&lt;/b&gt; e atualmente &lt;b&gt;desbloqueada&lt;/b&gt;</translation>
    </message>
    <message>
        <source>Wallet is &lt;b&gt;encrypted&lt;/b&gt; and currently &lt;b&gt;locked&lt;/b&gt;</source>
        <translation>A carteira está &lt;b&gt;encriptada&lt;/b&gt; e atualmente &lt;b&gt;bloqueada&lt;/b&gt;</translation>
    </message>
    <message>
        <source>A fatal error occurred. Bitcoin can no longer continue safely and will quit.</source>
        <translation>Ocorreu um erro fatal. O Bitcoin não pode continuar com segurança e irá fechar.</translation>
    </message>
</context>
<context>
    <name>CoinControlDialog</name>
    <message>
        <source>Coin Selection</source>
        <translation>Seleção de Moeda</translation>
    </message>
    <message>
        <source>Quantity:</source>
        <translation>Quantidade:</translation>
    </message>
    <message>
        <source>Bytes:</source>
        <translation>Bytes:</translation>
    </message>
    <message>
        <source>Amount:</source>
        <translation>Valor:</translation>
    </message>
    <message>
        <source>Fee:</source>
        <translation>Taxa:</translation>
    </message>
    <message>
        <source>Dust:</source>
        <translation>Lixo:</translation>
    </message>
    <message>
        <source>After Fee:</source>
        <translation>Depois da taxa:</translation>
    </message>
    <message>
        <source>Change:</source>
        <translation>Troco:</translation>
    </message>
    <message>
        <source>(un)select all</source>
        <translation>(des)selecionar todos</translation>
    </message>
    <message>
        <source>Tree mode</source>
        <translation>Modo de árvore</translation>
    </message>
    <message>
        <source>List mode</source>
        <translation>Modo de lista</translation>
    </message>
    <message>
        <source>Amount</source>
        <translation>Valor</translation>
    </message>
    <message>
        <source>Received with label</source>
        <translation>Recebido com etiqueta</translation>
    </message>
    <message>
        <source>Received with address</source>
        <translation>Recebido com endereço</translation>
    </message>
    <message>
        <source>Date</source>
        <translation>Data</translation>
    </message>
    <message>
        <source>Confirmations</source>
        <translation>Confirmações</translation>
    </message>
    <message>
        <source>Confirmed</source>
        <translation>Confirmada</translation>
    </message>
    <message>
        <source>Copy address</source>
        <translation>Copiar endereço</translation>
    </message>
    <message>
        <source>Copy label</source>
        <translation>Copiar etiqueta</translation>
    </message>
    <message>
        <source>Copy amount</source>
        <translation>Copiar valor</translation>
    </message>
    <message>
        <source>Copy transaction ID</source>
        <translation>Copiar Id. da transação</translation>
    </message>
    <message>
        <source>Lock unspent</source>
        <translation>Bloquear não gasto</translation>
    </message>
    <message>
        <source>Unlock unspent</source>
        <translation>Desbloquear não gasto</translation>
    </message>
    <message>
        <source>Copy quantity</source>
        <translation>Copiar quantidade</translation>
    </message>
    <message>
        <source>Copy fee</source>
        <translation>Copiar taxa</translation>
    </message>
    <message>
        <source>Copy after fee</source>
        <translation>Copiar depois da taxa</translation>
    </message>
    <message>
        <source>Copy bytes</source>
        <translation>Copiar bytes</translation>
    </message>
    <message>
        <source>Copy dust</source>
        <translation>Copiar poeira</translation>
    </message>
    <message>
        <source>Copy change</source>
        <translation>Copiar troco</translation>
    </message>
    <message>
        <source>(%1 locked)</source>
        <translation>(%1 bloqueado)</translation>
    </message>
    <message>
        <source>yes</source>
        <translation>sim</translation>
    </message>
    <message>
        <source>no</source>
        <translation>não</translation>
    </message>
    <message>
        <source>This label turns red if any recipient receives an amount smaller than the current dust threshold.</source>
        <translation>Esta etiqueta fica vermelha se qualquer recipiente receber uma quantia menor que o limite da poeira.</translation>
    </message>
    <message>
        <source>Can vary +/- %1 satoshi(s) per input.</source>
        <translation>Pode variar +/- %1 satoshi(s) por input.</translation>
    </message>
    <message>
        <source>(no label)</source>
        <translation>(sem etiqueta)</translation>
    </message>
    <message>
        <source>change from %1 (%2)</source>
        <translation>troco de %1 (%2)</translation>
    </message>
    <message>
        <source>(change)</source>
        <translation>(troco)</translation>
    </message>
</context>
<context>
    <name>EditAddressDialog</name>
    <message>
        <source>Edit Address</source>
        <translation>Editar Endereço</translation>
    </message>
    <message>
        <source>&amp;Label</source>
        <translation>&amp;Etiqueta</translation>
    </message>
    <message>
        <source>The label associated with this address list entry</source>
        <translation>A etiqueta associada com esta entrada da lista de endereços</translation>
    </message>
    <message>
        <source>The address associated with this address list entry. This can only be modified for sending addresses.</source>
        <translation>O endereço associado com o esta entrada da lista de endereços. Isto só pode ser modificado para os endereços de envio.</translation>
    </message>
    <message>
        <source>&amp;Address</source>
        <translation>E&amp;ndereço</translation>
    </message>
    <message>
        <source>New receiving address</source>
        <translation>Novo endereço de depósito</translation>
    </message>
    <message>
        <source>New sending address</source>
        <translation>Novo endereço de envio</translation>
    </message>
    <message>
        <source>Edit receiving address</source>
        <translation>Editar o endereço de depósito</translation>
    </message>
    <message>
        <source>Edit sending address</source>
        <translation>Editar o endereço de envio</translation>
    </message>
    <message>
        <source>The entered address "%1" is not a valid Bitcoin address.</source>
        <translation>O endereço introduzido "%1" não é um endereço bitcoin válido.</translation>
    </message>
    <message>
        <source>The entered address "%1" is already in the address book.</source>
        <translation>O endereço introduzido "%1" já se encontra no livro de endereços.</translation>
    </message>
    <message>
        <source>Could not unlock wallet.</source>
        <translation>Não foi possível desbloquear a carteira.</translation>
    </message>
    <message>
        <source>New key generation failed.</source>
        <translation>A criação da nova chave falhou.</translation>
    </message>
</context>
<context>
    <name>FreespaceChecker</name>
    <message>
        <source>A new data directory will be created.</source>
        <translation>Será criada uma nova diretoria de dados.</translation>
    </message>
    <message>
        <source>name</source>
        <translation>nome</translation>
    </message>
    <message>
        <source>Directory already exists. Add %1 if you intend to create a new directory here.</source>
        <translation>A pasta já existe. Adicione %1 se pretender criar aqui uma nova pasta.</translation>
    </message>
    <message>
        <source>Path already exists, and is not a directory.</source>
        <translation>O caminho já existe, e este não é uma pasta.</translation>
    </message>
    <message>
        <source>Cannot create data directory here.</source>
        <translation>Não é possível criar aqui uma diretoria de dados.</translation>
    </message>
</context>
<context>
    <name>GuiNetWatch</name>
    </context>
<context>
    <name>HelpMessageDialog</name>
    <message>
        <source>version</source>
        <translation>versão</translation>
    </message>
    <message>
        <source>(%1-bit)</source>
        <translation>(%1-bit)</translation>
    </message>
    <message>
        <source>About %1</source>
        <translation>Sobre o %1</translation>
    </message>
    <message>
        <source>Command-line options</source>
        <translation>Opções da linha de comando</translation>
    </message>
    <message>
        <source>Usage:</source>
        <translation>Utilização:</translation>
    </message>
    <message>
        <source>command-line options</source>
        <translation>opções da linha de comando</translation>
    </message>
    <message>
        <source>UI Options:</source>
        <translation>Opções da IU:</translation>
    </message>
    <message>
        <source>Choose data directory on startup (default: %u)</source>
        <translation>Escolher a pasta de dados no arranque (predefinição: %u)</translation>
    </message>
    <message>
        <source>Set language, for example "de_DE" (default: system locale)</source>
        <translation>Definir idioma, por exemplo "pt_PT" (predefinição: idioma do sistema)</translation>
    </message>
    <message>
        <source>Start minimized</source>
        <translation>Iniciar minimizado</translation>
    </message>
    <message>
        <source>Set SSL root certificates for payment request (default: -system-)</source>
        <translation>Definir certificados de raiz SSL para pedidos de pagamento (predefinição: -system-)</translation>
    </message>
    <message>
        <source>Show splash screen on startup (default: %u)</source>
        <translation>Mostrar o ecrã de abertura no arranque (predefinição: %u)</translation>
    </message>
    <message>
        <source>Reset all settings changed in the GUI</source>
        <translation>Redefinir todas as definições alteradas na GUI</translation>
    </message>
</context>
<context>
    <name>Intro</name>
    <message>
        <source>Welcome</source>
        <translation>Bem-vindo</translation>
    </message>
    <message>
        <source>Welcome to %1.</source>
        <translation>Bem-vindo ao %1.</translation>
    </message>
    <message>
        <source>As this is the first time the program is launched, you can choose where %1 will store its data.</source>
        <translation>Como esta é a primeira vez que o programa é iniciado, pode escolher onde guardar os seus dados do %1.</translation>
    </message>
    <message>
        <source>Use the default data directory</source>
        <translation>Utilizar a pasta de dados predefinida</translation>
    </message>
    <message>
        <source>Use a custom data directory:</source>
        <translation>Utilizar uma pasta de dados personalizada:</translation>
    </message>
    <message>
        <source>Bitcoin</source>
        <translation>Bitcoin</translation>
    </message>
    <message>
        <source>At least %1 GB of data will be stored in this directory, and it will grow over time.</source>
        <translation>Pelo menos %1GB de dados serão guardados nesta diretoria, e estes irão crescer ao longo do tempo.</translation>
    </message>
    <message>
        <source>%1 will download and store a copy of the Bitcoin block chain.</source>
        <translation>O %1 irá transferir e guardar uma cópia da cadeia de bloco do Bitcoin.</translation>
    </message>
    <message>
        <source>The wallet will also be stored in this directory.</source>
        <translation>A sua carteira também será guardada nesta diretoria.</translation>
    </message>
    <message>
        <source>Error: Specified data directory "%1" cannot be created.</source>
        <translation>Erro: não pode ser criada a pasta de dados especificada como "%1.</translation>
    </message>
    <message>
        <source>Error</source>
        <translation>Erro</translation>
    </message>
    <message numerus="yes">
        <source>%n GB of free space available</source>
        <translation><numerusform>%n GB de espaço livre disponível</numerusform><numerusform>%n GB de espaço livre disponível</numerusform></translation>
    </message>
    <message numerus="yes">
        <source>(of %n GB needed)</source>
        <translation><numerusform>(de %n GB necessários)</numerusform><numerusform>(de %n GB necessário)</numerusform></translation>
    </message>
</context>
<context>
    <name>MempoolStats</name>
    </context>
<context>
    <name>ModalOverlay</name>
    <message>
        <source>Form</source>
        <translation>Formulário</translation>
    </message>
    <message>
        <source>Recent transactions may not yet be visible, and therefore your wallet's balance might be incorrect. This information will be correct once your wallet has finished synchronizing with the bitcoin network, as detailed below.</source>
        <translation>Transações recentes podem não ser visíveis por agora, portanto o saldo da sua carteira pode estar incorreto. Esta informação será corrigida quando a sua carteira acabar de sincronizar com a rede, como está explicado em baixo.</translation>
    </message>
    <message>
        <source>Attempting to spend bitcoins that are affected by not-yet-displayed transactions will not be accepted by the network.</source>
        <translation>Tentar enviar bitcoins que estão afetadas por transações ainda não exibidas não será aceite pela rede.</translation>
    </message>
    <message>
        <source>Number of blocks left</source>
        <translation>Número de blocos restantes</translation>
    </message>
    <message>
        <source>Unknown...</source>
        <translation>Desconhecido...</translation>
    </message>
    <message>
        <source>Last block time</source>
        <translation>Data do último bloco</translation>
    </message>
    <message>
        <source>Progress</source>
        <translation>Progresso</translation>
    </message>
    <message>
        <source>Progress increase per hour</source>
        <translation>Aumento horário do progresso</translation>
    </message>
    <message>
        <source>calculating...</source>
        <translation>a calcular...</translation>
    </message>
    <message>
        <source>Estimated time left until synced</source>
        <translation>tempo restante estimado até à sincronização</translation>
    </message>
    <message>
        <source>Hide</source>
        <translation>Ocultar</translation>
    </message>
    <message>
        <source>Unknown. Syncing Headers (%1)...</source>
        <translation>Desconhecido. Sincronização de Cabeçalhos (%1)...</translation>
    </message>
</context>
<context>
    <name>NetWatchLogModel</name>
    <message>
        <source>Type</source>
        <comment>NetWatch: Type header</comment>
        <translation>Tipo</translation>
    </message>
    <message>
        <source>Address</source>
        <comment>NetWatch: Address header</comment>
        <translation>Endereço</translation>
    </message>
</context>
<context>
    <name>OpenURIDialog</name>
    <message>
        <source>Open URI</source>
        <translation>Abir URI</translation>
    </message>
    <message>
        <source>Open payment request from URI or file</source>
        <translation>Abrir pedido de pagamento de um URI ou ficheiro</translation>
    </message>
    <message>
        <source>URI:</source>
        <translation>URI:</translation>
    </message>
    <message>
        <source>Select payment request file</source>
        <translation>Selecione o ficheiro de pedido de pagamento</translation>
    </message>
    <message>
        <source>Select payment request file to open</source>
        <translation>Selecione o ficheiro de pedido de pagamento para abrir</translation>
    </message>
</context>
<context>
    <name>OptionsDialog</name>
    <message>
        <source>Options</source>
        <translation>Opções</translation>
    </message>
    <message>
        <source>&amp;Main</source>
        <translation>&amp;Principal</translation>
    </message>
    <message>
        <source>Automatically start %1 after logging in to the system.</source>
        <translation>Iniciar automaticamente o %1 depois de iniciar a sessão no sistema.</translation>
    </message>
    <message>
        <source>&amp;Start %1 on system login</source>
        <translation>&amp;Iniciar o %1 no início de sessão do sistema</translation>
    </message>
    <message>
        <source>Size of &amp;database cache</source>
        <translation>Tamanho da cache da base de &amp;dados</translation>
    </message>
    <message>
        <source>MB</source>
        <translation>MB</translation>
    </message>
    <message>
        <source>Number of script &amp;verification threads</source>
        <translation>Número de processos de &amp;verificação de scripts</translation>
    </message>
    <message>
        <source>Accept connections from outside</source>
        <translation>Aceitar ligações externas</translation>
    </message>
    <message>
        <source>Allow incoming connections</source>
        <translation>Permitir ligação a receber</translation>
    </message>
    <message>
        <source>IP address of the proxy (e.g. IPv4: 127.0.0.1 / IPv6: ::1)</source>
        <translation>Endereço de IP do proxy (exemplo, IPv4: 127.0.0.1 / IPv6: ::1)</translation>
    </message>
    <message>
        <source>Shows if the supplied default SOCKS5 proxy is used to reach peers via this network type.</source>
        <translation>Mostra, caso o proxy SOCKS5 predefinido submetido seja usado para alcançar nós através deste tipo de rede.</translation>
    </message>
    <message>
        <source>Hide the icon from the system tray.</source>
        <translation type="unfinished">Ocultar o ícone da bandeja do sistema.</translation>
    </message>
    <message>
        <source>&amp;Hide tray icon</source>
        <translation type="unfinished">&amp;Ocultar ícone da bandeja</translation>
    </message>
    <message>
        <source>Minimize instead of exit the application when the window is closed. When this option is enabled, the application will be closed only after selecting Exit in the menu.</source>
        <translation>Minimize ao invés de sair da aplicação quando a janela é fechada. Com esta  opção selecionada, a aplicação apenas será encerrada quando escolher Sair da aplicação no menú.</translation>
    </message>
    <message>
        <source>Third party URLs (e.g. a block explorer) that appear in the transactions tab as context menu items. %s in the URL is replaced by transaction hash. Multiple URLs are separated by vertical bar |.</source>
        <translation>URLs de outrem (ex. um explorador de blocos) que aparece no separador de transações como itens do menu de contexto.
%s do URL é substituído por hash de transação. Vários URLs são separados por barra vertical |.</translation>
    </message>
    <message>
        <source>Third party transaction URLs</source>
        <translation>URLs de transação de terceiros</translation>
    </message>
    <message>
        <source>Active command-line options that override above options:</source>
        <translation>Ativar as opções da linha de comando que se sobrepõem às opções acima:</translation>
    </message>
    <message>
        <source>Reset all client options to default.</source>
        <translation>Repor todas as opções de cliente para a predefinição.</translation>
    </message>
    <message>
        <source>&amp;Reset Options</source>
        <translation>&amp;Repor Opções</translation>
    </message>
    <message>
        <source>&amp;Network</source>
        <translation>&amp;Rede</translation>
    </message>
    <message>
        <source>(0 = auto, &lt;0 = leave that many cores free)</source>
        <translation>(0 = automático, &lt;0 = deixar essa quantidade de núcleos livre)</translation>
    </message>
    <message>
        <source>W&amp;allet</source>
        <translation>C&amp;arteira</translation>
    </message>
    <message>
        <source>Expert</source>
        <translation> Técnicos</translation>
    </message>
    <message>
        <source>Enable coin &amp;control features</source>
        <translation>Ativar as funcionalidades de &amp;controlo de moedas</translation>
    </message>
    <message>
        <source>If you disable the spending of unconfirmed change, the change from a transaction cannot be used until that transaction has at least one confirmation. This also affects how your balance is computed.</source>
        <translation>Se desativar o gasto de troco não confirmado, o troco de uma transação não pode ser utilizado até que essa transação tenha pelo menos uma confirmação. Isto também afeta o cálculo do seu saldo.</translation>
    </message>
    <message>
        <source>&amp;Spend unconfirmed change</source>
        <translation>&amp;Gastar troco não confirmado</translation>
    </message>
    <message>
        <source>Automatically open the Bitcoin client port on the router. This only works when your router supports UPnP and it is enabled.</source>
        <translation>Abrir a porta do cliente bitcoin automaticamente no seu router. Isto apenas funciona se o seu router suportar UPnP e este se encontrar ligado.</translation>
    </message>
    <message>
        <source>Map port using &amp;UPnP</source>
        <translation>Mapear porta, utilizando &amp;UPnP</translation>
    </message>
    <message>
        <source>Connect to the Bitcoin network through a SOCKS5 proxy.</source>
        <translation>Conectar à rede da Bitcoin através dum proxy SOCLS5.</translation>
    </message>
    <message>
        <source>&amp;Connect through SOCKS5 proxy (default proxy):</source>
        <translation>&amp;Ligar através dum proxy SOCKS5 (proxy por defeito):</translation>
    </message>
    <message>
        <source>Proxy &amp;IP:</source>
        <translation>&amp;IP do proxy:</translation>
    </message>
    <message>
        <source>&amp;Port:</source>
        <translation>&amp;Porto:</translation>
    </message>
    <message>
        <source>Port of the proxy (e.g. 9050)</source>
        <translation>Porto do proxy (p.ex. 9050)</translation>
    </message>
    <message>
        <source>Used for reaching peers via:</source>
        <translation>Usado para alcançar nós via:</translation>
    </message>
    <message>
        <source>IPv4</source>
        <translation>IPv4</translation>
    </message>
    <message>
        <source>IPv6</source>
        <translation>IPv6</translation>
    </message>
    <message>
        <source>Tor</source>
        <translation>Tor</translation>
    </message>
    <message>
        <source>Connect to the Bitcoin network through a separate SOCKS5 proxy for Tor hidden services.</source>
        <translation>Ligar à rede Bitcoin através de um proxy SOCKS5 separado para utilizar os serviços ocultos do Tor.</translation>
    </message>
    <message>
        <source>Use separate SOCKS5 proxy to reach peers via Tor hidden services:</source>
        <translation>Utilizar um proxy SOCKS5 separado para alcançar nós via serviços ocultos do Tor:</translation>
    </message>
    <message>
        <source>&amp;Window</source>
        <translation>&amp;Janela</translation>
    </message>
    <message>
        <source>Show only a tray icon after minimizing the window.</source>
        <translation>Apenas mostrar o ícone da bandeja de sistema após minimizar a janela.</translation>
    </message>
    <message>
        <source>&amp;Minimize to the tray instead of the taskbar</source>
        <translation>&amp;Minimizar para a bandeja de sistema e não para a barra de ferramentas</translation>
    </message>
    <message>
        <source>M&amp;inimize on close</source>
        <translation>M&amp;inimizar ao fechar</translation>
    </message>
    <message>
        <source>&amp;Display</source>
        <translation>&amp;Visualização</translation>
    </message>
    <message>
        <source>User Interface &amp;language:</source>
        <translation>&amp;Linguagem da interface de utilizador:</translation>
    </message>
    <message>
        <source>The user interface language can be set here. This setting will take effect after restarting %1.</source>
        <translation>A linguagem da interface do utilizador pode ser definida aqui. Esta definição entrará em efeito após reiniciar %1.</translation>
    </message>
    <message>
        <source>&amp;Unit to show amounts in:</source>
        <translation>&amp;Unidade para mostrar quantias:</translation>
    </message>
    <message>
        <source>Choose the default subdivision unit to show in the interface and when sending coins.</source>
        <translation>Escolha a unidade da subdivisão predefinida para ser mostrada na interface e quando enviar as moedas.</translation>
    </message>
    <message>
        <source>Whether to show coin control features or not.</source>
        <translation>Escolha se deve mostrar as funcionalidades de controlo de moedas ou não.</translation>
    </message>
    <message>
        <source>&amp;OK</source>
        <translation>&amp;OK</translation>
    </message>
    <message>
        <source>&amp;Cancel</source>
        <translation>&amp;Cancelar</translation>
    </message>
    <message>
        <source>default</source>
        <translation>predefinição</translation>
    </message>
    <message>
        <source>none</source>
        <translation>nenhum</translation>
    </message>
    <message>
        <source>Bitcoin Core</source>
        <translation>Bitcoin Core</translation>
    </message>
    <message>
        <source>Confirm options reset</source>
        <translation>Confirme a reposição das opções</translation>
    </message>
    <message>
        <source>Client restart required to activate changes.</source>
        <translation>É necessário reiniciar o cliente para ativar as alterações.</translation>
    </message>
    <message>
        <source>Client will be shut down. Do you want to proceed?</source>
        <translation>O cliente será desligado. Deseja continuar?</translation>
    </message>
    <message>
        <source>Error</source>
        <translation>Erro</translation>
    </message>
    <message>
        <source>This change would require a client restart.</source>
        <translation>Esta alteração obrigará a um reinício do cliente.</translation>
    </message>
    <message>
        <source>The supplied proxy address is invalid.</source>
        <translation>O endereço de proxy introduzido é inválido. </translation>
    </message>
</context>
<context>
    <name>OverviewPage</name>
    <message>
        <source>Form</source>
        <translation>Formulário</translation>
    </message>
    <message>
        <source>The displayed information may be out of date. Your wallet automatically synchronizes with the Bitcoin network after a connection is established, but this process has not completed yet.</source>
        <translation>A informação mostrada poderá estar desatualizada. A sua carteira sincroniza automaticamente com a rede Bitcoin depois de estabelecer ligação, mas este processo ainda não está completo.</translation>
    </message>
    <message>
        <source>Watch-only:</source>
        <translation>Modo-verificação:</translation>
    </message>
    <message>
        <source>Available:</source>
        <translation>Disponível:</translation>
    </message>
    <message>
        <source>Your current spendable balance</source>
        <translation>O seu saldo (gastável) disponível</translation>
    </message>
    <message>
        <source>Pending:</source>
        <translation>Pendente:</translation>
    </message>
    <message>
        <source>Total of transactions that have yet to be confirmed, and do not yet count toward the spendable balance</source>
        <translation>Total de transações por confirmar, que ainda não estão contabilizadas no seu saldo gastável</translation>
    </message>
    <message>
        <source>Immature:</source>
        <translation>Imaturo:</translation>
    </message>
    <message>
        <source>Mined balance that has not yet matured</source>
        <translation>O saldo minado ainda não amadureceu</translation>
    </message>
    <message>
        <source>Balances</source>
        <translation>Balanços</translation>
    </message>
    <message>
        <source>Total:</source>
        <translation>Total:</translation>
    </message>
    <message>
        <source>Your current total balance</source>
        <translation>O seu saldo total actual</translation>
    </message>
    <message>
        <source>Your current balance in watch-only addresses</source>
        <translation>O seu balanço atual em endereços de apenas observação</translation>
    </message>
    <message>
        <source>Spendable:</source>
        <translation>Dispensável:</translation>
    </message>
    <message>
        <source>Recent transactions</source>
        <translation>transações recentes</translation>
    </message>
    <message>
        <source>Unconfirmed transactions to watch-only addresses</source>
        <translation>Transações não confirmadas para endereços modo-verificação</translation>
    </message>
    <message>
        <source>Mined balance in watch-only addresses that has not yet matured</source>
        <translation>Saldo minado ainda não disponivél de endereços modo-verificação</translation>
    </message>
    <message>
        <source>Current total balance in watch-only addresses</source>
        <translation>Saldo disponivél em enderços modo-verificação</translation>
    </message>
</context>
<context>
    <name>PaymentServer</name>
    <message>
        <source>Payment request error</source>
        <translation>Erro do pedido de pagamento</translation>
    </message>
    <message>
        <source>Cannot start bitcoin: click-to-pay handler</source>
        <translation>Impossível iniciar o controlador de bitcoin: click-to-pay</translation>
    </message>
    <message>
        <source>URI handling</source>
        <translation>Manuseamento de URI</translation>
    </message>
    <message>
        <source>Payment request fetch URL is invalid: %1</source>
        <translation>O URL do pedido de pagamento é inválido: %1</translation>
    </message>
    <message>
        <source>Invalid payment address %1</source>
        <translation>Endereço de pagamento inválido %1</translation>
    </message>
    <message>
        <source>URI cannot be parsed! This can be caused by an invalid Bitcoin address or malformed URI parameters.</source>
        <translation>URI não foi lido correctamente! Isto pode ser causado por um endereço Bitcoin inválido ou por parâmetros URI malformados.</translation>
    </message>
    <message>
        <source>Payment request file handling</source>
        <translation>Controlo de pedidos de pagamento.</translation>
    </message>
    <message>
        <source>Payment request file cannot be read! This can be caused by an invalid payment request file.</source>
        <translation>O ficheiro de pedido de pagamento não pôde ser lido! Isto pode ter sido causado por um ficheiro de pedido de pagamento inválido.</translation>
    </message>
    <message>
        <source>Payment request rejected</source>
        <translation>Pedido de pagamento rejeitado</translation>
    </message>
    <message>
        <source>Payment request network doesn't match client network.</source>
        <translation>Rede de requisição de pagamento não corresponde com a rede do cliente.</translation>
    </message>
    <message>
        <source>Payment request expired.</source>
        <translation>Pedido de pagamento expirado.</translation>
    </message>
    <message>
        <source>Payment request is not initialized.</source>
        <translation>O pedido de pagamento não foi inicializado.</translation>
    </message>
    <message>
        <source>Unverified payment requests to custom payment scripts are unsupported.</source>
        <translation>Pedidos de pagamento não-verificados para scripts de pagamento personalizados não são suportados.</translation>
    </message>
    <message>
        <source>Invalid payment request.</source>
        <translation>Pedido de pagamento inválido.</translation>
    </message>
    <message>
        <source>Requested payment amount of %1 is too small (considered dust).</source>
        <translation>Quantia solicitada para pagamento de %1 é muito pequena (considerada "pó").</translation>
    </message>
    <message>
        <source>Refund from %1</source>
        <translation>Reembolso de %1</translation>
    </message>
    <message>
        <source>Payment request %1 is too large (%2 bytes, allowed %3 bytes).</source>
        <translation>Pedido de pagamento %1 é demasiado grande (%2 bytes, permitido %3 bytes).</translation>
    </message>
    <message>
        <source>Error communicating with %1: %2</source>
        <translation>Erro ao comunicar com %1: %2</translation>
    </message>
    <message>
        <source>Payment request cannot be parsed!</source>
        <translation>O pedido de pagamento não pode ser lido ou processado!</translation>
    </message>
    <message>
        <source>Bad response from server %1</source>
        <translation>Má resposta do servidor %1</translation>
    </message>
    <message>
        <source>Network request error</source>
        <translation>Erro de pedido de rede</translation>
    </message>
    <message>
        <source>Payment acknowledged</source>
        <translation>Pagamento confirmado</translation>
    </message>
</context>
<context>
    <name>PeerTableModel</name>
    <message>
        <source>User Agent</source>
        <translation>Agente Usuário</translation>
    </message>
    <message>
        <source>Node/Service</source>
        <translation>Nó/Serviço</translation>
    </message>
    <message>
        <source>NodeId</source>
        <translation>NodeId</translation>
    </message>
    <message>
        <source>Ping</source>
        <translation>Latência</translation>
    </message>
</context>
<context>
    <name>QObject</name>
    <message>
        <source>Amount</source>
        <translation>Quantia</translation>
    </message>
    <message>
        <source>Enter a Bitcoin address (e.g. %1)</source>
        <translation>Entre um endereço Bitcoin (ex. %1)</translation>
    </message>
    <message>
        <source>%1 d</source>
        <translation>%1 d</translation>
    </message>
    <message>
        <source>%1 h</source>
        <translation>%1 h</translation>
    </message>
    <message>
        <source>%1 m</source>
        <translation>%1 m</translation>
    </message>
    <message>
        <source>%1 s</source>
        <translation>%1 s</translation>
    </message>
    <message>
        <source>None</source>
        <translation>Nenhum</translation>
    </message>
    <message>
        <source>N/A</source>
        <translation>N/D</translation>
    </message>
    <message>
        <source>%1 ms</source>
        <translation>%1 ms</translation>
    </message>
    <message numerus="yes">
        <source>%n second(s)</source>
        <translation><numerusform>%n segundo</numerusform><numerusform>%n segundos</numerusform></translation>
    </message>
    <message numerus="yes">
        <source>%n minute(s)</source>
        <translation><numerusform>%n minuto</numerusform><numerusform>%n minutos</numerusform></translation>
    </message>
    <message numerus="yes">
        <source>%n hour(s)</source>
        <translation><numerusform>%n hora</numerusform><numerusform>%n horas</numerusform></translation>
    </message>
    <message numerus="yes">
        <source>%n day(s)</source>
        <translation><numerusform>%n dia</numerusform><numerusform>%n dias</numerusform></translation>
    </message>
    <message numerus="yes">
        <source>%n week(s)</source>
        <translation><numerusform>%n semana</numerusform><numerusform>%n semanas</numerusform></translation>
    </message>
    <message>
        <source>%1 and %2</source>
        <translation>%1 e %2</translation>
    </message>
    <message numerus="yes">
        <source>%n year(s)</source>
        <translation><numerusform>%n ano</numerusform><numerusform>%n anos</numerusform></translation>
    </message>
    <message>
        <source>%1 didn't yet exit safely...</source>
        <translation>%1 ainda não foi fechado em segurança...</translation>
    </message>
    <message>
        <source>Blk</source>
        <comment>Tx Watch: Block type abbreviation</comment>
        <translation>Bco</translation>
    </message>
    <message>
        <source>Txn</source>
        <comment>Tx Watch: Transaction type abbreviation</comment>
        <translation>Tso</translation>
    </message>
</context>
<context>
    <name>QObject::QObject</name>
    <message>
        <source>Error: Specified data directory "%1" does not exist.</source>
        <translation>Erro: Pasta de dados especificada "%1" não existe.</translation>
    </message>
    <message>
        <source>Error: Cannot parse configuration file: %1. Only use key=value syntax.</source>
        <translation>Erro: não é possível analisar o ficheiro de configuração: %1. Utilize apenas a sintaxe key=value.</translation>
    </message>
    <message>
        <source>Error: %1</source>
        <translation>Erro: %1</translation>
    </message>
</context>
<context>
    <name>QRImageWidget</name>
    <message>
        <source>&amp;Save Image...</source>
        <translation>&amp;Guardar Imagem...</translation>
    </message>
    <message>
        <source>&amp;Copy Image</source>
        <translation>&amp;Copiar Imagem</translation>
    </message>
    <message>
        <source>Save QR Code</source>
        <translation>Guardar o código QR</translation>
    </message>
    <message>
        <source>PNG Image (*.png)</source>
        <translation>Imagem PNG (*.png)</translation>
    </message>
</context>
<context>
    <name>RPCConsole</name>
    <message>
        <source>N/A</source>
        <translation>N/D</translation>
    </message>
    <message>
        <source>Client version</source>
        <translation>Versão do Cliente</translation>
    </message>
    <message>
        <source>&amp;Information</source>
        <translation>&amp;Informação</translation>
    </message>
    <message>
        <source>Debug window</source>
        <translation>Janela de depuração</translation>
    </message>
    <message>
        <source>General</source>
        <translation>Geral</translation>
    </message>
    <message>
        <source>Using BerkeleyDB version</source>
        <translation>Versão BerkeleyDB em uso</translation>
    </message>
    <message>
        <source>Datadir</source>
        <translation>Datadir</translation>
    </message>
    <message>
        <source>Startup time</source>
        <translation>Hora de Arranque</translation>
    </message>
    <message>
        <source>Network</source>
        <translation>Rede</translation>
    </message>
    <message>
        <source>Name</source>
        <translation>Nome</translation>
    </message>
    <message>
        <source>Number of connections</source>
        <translation>Número de ligações</translation>
    </message>
    <message>
        <source>Block chain</source>
        <translation>Cadeia de blocos</translation>
    </message>
    <message>
        <source>Current number of blocks</source>
        <translation>Número actual de blocos</translation>
    </message>
    <message>
        <source>Memory Pool</source>
        <translation>Banco de Memória</translation>
    </message>
    <message>
        <source>Current number of transactions</source>
        <translation>Número actual de transacções</translation>
    </message>
    <message>
        <source>Memory usage</source>
        <translation>Utilização de memória</translation>
    </message>
    <message>
        <source>Wallet: </source>
        <translation type="unfinished">Carteira: </translation>
    </message>
    <message>
        <source>Received</source>
        <translation>Recebido</translation>
    </message>
    <message>
        <source>Sent</source>
        <translation>Enviado</translation>
    </message>
    <message>
        <source>&amp;Peers</source>
        <translation>&amp;Conexão</translation>
    </message>
    <message>
        <source>Banned peers</source>
        <translation>Nós banidos</translation>
    </message>
    <message>
        <source>Select a peer to view detailed information.</source>
        <translation>Selecione uma conexação para ver informação em detalhe.</translation>
    </message>
    <message>
        <source>Whitelisted</source>
        <translation>Permitido por si</translation>
    </message>
    <message>
        <source>Direction</source>
        <translation>Direcção</translation>
    </message>
    <message>
        <source>Version</source>
        <translation>Versão</translation>
    </message>
    <message>
        <source>Starting Block</source>
        <translation>Bloco Inicial</translation>
    </message>
    <message>
        <source>Synced Headers</source>
        <translation>Cabeçalhos Sincronizados</translation>
    </message>
    <message>
        <source>Synced Blocks</source>
        <translation>Blocos Sincronizados</translation>
    </message>
    <message>
        <source>User Agent</source>
        <translation>Agente Usuário</translation>
    </message>
    <message>
        <source>Open the %1 debug log file from the current data directory. This can take a few seconds for large log files.</source>
        <translation>Abrir o ficheiro de registo de depuração %1 da pasta de dados actual. Isto pode demorar alguns segundos para ficheiros de registo maiores.</translation>
    </message>
    <message>
        <source>Decrease font size</source>
        <translation>Diminuir tamanho da letra</translation>
    </message>
    <message>
        <source>Increase font size</source>
        <translation>Aumentar tamanho da letra</translation>
    </message>
    <message>
        <source>Services</source>
        <translation>Serviços</translation>
    </message>
    <message>
        <source>Ban Score</source>
        <translation>Resultado da Suspensão</translation>
    </message>
    <message>
        <source>Connection Time</source>
        <translation>Tempo de Ligação</translation>
    </message>
    <message>
        <source>Last Send</source>
        <translation>Ultimo Envio</translation>
    </message>
    <message>
        <source>Last Receive</source>
        <translation>Ultimo Recebimento</translation>
    </message>
    <message>
        <source>Ping Time</source>
        <translation>Tempo de Latência</translation>
    </message>
    <message>
        <source>The duration of a currently outstanding ping.</source>
        <translation>A duração de um ping atualmente pendente.</translation>
    </message>
    <message>
        <source>Ping Wait</source>
        <translation>Espera do Ping</translation>
    </message>
    <message>
        <source>Min Ping</source>
        <translation>Latência mínima</translation>
    </message>
    <message>
        <source>Time Offset</source>
        <translation>Fuso Horário</translation>
    </message>
    <message>
        <source>Last block time</source>
        <translation>Data do último bloco</translation>
    </message>
    <message>
        <source>&amp;Open</source>
        <translation>&amp;Abrir</translation>
    </message>
    <message>
        <source>&amp;Console</source>
        <translation>&amp;Consola</translation>
    </message>
    <message>
        <source>&amp;Network Traffic</source>
        <translation>&amp;Tráfego de Rede</translation>
    </message>
    <message>
        <source>Totals</source>
        <translation>Totais</translation>
    </message>
    <message>
        <source>In:</source>
        <translation>Entrada:</translation>
    </message>
    <message>
        <source>Out:</source>
        <translation>Saída:</translation>
    </message>
    <message>
        <source>Debug log file</source>
        <translation>Ficheiro de registo de depuração</translation>
    </message>
    <message>
        <source>Clear console</source>
        <translation>Limpar consola</translation>
    </message>
    <message>
        <source>1 &amp;hour</source>
        <translation>1 &amp;hora</translation>
    </message>
    <message>
        <source>1 &amp;day</source>
        <translation>1 &amp;dia</translation>
    </message>
    <message>
        <source>1 &amp;week</source>
        <translation>1 &amp;semana</translation>
    </message>
    <message>
        <source>1 &amp;year</source>
        <translation>1 &amp;ano</translation>
    </message>
    <message>
        <source>Ban for</source>
        <translation>Banir para</translation>
    </message>
    <message>
        <source>&amp;Unban</source>
        <translation>&amp;Desbanir</translation>
    </message>
    <message>
        <source>Welcome to the %1 RPC console.</source>
        <translation>Bem-vindo à consola RPC da %1.</translation>
    </message>
    <message>
        <source>Type &lt;b&gt;help&lt;/b&gt; for an overview of available commands.</source>
        <translation>Insira &lt;b&gt;help&lt;/b&gt; para visualizar os comandos disponíveis.</translation>
    </message>
    <message>
        <source>WARNING: Scammers have been active, telling users to type commands here, stealing their wallet contents. Do not use this console without fully understanding the ramifications of a command.</source>
        <translation>AVISO: Burlões têm estado ativos, tentando que utilizadores escrevam comandos aqui para lhes roubar as carteiras. Não utilize esta consola sem perceber perfeitamente as ramificações de um comando.</translation>
    </message>
    <message>
        <source>Network activity disabled</source>
        <translation>Atividade de rede desativada</translation>
    </message>
    <message>
        <source>%1 B</source>
        <translation>%1 B</translation>
    </message>
    <message>
        <source>%1 KB</source>
        <translation>%1 KB</translation>
    </message>
    <message>
        <source>%1 MB</source>
        <translation>%1 MB</translation>
    </message>
    <message>
        <source>%1 GB</source>
        <translation>%1 GB</translation>
    </message>
    <message>
        <source>(node id: %1)</source>
        <translation>(id nó: %1)</translation>
    </message>
    <message>
        <source>via %1</source>
        <translation>via %1</translation>
    </message>
    <message>
        <source>never</source>
        <translation>nunca</translation>
    </message>
    <message>
        <source>Inbound</source>
        <translation>Entrada</translation>
    </message>
    <message>
        <source>Outbound</source>
        <translation>Saída</translation>
    </message>
    <message>
        <source>Yes</source>
        <translation>Sim</translation>
    </message>
    <message>
        <source>No</source>
        <translation>Não</translation>
    </message>
    <message>
        <source>Unknown</source>
        <translation>Desconhecido</translation>
    </message>
</context>
<context>
    <name>ReceiveCoinsDialog</name>
    <message>
        <source>&amp;Amount:</source>
        <translation>&amp;Quantia:</translation>
    </message>
    <message>
        <source>&amp;Label:</source>
        <translation>&amp;Rótulo:</translation>
    </message>
    <message>
        <source>&amp;Message:</source>
        <translation>&amp;Mensagem:</translation>
    </message>
    <message>
        <source>Reuse one of the previously used receiving addresses. Reusing addresses has security and privacy issues. Do not use this unless re-generating a payment request made before.</source>
        <translation>Reutilize um dos endereços de entrada usados anteriormente. Reutilizar endereços pode levar a riscos de segurança e de privacidade. Não use esta função a não ser que esteja a gerar novamente uma requisição de pagamento feita anteriormente.</translation>
    </message>
    <message>
        <source>R&amp;euse an existing receiving address (not recommended)</source>
        <translation>Reutilizar um endereço de receção existente (não recomendado)</translation>
    </message>
    <message>
        <source>An optional message to attach to the payment request, which will be displayed when the request is opened. Note: The message will not be sent with the payment over the Bitcoin network.</source>
        <translation>Uma mensagem opcional para anexar ao pedido de pagamento, que será exibida quando o pedido for aberto. Nota: A mensagem não será enviada com o pagamento através da rede Bitcoin.</translation>
    </message>
    <message>
        <source>An optional label to associate with the new receiving address.</source>
        <translation>Um rótulo opcional a associar ao novo endereço de receção.</translation>
    </message>
    <message>
        <source>Use this form to request payments. All fields are &lt;b&gt;optional&lt;/b&gt;.</source>
        <translation>Utilize este formulário para solicitar pagamentos. Todos os campos são &lt;b&gt;opcionais&lt;/b&gt;.</translation>
    </message>
    <message>
        <source>An optional amount to request. Leave this empty or zero to not request a specific amount.</source>
        <translation>Uma quantia opcional a solicitar. Deixe em branco ou zero para não solicitar uma quantidade específica.</translation>
    </message>
    <message>
        <source>Clear all fields of the form.</source>
        <translation>Limpar todos os campos do formulário.</translation>
    </message>
    <message>
        <source>Clear</source>
        <translation>Limpar</translation>
    </message>
    <message>
        <source>Requested payments history</source>
        <translation>Histórico de pagamentos solicitados</translation>
    </message>
    <message>
        <source>&amp;Request payment</source>
        <translation>&amp;Requisitar Pagamento</translation>
    </message>
    <message>
        <source>Show the selected request (does the same as double clicking an entry)</source>
        <translation>Mostrar o pedido seleccionado (faz o mesmo que clicar 2 vezes numa entrada)</translation>
    </message>
    <message>
        <source>Show</source>
        <translation>Mostrar</translation>
    </message>
    <message>
        <source>Remove the selected entries from the list</source>
        <translation>Remover as entradas seleccionadas da lista</translation>
    </message>
    <message>
        <source>Remove</source>
        <translation>Remover</translation>
    </message>
    <message>
        <source>Copy URI</source>
        <translation>Copiar URI</translation>
    </message>
    <message>
        <source>Copy label</source>
        <translation>Copiar etiqueta</translation>
    </message>
    <message>
        <source>Copy message</source>
        <translation>Copiar mensagem</translation>
    </message>
    <message>
        <source>Copy amount</source>
        <translation>Copiar valor</translation>
    </message>
</context>
<context>
    <name>ReceiveRequestDialog</name>
    <message>
        <source>QR Code</source>
        <translation>Código QR</translation>
    </message>
    <message>
        <source>Copy &amp;URI</source>
        <translation>Copiar &amp;URI</translation>
    </message>
    <message>
        <source>Copy &amp;Address</source>
        <translation>Copi&amp;ar Endereço</translation>
    </message>
    <message>
        <source>&amp;Save Image...</source>
        <translation>&amp;Salvar Imagem...</translation>
    </message>
    <message>
        <source>Request payment to %1</source>
        <translation>Requisitar Pagamento para %1</translation>
    </message>
    <message>
        <source>Payment information</source>
        <translation>Informação de Pagamento</translation>
    </message>
    <message>
        <source>URI</source>
        <translation>URI</translation>
    </message>
    <message>
        <source>Address</source>
        <translation>Endereço</translation>
    </message>
    <message>
        <source>Amount</source>
        <translation>Valor</translation>
    </message>
    <message>
        <source>Label</source>
        <translation>Etiqueta</translation>
    </message>
    <message>
        <source>Message</source>
        <translation>Mensagem</translation>
    </message>
    <message>
        <source>Resulting URI too long, try to reduce the text for label / message.</source>
        <translation>URI resultante muito longo. Tente reduzir o texto do rótulo / mensagem.</translation>
    </message>
    <message>
        <source>Error encoding URI into QR Code.</source>
        <translation>Erro ao codificar URI em Código QR.</translation>
    </message>
</context>
<context>
    <name>RecentRequestsTableModel</name>
    <message>
        <source>Date</source>
        <translation>Data</translation>
    </message>
    <message>
        <source>Label</source>
        <translation>Etiqueta</translation>
    </message>
    <message>
        <source>Message</source>
        <translation>Mensagem </translation>
    </message>
    <message>
        <source>(no label)</source>
        <translation>(sem etiqueta)</translation>
    </message>
    <message>
        <source>(no message)</source>
        <translation>(sem mensagem)</translation>
    </message>
    <message>
        <source>(no amount requested)</source>
        <translation>(sem quantia pedida)</translation>
    </message>
    <message>
        <source>Requested</source>
        <translation>Solicitado</translation>
    </message>
</context>
<context>
    <name>SendCoinsDialog</name>
    <message>
        <source>Send Coins</source>
        <translation>Enviar Moedas</translation>
    </message>
    <message>
        <source>Coin Control Features</source>
        <translation>Funcionalidades do Controlo de Moedas:</translation>
    </message>
    <message>
        <source>Inputs...</source>
        <translation>Entradas...</translation>
    </message>
    <message>
        <source>automatically selected</source>
        <translation>selecionadas automáticamente</translation>
    </message>
    <message>
        <source>Insufficient funds!</source>
        <translation>Fundos insuficientes!</translation>
    </message>
    <message>
        <source>Quantity:</source>
        <translation>Quantidade:</translation>
    </message>
    <message>
        <source>Bytes:</source>
        <translation>Bytes:</translation>
    </message>
    <message>
        <source>Amount:</source>
        <translation>Quantia:</translation>
    </message>
    <message>
        <source>Fee:</source>
        <translation>Taxa:</translation>
    </message>
    <message>
        <source>After Fee:</source>
        <translation>Depois da taxa:</translation>
    </message>
    <message>
        <source>Change:</source>
        <translation>Troco:</translation>
    </message>
    <message>
        <source>If this is activated, but the change address is empty or invalid, change will be sent to a newly generated address.</source>
        <translation>Se isto estiver ativo, mas o endereço de troco estiver vazio ou for inválido, o troco será enviado para um novo endereço gerado.</translation>
    </message>
    <message>
        <source>Custom change address</source>
        <translation>Endereço de troco personalizado</translation>
    </message>
    <message>
        <source>Transaction Fee:</source>
        <translation>Taxa da transação:</translation>
    </message>
    <message>
        <source>Choose...</source>
        <translation>Escolher...</translation>
    </message>
    <message>
        <source>collapse fee-settings</source>
        <translation>ocultar definições de taxa</translation>
    </message>
    <message>
        <source>per kilobyte</source>
        <translation>por kilobyte</translation>
    </message>
    <message>
        <source>If the custom fee is set to 1000 satoshis and the transaction is only 250 bytes, then "per kilobyte" only pays 250 satoshis in fee, while "total at least" pays 1000 satoshis. For transactions bigger than a kilobyte both pay by kilobyte.</source>
        <translation>Se a taxa personalizada estiver definida para 1.000 satoshis e a transação é de apenas 250 bytes, então paga apenas 250 satoshis "por kilobyte" na taxa, enquanto em "total pelo menos" paga 1.000 satoshis. Para transações superiores a um kilobyte ambos pagam por kilobyte.</translation>
    </message>
    <message>
        <source>Hide</source>
        <translation>Esconder</translation>
    </message>
    <message>
        <source>Paying only the minimum fee is just fine as long as there is less transaction volume than space in the blocks. But be aware that this can end up in a never confirming transaction once there is more demand for bitcoin transactions than the network can process.</source>
        <translation>Pode pagar somente a taxa minima desde que haja um volume de transações inferior ao espaço nos blocos. No entanto tenha em atenção que esta opção poderá acabar em uma transação nunca confirmada assim que os pedidos de transações excedam a capacidade de processamento da rede.</translation>
    </message>
    <message>
        <source>(read the tooltip)</source>
        <translation>(leia a dica)</translation>
    </message>
    <message>
        <source>Recommended:</source>
        <translation>Recomendado:</translation>
    </message>
    <message>
        <source>Custom:</source>
        <translation>Uso:</translation>
    </message>
    <message>
        <source>(Smart fee not initialized yet. This usually takes a few blocks...)</source>
        <translation>(A taxa inteligente ainda não foi inicializada. Isto normalmente demora alguns blocos...)</translation>
    </message>
    <message>
        <source>Send to multiple recipients at once</source>
        <translation>Enviar para múltiplos destinatários de uma vez</translation>
    </message>
    <message>
        <source>Add &amp;Recipient</source>
        <translation>Adicionar &amp;Destinatário</translation>
    </message>
    <message>
        <source>Clear all fields of the form.</source>
        <translation>Limpar todos os campos do formulário.</translation>
    </message>
    <message>
        <source>Dust:</source>
        <translation>Lixo:</translation>
    </message>
    <message>
        <source>Confirmation time target:</source>
        <translation>Tempo de confirmação:</translation>
    </message>
    <message>
        <source>Clear &amp;All</source>
        <translation>Limpar &amp;Tudo</translation>
    </message>
    <message>
        <source>Balance:</source>
        <translation>Saldo:</translation>
    </message>
    <message>
        <source>Confirm the send action</source>
        <translation>Confirme ação de envio</translation>
    </message>
    <message>
        <source>S&amp;end</source>
        <translation>E&amp;nviar</translation>
    </message>
    <message>
        <source>Copy quantity</source>
        <translation>Copiar quantidade</translation>
    </message>
    <message>
        <source>Copy amount</source>
        <translation>Copiar valor</translation>
    </message>
    <message>
        <source>Copy fee</source>
        <translation>Copiar taxa</translation>
    </message>
    <message>
        <source>Copy after fee</source>
        <translation>Copiar depois da taxa</translation>
    </message>
    <message>
        <source>Copy bytes</source>
        <translation>Copiar bytes</translation>
    </message>
    <message>
        <source>Copy dust</source>
        <translation>Copiar pó</translation>
    </message>
    <message>
        <source>Copy change</source>
        <translation>Copiar troco</translation>
    </message>
    <message>
        <source>%1 to %2</source>
        <translation>%1 para %2</translation>
    </message>
    <message>
        <source>Are you sure you want to send?</source>
        <translation>Tem a certeza que deseja enviar?</translation>
    </message>
    <message>
        <source>added as transaction fee</source>
        <translation>adicionado como taxa de transação</translation>
    </message>
    <message>
        <source>Total Amount %1</source>
        <translation>Quantia Total %1</translation>
    </message>
    <message>
        <source>or</source>
        <translation>ou</translation>
    </message>
    <message>
        <source>Confirm send coins</source>
        <translation>Confirme envio de moedas</translation>
    </message>
    <message>
        <source>The recipient address is not valid. Please recheck.</source>
        <translation>O endereço do destinatário é inválido. Por favor, reverifique.</translation>
    </message>
    <message>
        <source>The amount to pay must be larger than 0.</source>
        <translation>O valor a pagar dever maior que 0.</translation>
    </message>
    <message>
        <source>The amount exceeds your balance.</source>
        <translation>O valor excede o seu saldo.</translation>
    </message>
    <message>
        <source>The total exceeds your balance when the %1 transaction fee is included.</source>
        <translation>O total excede o seu saldo quando a taxa de transação %1 está incluída.</translation>
    </message>
    <message>
        <source>Duplicate address found: addresses should only be used once each.</source>
        <translation>Endereço duplicado encontrado: os endereços devem ser usados ​​apenas uma vez.</translation>
    </message>
    <message>
        <source>Transaction creation failed!</source>
        <translation>A criação da transação falhou!</translation>
    </message>
    <message>
        <source>The transaction was rejected with the following reason: %1</source>
        <translation>A transação foi rejeitada pelo seguinte motivo: %1</translation>
    </message>
    <message>
        <source>A fee higher than %1 is considered an absurdly high fee.</source>
        <translation>Uma taxa superior a %1 é considerada uma taxa altamente absurda.</translation>
    </message>
    <message>
        <source>Payment request expired.</source>
        <translation>Pedido de pagamento expirado.</translation>
    </message>
    <message numerus="yes">
        <source>%n block(s)</source>
        <translation><numerusform>%n bloco</numerusform><numerusform>%n blocos</numerusform></translation>
    </message>
    <message>
        <source>Pay only the required fee of %1</source>
        <translation>Pague apenas a taxa obrigatória de %1</translation>
    </message>
    <message numerus="yes">
        <source>Estimated to begin confirmation within %n block(s).</source>
        <translation><numerusform>Estimativa para iniciar a confirmação dentro de %n bloco.</numerusform><numerusform>Estimativa para iniciar a confirmação dentro de %n blocos.</numerusform></translation>
    </message>
    <message>
        <source>Warning: Invalid Bitcoin address</source>
        <translation>Aviso: endereço Bitcoin inválido</translation>
    </message>
    <message>
        <source>Warning: Unknown change address</source>
        <translation>Aviso: endereço de troco desconhecido</translation>
    </message>
    <message>
        <source>Confirm custom change address</source>
        <translation>Confirmar endereço de troco personalizado</translation>
    </message>
    <message>
        <source>The address you selected for change is not part of this wallet. Any or all funds in your wallet may be sent to this address. Are you sure?</source>
        <translation>O endereço que você selecionou para alterar não faz parte desta carteira. Qualquer ou todos os fundos em sua carteira podem ser enviados para este endereço. Você tem certeza?</translation>
    </message>
    <message>
        <source>(no label)</source>
        <translation>(sem etiqueta)</translation>
    </message>
</context>
<context>
    <name>SendCoinsEntry</name>
    <message>
        <source>A&amp;mount:</source>
        <translation>Qu&amp;antia:</translation>
    </message>
    <message>
        <source>Pay &amp;To:</source>
        <translation>&amp;Pagar A:</translation>
    </message>
    <message>
        <source>&amp;Label:</source>
        <translation>Rótu&amp;lo:</translation>
    </message>
    <message>
        <source>Choose previously used address</source>
        <translation>Escolha o endereço utilizado anteriormente</translation>
    </message>
    <message>
        <source>This is a normal payment.</source>
        <translation>Este é um pagamento normal.</translation>
    </message>
    <message>
        <source>The Bitcoin address to send the payment to</source>
        <translation>O endereço Bitcoin para enviar o pagamento</translation>
    </message>
    <message>
        <source>Alt+A</source>
        <translation>Alt+A</translation>
    </message>
    <message>
        <source>Paste address from clipboard</source>
        <translation>Cole endereço da área de transferência</translation>
    </message>
    <message>
        <source>Alt+P</source>
        <translation>Alt+P</translation>
    </message>
    <message>
        <source>Remove this entry</source>
        <translation>Remover esta entrada</translation>
    </message>
    <message>
        <source>The fee will be deducted from the amount being sent. The recipient will receive less bitcoins than you enter in the amount field. If multiple recipients are selected, the fee is split equally.</source>
        <translation>A taxa será deduzida ao montante enviado. O destinatário irá receber menos bitcoins do que as que introduziu no campo montante. Caso sejam seleccionados múltiplos destinatários, a taxa será repartida equitativamente.</translation>
    </message>
    <message>
        <source>S&amp;ubtract fee from amount</source>
        <translation>S&amp;ubtrair a taxa ao montante</translation>
    </message>
    <message>
        <source>Message:</source>
        <translation>Mensagem:</translation>
    </message>
    <message>
        <source>This is an unauthenticated payment request.</source>
        <translation>Pedido de pagamento não autenticado.</translation>
    </message>
    <message>
        <source>This is an authenticated payment request.</source>
        <translation>Pedido de pagamento autenticado.</translation>
    </message>
    <message>
        <source>Enter a label for this address to add it to the list of used addresses</source>
        <translation>Introduza um rótulo para este endereço para o adicionar à sua lista de endereços usados</translation>
    </message>
    <message>
        <source>A message that was attached to the bitcoin: URI which will be stored with the transaction for your reference. Note: This message will not be sent over the Bitcoin network.</source>
        <translation>Uma mensagem que estava anexada ao URI bitcoin: que será armazenada com a transação para sua referência. Nota: Esta mensagem não será enviada através da rede Bitcoin.</translation>
    </message>
    <message>
        <source>Pay To:</source>
        <translation>Pagar a:</translation>
    </message>
    <message>
        <source>Memo:</source>
        <translation>Memorando:</translation>
    </message>
    <message>
        <source>Enter a label for this address to add it to your address book</source>
        <translation>Digite um rótulo para este endereço para adicioná-lo ao seu catálogo de endereços</translation>
    </message>
</context>
<context>
    <name>SendConfirmationDialog</name>
    <message>
        <source>Yes</source>
        <translation>Sim</translation>
    </message>
</context>
<context>
    <name>ShutdownWindow</name>
    <message>
        <source>%1 is shutting down...</source>
        <translation>%1 está a encerrar...</translation>
    </message>
    <message>
        <source>Do not shut down the computer until this window disappears.</source>
        <translation>Não desligue o computador enquanto esta janela não desaparecer.</translation>
    </message>
</context>
<context>
    <name>SignVerifyMessageDialog</name>
    <message>
        <source>Signatures - Sign / Verify a Message</source>
        <translation>Assinaturas - Assinar / Verificar uma Mensagem</translation>
    </message>
    <message>
        <source>&amp;Sign Message</source>
        <translation>&amp;Assinar Mensagem</translation>
    </message>
    <message>
        <source>You can sign messages/agreements with your addresses to prove you can receive bitcoins sent to them. Be careful not to sign anything vague or random, as phishing attacks may try to trick you into signing your identity over to them. Only sign fully-detailed statements you agree to.</source>
        <translation>Pode assinar mensagens com os seus endereços para provar que são seus. Tenha atenção ao assinar mensagens ambíguas, pois ataques de phishing podem tentar enganá-lo de modo a assinar a sua identidade para os atacantes. Apenas assine declarações detalhadas com as quais concorde.</translation>
    </message>
    <message>
        <source>The Bitcoin address to sign the message with</source>
        <translation>O endereço Bitcoin para designar a mensagem</translation>
    </message>
    <message>
        <source>Choose previously used address</source>
        <translation>Escolha o endereço utilizado anteriormente</translation>
    </message>
    <message>
        <source>Alt+A</source>
        <translation>Alt+A</translation>
    </message>
    <message>
        <source>Paste address from clipboard</source>
        <translation>Colar endereço da área de transferência</translation>
    </message>
    <message>
        <source>Alt+P</source>
        <translation>Alt+P</translation>
    </message>
    <message>
        <source>Enter the message you want to sign here</source>
        <translation>Escreva aqui a mensagem que deseja assinar</translation>
    </message>
    <message>
        <source>Signature</source>
        <translation>Assinatura</translation>
    </message>
    <message>
        <source>Copy the current signature to the system clipboard</source>
        <translation>Copiar a assinatura actual para a área de transferência</translation>
    </message>
    <message>
        <source>Sign the message to prove you own this Bitcoin address</source>
        <translation>Assine uma mensagem para provar que é dono deste endereço Bitcoin</translation>
    </message>
    <message>
        <source>Sign &amp;Message</source>
        <translation>Assinar &amp;Mensagem</translation>
    </message>
    <message>
        <source>Reset all sign message fields</source>
        <translation>Repor todos os campos de assinatura de mensagem</translation>
    </message>
    <message>
        <source>Clear &amp;All</source>
        <translation>Limpar &amp;Tudo</translation>
    </message>
    <message>
        <source>&amp;Verify Message</source>
        <translation>&amp;Verificar Mensagem</translation>
    </message>
    <message>
        <source>Enter the receiver's address, message (ensure you copy line breaks, spaces, tabs, etc. exactly) and signature below to verify the message. Be careful not to read more into the signature than what is in the signed message itself, to avoid being tricked by a man-in-the-middle attack. Note that this only proves the signing party receives with the address, it cannot prove sendership of any transaction!</source>
        <translation>Introduza o endereço de assinatura, mensagem (assegure-se que copia quebras de linha, espaços, tabulações, etc. exactamente) e assinatura abaixo para verificar a mensagem. Tenha atenção para não ler mais na assinatura do que o que estiver na mensagem assinada, para evitar ser enganado por um atacante que se encontre entre si e quem assinou a mensagem.</translation>
    </message>
    <message>
        <source>The Bitcoin address the message was signed with</source>
        <translation>O endereço Bitcoin com que a mensagem foi designada</translation>
    </message>
    <message>
        <source>Verify the message to ensure it was signed with the specified Bitcoin address</source>
        <translation>Verifique a mensagem para assegurar que foi assinada com o endereço Bitcoin especificado</translation>
    </message>
    <message>
        <source>Verify &amp;Message</source>
        <translation>Verificar &amp;Mensagem</translation>
    </message>
    <message>
        <source>Reset all verify message fields</source>
        <translation>Repor todos os campos de verificação de mensagem</translation>
    </message>
    <message>
        <source>Click "Sign Message" to generate signature</source>
        <translation>Clique "Assinar Mensagem" para gerar a assinatura</translation>
    </message>
    <message>
        <source>The entered address is invalid.</source>
        <translation>O endereço introduzido é inválido.</translation>
    </message>
    <message>
        <source>Please check the address and try again.</source>
        <translation>Por favor, verifique o endereço e tente novamente.</translation>
    </message>
    <message>
        <source>The entered address does not refer to a key.</source>
        <translation>O endereço introduzido não refere-se a nenhuma chave.</translation>
    </message>
    <message>
        <source>Wallet unlock was cancelled.</source>
        <translation>O desbloqueio da carteira foi cancelado.</translation>
    </message>
    <message>
        <source>Private key for the entered address is not available.</source>
        <translation>A chave privada para o endereço introduzido não está disponível.</translation>
    </message>
    <message>
        <source>Message signing failed.</source>
        <translation>Assinatura da mensagem falhou.</translation>
    </message>
    <message>
        <source>Message signed.</source>
        <translation>Mensagem assinada.</translation>
    </message>
    <message>
        <source>The signature could not be decoded.</source>
        <translation>Não foi possível descodificar a assinatura.</translation>
    </message>
    <message>
        <source>Please check the signature and try again.</source>
        <translation>Por favor, verifique a assinatura e tente novamente.</translation>
    </message>
    <message>
        <source>The signature did not match the message digest.</source>
        <translation>A assinatura não corresponde com o conteúdo da mensagem.</translation>
    </message>
    <message>
        <source>Message verification failed.</source>
        <translation>Verificação da mensagem falhou.</translation>
    </message>
    <message>
        <source>Message verified.</source>
        <translation>Mensagem verificada.</translation>
    </message>
</context>
<context>
    <name>SplashScreen</name>
    <message>
        <source>[testnet]</source>
        <translation>[rede de testes]</translation>
    </message>
</context>
<context>
    <name>TrafficGraphWidget</name>
    <message>
        <source>KB/s</source>
        <translation>KB/s</translation>
    </message>
</context>
<context>
    <name>TransactionDesc</name>
    <message numerus="yes">
        <source>Open for %n more block(s)</source>
        <translation><numerusform>Abrir para %n ou mais bloco</numerusform><numerusform>Abrir para %n ou mais blocos</numerusform></translation>
    </message>
    <message>
        <source>Open until %1</source>
        <translation>Aberto até %1</translation>
    </message>
    <message>
        <source>%1/offline</source>
        <translation>%1/off-line</translation>
    </message>
    <message>
        <source>0/unconfirmed, %1</source>
        <translation>0/não confirmada, %1</translation>
    </message>
    <message>
        <source>in memory pool</source>
        <translation>no banco de memória</translation>
    </message>
    <message>
        <source>not in memory pool</source>
        <translation>não está no banco de memória</translation>
    </message>
    <message>
        <source>abandoned</source>
        <translation>abandonada</translation>
    </message>
    <message>
        <source>%1/unconfirmed</source>
        <translation>%1/não confirmada</translation>
    </message>
    <message>
        <source>%1 confirmations</source>
        <translation>%1 confirmações</translation>
    </message>
    <message>
        <source>Status</source>
        <translation>Estado</translation>
    </message>
    <message>
        <source>, has not been successfully broadcast yet</source>
        <translation>, ainda não foi transmitido com sucesso</translation>
    </message>
    <message numerus="yes">
        <source>, broadcast through %n node(s)</source>
        <translation><numerusform>, transmitido através de %n nó</numerusform><numerusform>, transmitido através de %n nós</numerusform></translation>
    </message>
    <message>
        <source>Date</source>
        <translation>Data</translation>
    </message>
    <message>
        <source>Source</source>
        <translation>Origem</translation>
    </message>
    <message>
        <source>Generated</source>
        <translation>Gerado</translation>
    </message>
    <message>
        <source>From</source>
        <translation>De</translation>
    </message>
    <message>
        <source>unknown</source>
        <translation>desconhecido</translation>
    </message>
    <message>
        <source>To</source>
        <translation>Para</translation>
    </message>
    <message>
        <source>own address</source>
        <translation>endereço próprio</translation>
    </message>
    <message>
        <source>watch-only</source>
        <translation>vigiar apenas</translation>
    </message>
    <message>
        <source>label</source>
        <translation>etiqueta</translation>
    </message>
    <message>
        <source>Credit</source>
        <translation>Crédito</translation>
    </message>
    <message numerus="yes">
        <source>matures in %n more block(s)</source>
        <translation><numerusform>matura em %n bloco</numerusform><numerusform>matura em %n blocos</numerusform></translation>
    </message>
    <message>
        <source>not accepted</source>
        <translation>não aceite</translation>
    </message>
    <message>
        <source>Debit</source>
        <translation>Débito</translation>
    </message>
    <message>
        <source>Total debit</source>
        <translation>Débito total</translation>
    </message>
    <message>
        <source>Total credit</source>
        <translation>Crédito total</translation>
    </message>
    <message>
        <source>Transaction fee</source>
        <translation>Taxa de transação</translation>
    </message>
    <message>
        <source>Net amount</source>
        <translation>Valor líquido</translation>
    </message>
    <message>
        <source>Message</source>
        <translation>Mensagem</translation>
    </message>
    <message>
        <source>Comment</source>
        <translation>Comentário</translation>
    </message>
    <message>
        <source>Transaction ID</source>
        <translation>Id. da Transação</translation>
    </message>
    <message>
        <source>Transaction total size</source>
        <translation>Tamanho total da transição</translation>
    </message>
    <message>
        <source>Output index</source>
        <translation>Índex de saída</translation>
    </message>
    <message>
        <source>Merchant</source>
        <translation>Comerciante</translation>
    </message>
    <message>
        <source>Generated coins must mature %1 blocks before they can be spent. When you generated this block, it was broadcast to the network to be added to the block chain. If it fails to get into the chain, its state will change to "not accepted" and it won't be spendable. This may occasionally happen if another node generates a block within a few seconds of yours.</source>
        <translation>Moedas geradas deverão maturar por %1 blocos antes de poderem ser gastas. Quando gerou este bloco, ele foi transmitido para a rede para ser incluído na cadeia de blocos. Se a inclusão na cadeia de blocos falhar, o seu estado irá ser alterado para "não aceite" e as moedas não poderão ser gastas. Isto poderá acontecer ocasionalmente se outro nó da rede gerar um bloco a poucos segundos de diferença do seu.</translation>
    </message>
    <message>
        <source>Debug information</source>
        <translation>Informação de depuração</translation>
    </message>
    <message>
        <source>Transaction</source>
        <translation>Transação</translation>
    </message>
    <message>
        <source>Inputs</source>
        <translation>Entradas</translation>
    </message>
    <message>
        <source>Amount</source>
        <translation>Valor</translation>
    </message>
    <message>
        <source>true</source>
        <translation>verdadeiro</translation>
    </message>
    <message>
        <source>false</source>
        <translation>falso</translation>
    </message>
</context>
<context>
    <name>TransactionDescDialog</name>
    <message>
        <source>This pane shows a detailed description of the transaction</source>
        <translation>Esta janela mostra uma descrição detalhada da transação</translation>
    </message>
    <message>
        <source>Details for %1</source>
        <translation>Detalhes para %1</translation>
    </message>
</context>
<context>
    <name>TransactionTableModel</name>
    <message>
        <source>Date</source>
        <translation>Data</translation>
    </message>
    <message>
        <source>Type</source>
        <translation>Tipo</translation>
    </message>
    <message>
        <source>Label</source>
        <translation>Etiqueta</translation>
    </message>
    <message numerus="yes">
        <source>Open for %n more block(s)</source>
        <translation><numerusform>Aberta por mais %n bloco</numerusform><numerusform>Aberta por mais %n blocos</numerusform></translation>
    </message>
    <message>
        <source>Open until %1</source>
        <translation>Aberto até %1</translation>
    </message>
    <message>
        <source>Offline</source>
        <translation>Off-line</translation>
    </message>
    <message>
        <source>Unconfirmed</source>
        <translation>Não confirmado</translation>
    </message>
    <message>
        <source>Abandoned</source>
        <translation>Anbandonada</translation>
    </message>
    <message>
        <source>Confirming (%1 of %2 recommended confirmations)</source>
        <translation>A confirmar (%1 de %2 confirmações recomendadas)</translation>
    </message>
    <message>
        <source>Confirmed (%1 confirmations)</source>
        <translation>Confirmada (%1 confirmações)</translation>
    </message>
    <message>
        <source>Conflicted</source>
        <translation>Incompatível</translation>
    </message>
    <message>
        <source>Immature (%1 confirmations, will be available after %2)</source>
        <translation>Imaturo (%1 confirmações, estará disponível após %2)</translation>
    </message>
    <message>
        <source>This block was not received by any other nodes and will probably not be accepted!</source>
        <translation>Este bloco não foi recebido por outros nós e provavelmente não será aceite pela rede!</translation>
    </message>
    <message>
        <source>Generated but not accepted</source>
        <translation>Gerada mas não aceite</translation>
    </message>
    <message>
        <source>Received with</source>
        <translation>Recebido com</translation>
    </message>
    <message>
        <source>Received from</source>
        <translation>Recebido de</translation>
    </message>
    <message>
        <source>Sent to</source>
        <translation>Enviado para</translation>
    </message>
    <message>
        <source>Payment to yourself</source>
        <translation>Pagamento para si mesmo</translation>
    </message>
    <message>
        <source>Mined</source>
        <translation>Minada</translation>
    </message>
    <message>
        <source>watch-only</source>
        <translation>vigiar apenas</translation>
    </message>
    <message>
        <source>(n/a)</source>
        <translation>(n/d)</translation>
    </message>
    <message>
        <source>(no label)</source>
        <translation>(sem etiqueta)</translation>
    </message>
    <message>
        <source>Transaction status. Hover over this field to show number of confirmations.</source>
        <translation>Estado da transação. Passar o cursor por cima deste campo para mostrar o número de confirmações.</translation>
    </message>
    <message>
        <source>Date and time that the transaction was received.</source>
        <translation>Data e hora em que a transação foi recebida.</translation>
    </message>
    <message>
        <source>Type of transaction.</source>
        <translation>Tipo de transação.</translation>
    </message>
    <message>
        <source>Whether or not a watch-only address is involved in this transaction.</source>
        <translation>Desde que um endereço de modo-verificação faça parte ou não desta transação</translation>
    </message>
    <message>
        <source>User-defined intent/purpose of the transaction.</source>
        <translation>Motivo da transacção definido pelo utilizador.</translation>
    </message>
    <message>
        <source>Amount removed from or added to balance.</source>
        <translation>Quantia retirada ou adicionada ao saldo.</translation>
    </message>
</context>
<context>
    <name>TransactionView</name>
    <message>
        <source>All</source>
        <translation>Todas</translation>
    </message>
    <message>
        <source>Today</source>
        <translation>Hoje</translation>
    </message>
    <message>
        <source>This week</source>
        <translation>Esta semana</translation>
    </message>
    <message>
        <source>This month</source>
        <translation>Este mês</translation>
    </message>
    <message>
        <source>Last month</source>
        <translation>Mês passado</translation>
    </message>
    <message>
        <source>This year</source>
        <translation>Este ano</translation>
    </message>
    <message>
        <source>Range...</source>
        <translation>Período...</translation>
    </message>
    <message>
        <source>Received with</source>
        <translation>Recebido com</translation>
    </message>
    <message>
        <source>Sent to</source>
        <translation>Enviado para</translation>
    </message>
    <message>
        <source>To yourself</source>
        <translation>Para si mesmo</translation>
    </message>
    <message>
        <source>Mined</source>
        <translation>Minada</translation>
    </message>
    <message>
        <source>Other</source>
        <translation>Outras</translation>
    </message>
    <message>
        <source>Enter address or label to search</source>
        <translation>Digite o endereço ou o rótulo para pesquisar</translation>
    </message>
    <message>
        <source>Min amount</source>
        <translation>Valor mín.</translation>
    </message>
    <message>
        <source>Abandon transaction</source>
        <translation>Abandonar transação</translation>
    </message>
    <message>
        <source>Copy address</source>
        <translation>Copiar endereço</translation>
    </message>
    <message>
        <source>Copy label</source>
        <translation>Copiar etiqueta</translation>
    </message>
    <message>
        <source>Copy amount</source>
        <translation>Copiar valor</translation>
    </message>
    <message>
        <source>Copy transaction ID</source>
        <translation>Copiar Id. da transação</translation>
    </message>
    <message>
        <source>Copy raw transaction</source>
        <translation>Copiar transação em bruto</translation>
    </message>
    <message>
        <source>Copy full transaction details</source>
        <translation>Copiar detalhes completos da transação</translation>
    </message>
    <message>
        <source>Edit label</source>
        <translation>Editar etiqueta</translation>
    </message>
    <message>
        <source>Show transaction details</source>
        <translation>Mostrar detalhes da transação</translation>
    </message>
    <message>
        <source>Export Transaction History</source>
        <translation>Exportar Histórico de Transacções</translation>
    </message>
    <message>
        <source>Comma separated file (*.csv)</source>
        <translation>Ficheiro separado por vírgulas (*.csv)</translation>
    </message>
    <message>
        <source>Confirmed</source>
        <translation>Confirmada</translation>
    </message>
    <message>
        <source>Watch-only</source>
        <translation>Vigiar apenas</translation>
    </message>
    <message>
        <source>Date</source>
        <translation>Data</translation>
    </message>
    <message>
        <source>Type</source>
        <translation>Tipo</translation>
    </message>
    <message>
        <source>Label</source>
        <translation>Etiqueta</translation>
    </message>
    <message>
        <source>Address</source>
        <translation>Endereço</translation>
    </message>
    <message>
        <source>ID</source>
        <translation>Id.</translation>
    </message>
    <message>
        <source>Exporting Failed</source>
        <translation>Exportação Falhou</translation>
    </message>
    <message>
        <source>There was an error trying to save the transaction history to %1.</source>
        <translation>Ocorreu um erro ao tentar guardar o histórico de transações em %1.</translation>
    </message>
    <message>
        <source>Exporting Successful</source>
        <translation>Exportação Bem Sucedida</translation>
    </message>
    <message>
        <source>The transaction history was successfully saved to %1.</source>
        <translation>O histórico de transacções foi com guardado com sucesso em %1.</translation>
    </message>
    <message>
        <source>Range:</source>
        <translation>Período:</translation>
    </message>
    <message>
        <source>to</source>
        <translation>até</translation>
    </message>
</context>
<context>
    <name>UnitDisplayStatusBarControl</name>
    <message>
        <source>Unit to show amounts in. Click to select another unit.</source>
        <translation>Unidade de valores recebidos. Clique para selecionar outra unidade.</translation>
    </message>
</context>
<context>
    <name>WalletFrame</name>
    <message>
        <source>No wallet has been loaded.</source>
<<<<<<< HEAD
        <translation>Nenhuma carteira foi carregada</translation>
=======
        <translation>Não foi carregada nenhuma carteira.</translation>
>>>>>>> 431cf19a
    </message>
</context>
<context>
    <name>WalletModel</name>
    <message>
        <source>Send Coins</source>
        <translation>Enviar Moedas</translation>
    </message>
    </context>
<context>
    <name>WalletView</name>
    <message>
        <source>&amp;Export</source>
        <translation>&amp;Exportar</translation>
    </message>
    <message>
        <source>Export the data in the current tab to a file</source>
        <translation>Exportar os dados no separador atual para um ficheiro</translation>
    </message>
    <message>
        <source>Backup Wallet</source>
        <translation>Cópia de Segurança da Carteira</translation>
    </message>
    <message>
        <source>Wallet Data (*.dat)</source>
        <translation>Dados da Carteira (*.dat)</translation>
    </message>
    <message>
        <source>Backup Failed</source>
        <translation>Cópia de Segurança Falhou</translation>
    </message>
    <message>
        <source>There was an error trying to save the wallet data to %1.</source>
        <translation>Ocorreu um erro ao tentar guardar os dados da carteira em %1.</translation>
    </message>
    <message>
        <source>Backup Successful</source>
        <translation>Cópia de Segurança Bem Sucedida</translation>
    </message>
    <message>
        <source>The wallet data was successfully saved to %1.</source>
        <translation>Os dados da carteira foram guardados com sucesso em %1.</translation>
    </message>
</context>
<context>
    <name>bitcoin-core</name>
    <message>
        <source>Options:</source>
        <translation>Opções:</translation>
    </message>
    <message>
        <source>Specify data directory</source>
        <translation>Especificar pasta de dados</translation>
    </message>
    <message>
        <source>Connect to a node to retrieve peer addresses, and disconnect</source>
        <translation>Ligar a um nó para recuperar endereços de pares, e desligar</translation>
    </message>
    <message>
        <source>Specify your own public address</source>
        <translation>Especifique o seu endereço público</translation>
    </message>
    <message>
        <source>Accept command line and JSON-RPC commands</source>
        <translation>Aceitar comandos de linha de comandos e JSON-RPC</translation>
    </message>
    <message>
        <source>If &lt;category&gt; is not supplied or if &lt;category&gt; = 1, output all debugging information.</source>
        <translation>Se &lt;category&gt; não é fornecida ou &lt;category&gt; = 1, imprimir toda a informação de depuração.</translation>
    </message>
    <message>
        <source>Prune configured below the minimum of %d MiB.  Please use a higher number.</source>
        <translation>Poda configurada abaixo do mínimo de %d MiB.  Por favor, utilize um valor mais elevado.</translation>
    </message>
    <message>
        <source>Prune: last wallet synchronisation goes beyond pruned data. You need to -reindex (download the whole blockchain again in case of pruned node)</source>
        <translation>Suprimir: a última sincronização da carteira vai além dos dados suprimidos. O que precisa para -reindex (transferir novamente toda a cadeia de blocos, no caso de nó suprimido)</translation>
    </message>
    <message>
        <source>Rescans are not possible in pruned mode. You will need to use -reindex which will download the whole blockchain again.</source>
        <translation>Reanálises não são possíveis no modo de suprimir. Para isso terá de utilizar -reindex que irá transferir novamente toda a cadeia de blocos.</translation>
    </message>
    <message>
        <source>Error: A fatal internal error occurred, see debug.log for details</source>
        <translation>Erro: Um erro fatal interno ocorreu, verificar debug.log para mais informação</translation>
    </message>
    <message>
        <source>Fee (in %s/kB) to add to transactions you send (default: %s)</source>
        <translation>Taxa (em %s/kB) para adicionar às transações que envia (predefinição: %s)</translation>
    </message>
    <message>
        <source>Pruning blockstore...</source>
        <translation>A podar a blockstore...</translation>
    </message>
    <message>
        <source>Run in the background as a daemon and accept commands</source>
        <translation>Correr o processo em segundo plano e aceitar comandos</translation>
    </message>
    <message>
        <source>Unable to start HTTP server. See debug log for details.</source>
        <translation>Não é possível iniciar o servidor HTTP. Verifique o debug.log para detalhes.</translation>
    </message>
    <message>
        <source>Bitcoin Core</source>
        <translation>Bitcoin Core</translation>
    </message>
    <message>
        <source>The %s developers</source>
        <translation>Os programadores de %s</translation>
    </message>
    <message>
        <source>A fee rate (in %s/kB) that will be used when fee estimation has insufficient data (default: %s)</source>
        <translation>Uma percentagem da taxa (em %s/kB) que será utilizada quando a estimativa da taxa tiver dados insuficientes (predefinição: %s)</translation>
    </message>
    <message>
        <source>Accept relayed transactions received from whitelisted peers even when not relaying transactions (default: %d)</source>
        <translation>Aceitar as transações retransmitidas recebidas dos pares na lista branca, mesmo quando não retransmitir as transações (predefinição: %d)</translation>
    </message>
    <message>
        <source>Bind to given address and always listen on it. Use [host]:port notation for IPv6</source>
        <translation>Associar a endereço específico e escutar sempre nele. Use a notação [anfitrião]:porta para IPv6</translation>
    </message>
    <message>
        <source>Cannot obtain a lock on data directory %s. %s is probably already running.</source>
        <translation>Impossível trancar a pasta de dados %s. Provavelmente o %s já está a ser executado.</translation>
    </message>
    <message>
        <source>Delete all wallet transactions and only recover those parts of the blockchain through -rescan on startup</source>
        <translation>Apague todas as transações da carteira e somente restore aquelas que façam parte do blockchain através de re-scan ao reiniciar o programa</translation>
    </message>
    <message>
        <source>Error reading %s! All keys read correctly, but transaction data or address book entries might be missing or incorrect.</source>
        <translation>Erro ao ler %s! Todas as chaves foram lidas correctamente, mas os dados das transacções ou do livro de endereços podem estar em falta ou incorrectos.</translation>
    </message>
    <message>
        <source>Execute command when a wallet transaction changes (%s in cmd is replaced by TxID)</source>
        <translation>Executar o comando quando uma transação da carteira muda (no comando, %s é substituído pela Id. da Transação)</translation>
    </message>
    <message>
<<<<<<< HEAD
        <source>Please check that your computer's date and time are correct! If your clock is wrong, %s will not work properly.</source>
        <translation>Por favor verifique que a data e hora do seu computador estão certos! Se o relógio não estiver certo, o %s não funcionará corretamente.</translation>
=======
        <source>Maximum total fees (in %s) to use in a single wallet transaction or raw transaction; setting this too low may abort large transactions (default: %s)</source>
        <translation>Total máximo de taxas (em %s) a utilizar numa única transacção; definir este valor demasiado baixo pode abortar transacções grandes (padrão: %s)</translation>
    </message>
    <message>
        <source>Please check that your computer's date and time are correct! If your clock is wrong, %s will not work properly.</source>
        <translation>Por favor verifique que a data e hora do seu computador estão correctas! Se o seu relógio não estiver certo o %s não irá funcionar correctamente.</translation>
    </message>
    <message>
        <source>Query for peer addresses via DNS lookup, if low on addresses (default: 1 unless -connect used)</source>
        <translation>Encontrar pares usando DNS lookup, caso o número de endereços seja reduzido (padrão: 1 excepto -connect)</translation>
    </message>
    <message>
        <source>Set maximum size of high-priority/low-fee transactions in bytes (default: %d)</source>
        <translation>Definir tamanho máximo de transações com alta-prioridade/baixa-taxa em bytes (por defeito: %d)</translation>
>>>>>>> 431cf19a
    </message>
    <message>
        <source>Set the number of script verification threads (%u to %d, 0 = auto, &lt;0 = leave that many cores free, default: %d)</source>
        <translation>Defina o número de processos de verificação (%u até %d, 0 = automático, &lt;0 = ldisponibiliza esse número de núcleos livres, por defeito: %d)</translation>
    </message>
    <message>
        <source>The block database contains a block which appears to be from the future. This may be due to your computer's date and time being set incorrectly. Only rebuild the block database if you are sure that your computer's date and time are correct</source>
        <translation>A base de dados de blocos contém um bloco que aparenta ser do futuro. Isto pode ser causado por uma data incorrecta definida no seu computador. Reconstrua apenas a base de dados de blocos caso tenha a certeza de que a data e hora do seu computador estão correctos.</translation>
    </message>
    <message>
        <source>This is a pre-release test build - use at your own risk - do not use for mining or merchant applications</source>
        <translation>Esta é uma versão de testes pré-lançamento - use à sua responsabilidade - não usar para minar ou aplicações comerciais</translation>
    </message>
    <message>
        <source>Use UPnP to map the listening port (default: 1 when listening and no -proxy)</source>
        <translation>Utilizar UPnP para mapear a porta de escuta (predefinição: 1 quando escutar e sem -proxy)</translation>
    </message>
    <message>
        <source>Warning: The network does not appear to fully agree! Some miners appear to be experiencing issues.</source>
        <translation>Aviso: A rede não parece estar completamente de acordo! Parece que alguns mineiros estão com dificuldades técnicas.</translation>
    </message>
    <message>
        <source>Warning: We do not appear to fully agree with our peers! You may need to upgrade, or other nodes may need to upgrade.</source>
        <translation>Aviso: Parecemos não estar de acordo com os nossos pares! Poderá ter que atualizar o seu cliente, ou outros nós poderão ter que atualizar os seus clientes.</translation>
    </message>
    <message>
        <source>-maxmempool must be at least %d MB</source>
        <translation>- máximo do banco de memória deverá ser pelo menos %d MB</translation>
    </message>
    <message>
        <source>&lt;category&gt; can be:</source>
        <translation>&lt;categoria&gt; pode ser:</translation>
    </message>
    <message>
        <source>Accept connections from outside (default: 1 if no -proxy or -connect)</source>
        <translation>Aceitar ligações externas (padrão: 1 sem -proxy ou -connect)</translation>
    </message>
    <message>
        <source>Append comment to the user agent string</source>
        <translation>Anexar um comentário para a entrada de agente do utilizador</translation>
    </message>
    <message>
        <source>Attempt to recover private keys from a corrupt wallet on startup</source>
        <translation>Tentar reuperar as chaves privadas de um "wallet" ao iniciar</translation>
    </message>
    <message>
        <source>Block creation options:</source>
        <translation>Opções da criação de bloco:</translation>
    </message>
    <message>
        <source>Cannot resolve -%s address: '%s'</source>
        <translation>Não é possível resolver -%s endereço '%s'</translation>
    </message>
    <message>
        <source>Chain selection options:</source>
        <translation>Opções de seleção da cadeia:</translation>
    </message>
    <message>
        <source>Connection options:</source>
        <translation>Opções de ligação:</translation>
    </message>
    <message>
        <source>Copyright (C) %i-%i</source>
        <translation>Direitos de Autor (C) %i-%i</translation>
    </message>
    <message>
        <source>Corrupted block database detected</source>
        <translation>Cadeia de blocos corrompida detectada</translation>
    </message>
    <message>
        <source>Debugging/Testing options:</source>
        <translation>Opções de Depuração/Teste:</translation>
    </message>
    <message>
        <source>Do not load the wallet and disable wallet RPC calls</source>
        <translation>Não carregar a carteira e desativar as chamadas de RPC da carteira.</translation>
    </message>
    <message>
        <source>Do you want to rebuild the block database now?</source>
        <translation>Deseja reconstruir agora a base de dados de blocos.</translation>
    </message>
    <message>
        <source>Enable publish hash block in &lt;address&gt;</source>
        <translation>Activar publicação do hash do bloco em &lt;address&gt;</translation>
    </message>
    <message>
        <source>Enable publish hash transaction in &lt;address&gt;</source>
        <translation>Activar publicação do hash da transacção em &lt;address&gt;</translation>
    </message>
    <message>
        <source>Enable publish raw block in &lt;address&gt;</source>
        <translation>Activar publicação de dados brutos do bloco em &lt;address&gt;</translation>
    </message>
    <message>
        <source>Enable publish raw transaction in &lt;address&gt;</source>
        <translation>Activar publicação de dados brutos da transacção em &lt;address&gt;</translation>
    </message>
    <message>
        <source>Enable transaction replacement in the memory pool (default: %u)</source>
        <translation>Ativar substituição da transação no banco de memória (predefinição: %u)</translation>
    </message>
    <message>
        <source>Error initializing block database</source>
        <translation>Erro ao inicializar a cadeia de blocos</translation>
    </message>
    <message>
        <source>Error initializing wallet database environment %s!</source>
        <translation>Erro ao inicializar o ambiente %s da base de dados da carteira</translation>
    </message>
    <message>
        <source>Error loading %s</source>
        <translation>Erro ao carregar %s</translation>
    </message>
    <message>
        <source>Error loading %s: Wallet corrupted</source>
        <translation>Erro ao carregar %s: carteira corrompida</translation>
    </message>
    <message>
        <source>Error loading %s: Wallet requires newer version of %s</source>
        <translation>Erro ao carregar %s: a carteira requer a nova versão de %s</translation>
    </message>
    <message>
        <source>Error loading block database</source>
        <translation>Erro ao carregar base de dados de blocos</translation>
    </message>
    <message>
        <source>Error opening block database</source>
        <translation>Erro ao abrir a base de dados de blocos</translation>
    </message>
    <message>
        <source>Error: Disk space is low!</source>
        <translation>Erro: Pouco espaço em disco!</translation>
    </message>
    <message>
        <source>Failed to listen on any port. Use -listen=0 if you want this.</source>
        <translation>Falhou a escutar em qualquer porta. Use -listen=0 se quiser isto.</translation>
    </message>
    <message>
        <source>Importing...</source>
        <translation>A importar...</translation>
    </message>
    <message>
        <source>Incorrect or no genesis block found. Wrong datadir for network?</source>
        <translation>Bloco génese incorreto ou nenhum bloco génese encontrado. Pasta de dados errada para a rede?</translation>
    </message>
    <message>
        <source>Invalid amount for -%s=&lt;amount&gt;: '%s'</source>
        <translation>Valor inválido para -%s=&lt;amount&gt;: '%s'</translation>
    </message>
    <message>
        <source>Invalid amount for -fallbackfee=&lt;amount&gt;: '%s'</source>
        <translation>Valor inválido para -fallbackfee=&lt;amount&gt;: '%s'</translation>
    </message>
    <message>
        <source>Keep the transaction memory pool below &lt;n&gt; megabytes (default: %u)</source>
        <translation>Manter o banco de memória da transação abaixo de &lt;n&gt; megabytes (predefinição: %u)</translation>
    </message>
    <message>
        <source>Loading P2P addresses...</source>
        <translation>A carregar os endereços...</translation>
    </message>
    <message>
        <source>Loading banlist...</source>
        <translation>A carregar a lista de banir...</translation>
    </message>
    <message>
        <source>Location of the auth cookie (default: data dir)</source>
        <translation>Localização de cookie de autorização (predefinição: diretoria de dados)</translation>
    </message>
    <message>
        <source>Minimum bytes per sigop in transactions we relay and mine (default: %u)</source>
        <translation>Mínimo de bytes por sigop nas transações que nós transmitimos e mine (predefinição: %u)</translation>
    </message>
    <message>
        <source>Not enough file descriptors available.</source>
        <translation>Os descritores de ficheiros disponíveis são insuficientes.</translation>
    </message>
    <message>
        <source>Only connect to nodes in network &lt;net&gt; (ipv4, ipv6 or onion)</source>
        <translation>Somente conectar aos nodes na rede &lt;net&gt; (ipv4, ipv6 ou onion)</translation>
    </message>
    <message>
        <source>Print this help message and exit</source>
        <translation>Imprimir esta mensagem de ajuda e sair</translation>
    </message>
    <message>
        <source>Print version and exit</source>
        <translation>Imprimir versão e sair</translation>
    </message>
    <message>
        <source>Prune cannot be configured with a negative value.</source>
        <translation>Poda não pode ser configurada com um valor negativo.</translation>
    </message>
    <message>
        <source>Prune mode is incompatible with -txindex.</source>
        <translation>Modo poda é incompatível com -txindex.</translation>
    </message>
    <message>
        <source>Set database cache size in megabytes (%d to %d, default: %d)</source>
        <translation>Definir o tamanho da cache de base de dados em megabytes (%d a %d, padrão: %d)</translation>
    </message>
    <message>
        <source>Set maximum block size in bytes (default: %d)</source>
        <translation>Definir tamanho máximo por bloco em bytes (por defeito: %d)</translation>
    </message>
    <message>
        <source>Specify wallet file (within data directory)</source>
        <translation>Especifique ficheiro de carteira (dentro da pasta de dados)</translation>
    </message>
    <message>
        <source>Unable to bind to %s on this computer. %s is probably already running.</source>
        <translation>Incapaz de vincular à porta %s neste computador. O %s provavelmente já está a correr.</translation>
    </message>
    <message>
        <source>Unsupported argument -benchmark ignored, use -debug=bench.</source>
        <translation>Argumento não suportado -benchmark ignorado, use -debug=bench.</translation>
    </message>
    <message>
        <source>Unsupported argument -debugnet ignored, use -debug=net.</source>
        <translation>Argumento não suportado -debugnet ignorado, use -debug=net.</translation>
    </message>
    <message>
        <source>Unsupported argument -tor found, use -onion.</source>
        <translation>Argumento não suportado -tor encontrado, use -onion.</translation>
    </message>
    <message>
        <source>Use UPnP to map the listening port (default: %u)</source>
        <translation>Utilizar UPnP para mapear a porta de escuta (predefinição: %u)</translation>
    </message>
    <message>
        <source>Use the test chain</source>
        <translation>Utilize a cadeia de testes</translation>
    </message>
    <message>
        <source>User Agent comment (%s) contains unsafe characters.</source>
        <translation>Comentário no User Agent (%s) contém caracteres inseguros.</translation>
    </message>
    <message>
        <source>Verifying blocks...</source>
        <translation>A verificar blocos...</translation>
    </message>
    <message>
        <source>Wallet %s resides outside data directory %s</source>
        <translation>A carteira %s reside fora da pasta de dados %s</translation>
    </message>
    <message>
        <source>Wallet debugging/testing options:</source>
        <translation>Opções de depuração/testes da carteira:</translation>
    </message>
    <message>
        <source>Wallet options:</source>
        <translation>Opções da carteira:</translation>
    </message>
    <message>
        <source>Allow JSON-RPC connections from specified source. Valid for &lt;ip&gt; are a single IP (e.g. 1.2.3.4), a network/netmask (e.g. 1.2.3.4/255.255.255.0) or a network/CIDR (e.g. 1.2.3.4/24). This option can be specified multiple times</source>
        <translation>Permitir conexções JSON-RPC de fontes especificas. Valido para &lt;ip&gt; um unico IP (ex. 1.2.3.4), uma rede/netmask (ex. 1.2.3.4/255.255.255.0) ou uma rede/CIDR (ex. 1.2.3.4/24). Esta opção pode ser especificada varias vezes</translation>
    </message>
    <message>
        <source>Bind to given address and whitelist peers connecting to it. Use [host]:port notation for IPv6</source>
        <translation>Vincualar o endereço dado e listar as ligações conectadas ao mesmo na lista branca. Use a notação [anfitrião]:porta para IPv6</translation>
    </message>
    <message>
        <source>Create new files with system default permissions, instead of umask 077 (only effective with disabled wallet functionality)</source>
        <translation>Crie ficheiros novos com as permisões predefinidas do sistema, em vez de umask 077 (apenas eficaz caso a funcionalidade carteira esteja desactivada)</translation>
    </message>
    <message>
        <source>Discover own IP addresses (default: 1 when listening and no -externalip or -proxy)</source>
        <translation>Descobrir o próprio endereço IP (padrão: 1 ao escutar e sem -externalip ou -proxy)</translation>
    </message>
    <message>
        <source>Error: Listening for incoming connections failed (listen returned error %s)</source>
        <translation>Erro: A escuta de ligações de entrada falhou (escuta devolveu erro %s)</translation>
    </message>
    <message>
        <source>Execute command when a relevant alert is received or we see a really long fork (%s in cmd is replaced by message)</source>
        <translation>Executar comando quando um alerta relevante for recebido ou em caso de uma divisão longa da cadeia de blocos (no comando, %s é substituído pela mensagem)</translation>
    </message>
    <message>
        <source>Fees (in %s/kB) smaller than this are considered zero fee for relaying, mining and transaction creation (default: %s)</source>
        <translation>Taxas (em %s/kB) inferiores a este valor são consideradas nulas para propagação, mineração e criação de transações (predefinição: %s)</translation>
    </message>
    <message>
        <source>If paytxfee is not set, include enough fee so transactions begin confirmation on average within n blocks (default: %u)</source>
        <translation>Caso o paytxfee não seja definido, inclua uma taxa suficiente para que as transacções comecem a ser confirmadas, em média, dentro de n blocos (padrão: %u)</translation>
    </message>
    <message>
        <source>Invalid amount for -maxtxfee=&lt;amount&gt;: '%s' (must be at least the minrelay fee of %s to prevent stuck transactions)</source>
        <translation>Montante inválido para -maxtxfee=&lt;amount&gt;: '%s' (deverá ser, no mínimo , a taxa mínima de propagação de %s, de modo a evitar transações bloqueadas)</translation>
    </message>
    <message>
        <source>Maximum size of data in data carrier transactions we relay and mine (default: %u)</source>
        <translation>Tamanho máximo dos dados em transacções que incluem dados que propagamos e mineramos (padrão: %u)</translation>
    </message>
    <message>
        <source>Randomize credentials for every proxy connection. This enables Tor stream isolation (default: %u)</source>
        <translation>Usar credenciais aleatórias por cada ligação proxy. Permite que o Tor use stream isolation (padrão: %u)</translation>
    </message>
    <message>
        <source>The transaction amount is too small to send after the fee has been deducted</source>
        <translation>O montante da transacção é demasiado baixo após a dedução da taxa</translation>
    </message>
    <message>
        <source>Whitelisted peers cannot be DoS banned and their transactions are always relayed, even if they are already in the mempool, useful e.g. for a gateway</source>
        <translation>Os pares enviados para a lista branca não podem ser DoS banidos e as suas transações são sempre retransmitidas, mesmo que já estejam no banco de memória, útil, por exemplo, para um acesso</translation>
    </message>
    <message>
        <source>You need to rebuild the database using -reindex to go back to unpruned mode.  This will redownload the entire blockchain</source>
        <translation>É necessário reconstruir a base de dados, utilizando -reindex para voltar ao modo de suprimir. Isto irá transferir novamente a cadeia de blocos completa</translation>
    </message>
    <message>
        <source>(default: %u)</source>
        <translation>(predefinição: %u)</translation>
    </message>
    <message>
        <source>Accept public REST requests (default: %u)</source>
        <translation>Aceitar pedidos REST públicos (predefinição: %u)</translation>
    </message>
    <message>
        <source>Automatically create Tor hidden service (default: %d)</source>
        <translation>Criar automaticamente o serviço Tor oculto (predefinição: %d)</translation>
    </message>
    <message>
        <source>Connect through SOCKS5 proxy</source>
        <translation>Ligar através de um proxy SOCKS5</translation>
    </message>
    <message>
        <source>Error reading from database, shutting down.</source>
        <translation>Erro ao ler da base de dados, encerrando.</translation>
    </message>
    <message>
        <source>Imports blocks from external blk000??.dat file on startup</source>
        <translation>Importar blocos de um ficheiro blk000??.dat externo ao iniciar</translation>
    </message>
    <message>
        <source>Information</source>
        <translation>Informação</translation>
    </message>
    <message>
        <source>Invalid amount for -paytxfee=&lt;amount&gt;: '%s' (must be at least %s)</source>
        <translation>Montante inválido para -paytxfee=&lt;amount&gt;: '%s' (deverá ser no mínimo %s)</translation>
    </message>
    <message>
        <source>Invalid netmask specified in -whitelist: '%s'</source>
        <translation>Máscara de rede inválida especificada em -whitelist: '%s'</translation>
    </message>
    <message>
        <source>Keep at most &lt;n&gt; unconnectable transactions in memory (default: %u)</source>
        <translation>Manter no máximo &lt;n&gt; transacções órfãs em memória (padrão: %u)</translation>
    </message>
    <message>
        <source>Need to specify a port with -whitebind: '%s'</source>
        <translation>Necessário especificar uma porta com -whitebind: '%s'</translation>
    </message>
    <message>
        <source>Node relay options:</source>
        <translation>Opções da transmissão de nós:</translation>
    </message>
    <message>
        <source>RPC server options:</source>
        <translation>Opções do servidor RPC:</translation>
    </message>
    <message>
        <source>Reducing -maxconnections from %d to %d, because of system limitations.</source>
        <translation>Reduzindo -maxconnections de %d para %d, devido a limitações no sistema.</translation>
    </message>
    <message>
        <source>Rescan the block chain for missing wallet transactions on startup</source>
        <translation>Procurar transacções em falta na cadeia de blocos ao iniciar</translation>
    </message>
    <message>
        <source>Send trace/debug info to console instead of debug.log file</source>
        <translation>Enviar informação de rastreio/depuração para a consola e não para o ficheiro debug.log</translation>
    </message>
    <message>
        <source>Show all debugging options (usage: --help -help-debug)</source>
        <translation>Mostrar todas as opções de depuração (utilização: --help -help-debug)</translation>
    </message>
    <message>
        <source>Shrink debug.log file on client startup (default: 1 when no -debug)</source>
        <translation>Encolher ficheiro debug.log ao iniciar o cliente (por defeito: 1 sem -debug definido)</translation>
    </message>
    <message>
        <source>Signing transaction failed</source>
        <translation>Falhou assinatura da transação</translation>
    </message>
    <message>
        <source>The transaction amount is too small to pay the fee</source>
        <translation>O montante da transacção é demasiado baixo para pagar a taxa</translation>
    </message>
    <message>
        <source>This is experimental software.</source>
        <translation>Isto é software experimental.</translation>
    </message>
    <message>
        <source>Tor control port password (default: empty)</source>
        <translation>Palavra-passe da porta de controlo Tor (predefinição: vazio)</translation>
    </message>
    <message>
        <source>Tor control port to use if onion listening enabled (default: %s)</source>
        <translation>Porta de controlo Tor a utilizar se a escuta cebola estiver ativada (predefinição: %s)</translation>
    </message>
    <message>
        <source>Transaction amount too small</source>
        <translation>Quantia da transação é muito baixa</translation>
    </message>
    <message>
        <source>Transaction too large for fee policy</source>
        <translation>Transacção demasiado grande para a política de taxas</translation>
    </message>
    <message>
        <source>Transaction too large</source>
        <translation>Transação grande demais</translation>
    </message>
    <message>
        <source>Unable to bind to %s on this computer (bind returned error %s)</source>
        <translation>Incapaz de vincular à porta %s neste computador (vínculo retornou erro %s)</translation>
    </message>
    <message>
        <source>Upgrade wallet to latest format on startup</source>
        <translation>Actualizar carteira para o formato mais recente ao iniciar</translation>
    </message>
    <message>
        <source>Username for JSON-RPC connections</source>
        <translation>Nome de utilizador para ligações JSON-RPC</translation>
    </message>
    <message>
        <source>Verifying wallet(s)...</source>
        <translation>A verificar carteira...</translation>
    </message>
    <message>
        <source>Warning</source>
        <translation>Aviso</translation>
    </message>
    <message>
        <source>Warning: unknown new rules activated (versionbit %i)</source>
        <translation>Aviso: ativadas novas regras desconhecidas (versionbit %i)</translation>
    </message>
    <message>
        <source>Whether to operate in a blocks only mode (default: %u)</source>
        <translation>Se operar apenas num modo de blocos (predefinição: %u)</translation>
    </message>
    <message>
        <source>You need to rebuild the database using -reindex to change -txindex</source>
        <translation>É necessário reconstruir as bases de dados usando -reindex para mudar o -txindex</translation>
    </message>
    <message>
        <source>Zapping all transactions from wallet...</source>
        <translation>A limpar todas as transações da carteira...</translation>
    </message>
    <message>
        <source>ZeroMQ notification options:</source>
        <translation>Opções de notificação ZeroMQ:</translation>
    </message>
    <message>
        <source>Password for JSON-RPC connections</source>
        <translation>Palavra-passe para ligações JSON-RPC</translation>
    </message>
    <message>
        <source>Execute command when the best block changes (%s in cmd is replaced by block hash)</source>
        <translation>Executar o comando quando o melhor bloco muda (no comando, %s é substituído pela hash do bloco)</translation>
    </message>
    <message>
        <source>Allow DNS lookups for -addnode, -seednode and -connect</source>
        <translation>Permitir procuras DNS para -addnode, -seednode e -connect</translation>
    </message>
    <message>
        <source>(1 = keep tx meta data e.g. account owner and payment request information, 2 = drop tx meta data)</source>
        <translation>(1 = guardar metadados da transacção ex: proprietário da conta e informação do pedido de pagamento, 2 = descartar metadados da transacção)</translation>
    </message>
    <message>
        <source>-maxtxfee is set very high! Fees this large could be paid on a single transaction.</source>
        <translation>-maxtxfee está definido com um valor muito alto! Taxas desta magnitude podem ser pagas numa única transacção.</translation>
    </message>
    <message>
        <source>Do not keep transactions in the mempool longer than &lt;n&gt; hours (default: %u)</source>
        <translation>Não guardar transações no banco de memória por mais de &lt;n&gt; horas (predefinição: %u)</translation>
    </message>
    <message>
        <source>Fees (in %s/kB) smaller than this are considered zero fee for transaction creation (default: %s)</source>
        <translation>Taxas (em %s/kB) abaixo deste valor são consideradas nulas para a criação de transacções (padrão: %s)</translation>
    </message>
    <message>
        <source>Force relay of transactions from whitelisted peers even if they violate local relay policy (default: %d)</source>
        <translation>Forçar retransmissão das transações a partir dos pares da lista branca, mesmo que estes violem a política de retransmissão local (predefinição: %d)</translation>
    </message>
    <message>
        <source>How thorough the block verification of -checkblocks is (0-4, default: %u)</source>
        <translation>Minuciosidade da verificação de blocos para -checkblocks é (0-4, padrão: %u)</translation>
    </message>
    <message>
        <source>Maintain a full transaction index, used by the getrawtransaction rpc call (default: %u)</source>
        <translation>Manter um índice de transacções completo, usado pela chamada RPC getrawtransaction (padrão: %u)</translation>
    </message>
    <message>
        <source>Number of seconds to keep misbehaving peers from reconnecting (default: %u)</source>
        <translation>Número de segundos a impedir que pares com comportamento indesejado se liguem de novo (padrão: %u)</translation>
    </message>
    <message>
        <source>Output debugging information (default: %u, supplying &lt;category&gt; is optional)</source>
        <translation>Informação de depuração (padrão: %u, fornecer uma &lt;category&gt; é opcional)</translation>
    </message>
    <message>
        <source>Support filtering of blocks and transaction with bloom filters (default: %u)</source>
        <translation>Suportar filtragem de blocos e transacções com fitros bloom (padrão: %u)</translation>
    </message>
    <message>
        <source>This is the transaction fee you may pay when fee estimates are not available.</source>
        <translation>Esta é a taxa de transação que poderá pagar quando as estimativas da taxa não estão disponíveis.</translation>
    </message>
    <message>
        <source>This product includes software developed by the OpenSSL Project for use in the OpenSSL Toolkit %s and cryptographic software written by Eric Young and UPnP software written by Thomas Bernard.</source>
        <translation>Este produto inclui software desenvolvido pelo Projeto de OpenSSL para utilização no OpenSSL Toolkit %s e software criptográfico escrito por Eric Young e software UPnP escrito por Thomas Bernard.</translation>
    </message>
    <message>
        <source>Total length of network version string (%i) exceeds maximum length (%i). Reduce the number or size of uacomments.</source>
        <translation>Comprimento total da entrada da versão de rede (%i) excede o comprimento máximo (%i). Reduzir o número ou o tamanho de uacomments.</translation>
    </message>
    <message>
        <source>Tries to keep outbound traffic under the given target (in MiB per 24h), 0 = no limit (default: %d)</source>
        <translation>Tenta manter o tráfego externo abaixo do limite especificado (em MiB por 24h), 0 = sem limite (padrão: %d)</translation>
    </message>
    <message>
        <source>Unsupported argument -socks found. Setting SOCKS version isn't possible anymore, only SOCKS5 proxies are supported.</source>
        <translation>Encontrado um argumento não suportado -socks. Definir a versão do SOCKS já não é possível, apenas proxies SOCKS5 são suportados.</translation>
    </message>
    <message>
        <source>Unsupported argument -whitelistalwaysrelay ignored, use -whitelistrelay and/or -whitelistforcerelay.</source>
        <translation>Argumento não suportado -whitelistalwaysrelay ignorado, utilize -whitelistrelay e/ou -whitelistforcerelay.</translation>
    </message>
    <message>
        <source>Use separate SOCKS5 proxy to reach peers via Tor hidden services (default: %s)</source>
        <translation>Use um proxy SOCKS5 separado para alcançar pares via serviços ocultos do Tor (padrão: %s)</translation>
    </message>
    <message>
        <source>Warning: Unknown block versions being mined! It's possible unknown rules are in effect</source>
        <translation>Atenção: Versões desconhecidas de blocos estão a ser mineradas! É possível que regras desconhecias estão a ser efetuadas</translation>
    </message>
    <message>
        <source>%s is set very high!</source>
        <translation>%s está demasiado elevado!</translation>
    </message>
    <message>
        <source>(default: %s)</source>
        <translation>(predefinição: %s)</translation>
    </message>
    <message>
        <source>Always query for peer addresses via DNS lookup (default: %u)</source>
        <translation>Utilizar sempre a consulta de DNS para endereços de pares (predefinição: %u)</translation>
    </message>
    <message>
        <source>How many blocks to check at startup (default: %u, 0 = all)</source>
        <translation>Quantos blocos para verificar no arranque (predefinição: %u, 0 = todos)</translation>
    </message>
    <message>
        <source>Include IP addresses in debug output (default: %u)</source>
        <translation>Incluir endereços de IP na informação de depuração (predefinição: %u)</translation>
    </message>
    <message>
        <source>Listen for JSON-RPC connections on &lt;port&gt; (default: %u or testnet: %u)</source>
        <translation>Escutar por ligações JSON-RPC na porta &lt;port&gt; (predefinição: %u ou rede de testes: %u)</translation>
    </message>
    <message>
        <source>Listen for connections on &lt;port&gt; (default: %u or testnet: %u)</source>
        <translation>Escute ligações na porta &lt;port&gt; (por defeito: %u ou testnet: %u)</translation>
    </message>
    <message>
        <source>Maintain at most &lt;n&gt; connections to peers (default: %u)</source>
        <translation>Manter no máximo &lt;n&gt; ligações a outros nós da rede (por defeito: %u)</translation>
    </message>
    <message>
        <source>Make the wallet broadcast transactions</source>
        <translation>Colocar a carteira a transmitir transacções</translation>
    </message>
    <message>
        <source>Maximum per-connection receive buffer, &lt;n&gt;*1000 bytes (default: %u)</source>
        <translation>Maximo armazenamento intermédio de recepção por ligação, &lt;n&gt;*1000 bytes (por defeito: %u)</translation>
    </message>
    <message>
        <source>Maximum per-connection send buffer, &lt;n&gt;*1000 bytes (default: %u)</source>
        <translation>Maximo armazenamento intermédio de envio por ligação, &lt;n&gt;*1000 bytes (por defeito: %u)</translation>
    </message>
    <message>
        <source>Prepend debug output with timestamp (default: %u)</source>
        <translation>Adicionar data e hora à informação de depuração (por defeito: %u)</translation>
    </message>
    <message>
        <source>Relay and mine data carrier transactions (default: %u)</source>
        <translation>Propagar e minerar transacções que incluem dados (padrão: %u)</translation>
    </message>
    <message>
        <source>Relay non-P2SH multisig (default: %u)</source>
        <translation>Propagar não P2SH multisig (predefinição: %u)</translation>
    </message>
    <message>
        <source>Set key pool size to &lt;n&gt; (default: %u)</source>
        <translation>Definir tamanho do banco de memória da chave para &lt;n&gt; (predefinição: %u)</translation>
    </message>
    <message>
        <source>Set the number of threads to service RPC calls (default: %d)</source>
        <translation>Defina o número de processos para servir as chamadas RPC (por defeito: %d)</translation>
    </message>
    <message>
        <source>Specify configuration file (default: %s)</source>
        <translation>Especificar ficheiro de configuração (por defeito: %s)</translation>
    </message>
    <message>
        <source>Specify connection timeout in milliseconds (minimum: 1, default: %d)</source>
        <translation>Especificar tempo de espera da ligação em milissegundos (mínimo 1, por defeito: %d)</translation>
    </message>
    <message>
        <source>Specify pid file (default: %s)</source>
        <translation>Especificar ficheiro pid (padrão: %s)</translation>
    </message>
    <message>
        <source>Spend unconfirmed change when sending transactions (default: %u)</source>
        <translation>Gastar o troco não confirmado quando enviar transações (predefinição: %u)</translation>
    </message>
    <message>
        <source>This is the transaction fee you will pay if you send a transaction.</source>
        <translation>Esta é a taxa de transação que irá pagar se enviar uma transação.</translation>
    </message>
    <message>
        <source>Threshold for disconnecting misbehaving peers (default: %u)</source>
        <translation>Tolerância para desligar nós com comportamento indesejável (padrão: %u)</translation>
    </message>
    <message>
        <source>Transaction amounts must not be negative</source>
        <translation>Os valores da transação não devem ser negativos</translation>
    </message>
    <message>
        <source>Transaction has too long of a mempool chain</source>
        <translation>A transação é muito grande de uma cadeia do banco de memória</translation>
    </message>
    <message>
        <source>Transaction must have at least one recipient</source>
        <translation>A transação dever pelo menos um destinatário</translation>
    </message>
    <message>
        <source>Unknown network specified in -onlynet: '%s'</source>
        <translation>Rede desconhecida especificada em -onlynet: '%s'</translation>
    </message>
    <message>
        <source>Insufficient funds</source>
        <translation>Fundos insuficientes</translation>
    </message>
    <message>
        <source>Loading block index...</source>
        <translation>A carregar o índice de blocos...</translation>
    </message>
    <message>
        <source>Add a node to connect to and attempt to keep the connection open</source>
        <translation>Adicionar um nó para se ligar e tentar manter a ligação aberta</translation>
    </message>
    <message>
        <source>Loading wallet...</source>
        <translation>A carregar a carteira...</translation>
    </message>
    <message>
        <source>Cannot downgrade wallet</source>
        <translation>Impossível mudar a carteira para uma versão anterior</translation>
    </message>
    <message>
        <source>Cannot write default address</source>
        <translation>Impossível escrever endereço por defeito</translation>
    </message>
    <message>
        <source>Rescanning...</source>
        <translation>Reexaminando...</translation>
    </message>
    <message>
        <source>Done loading</source>
        <translation>Carregamento concluído</translation>
    </message>
    <message>
        <source>Error</source>
        <translation>Erro</translation>
    </message>
</context>
</TS><|MERGE_RESOLUTION|>--- conflicted
+++ resolved
@@ -1416,6 +1416,14 @@
         <source>Ping</source>
         <translation>Latência</translation>
     </message>
+    <message>
+        <source>Sent</source>
+        <translation>Enviado</translation>
+    </message>
+    <message>
+        <source>Received</source>
+        <translation>Recebido</translation>
+    </message>
 </context>
 <context>
     <name>QObject</name>
@@ -1488,6 +1496,10 @@
         <translation>%1 ainda não foi fechado em segurança...</translation>
     </message>
     <message>
+        <source>unknown</source>
+        <translation>desconhecido</translation>
+    </message>
+    <message>
         <source>Blk</source>
         <comment>Tx Watch: Block type abbreviation</comment>
         <translation>Bco</translation>
@@ -2221,10 +2233,6 @@
     <message>
         <source>Payment request expired.</source>
         <translation>Pedido de pagamento expirado.</translation>
-    </message>
-    <message numerus="yes">
-        <source>%n block(s)</source>
-        <translation><numerusform>%n bloco</numerusform><numerusform>%n blocos</numerusform></translation>
     </message>
     <message>
         <source>Pay only the required fee of %1</source>
@@ -2743,7 +2751,7 @@
     </message>
     <message>
         <source>This block was not received by any other nodes and will probably not be accepted!</source>
-        <translation>Este bloco não foi recebido por outros nós e provavelmente não será aceite pela rede!</translation>
+        <translation>Este bloco não foi recepcionado por outro nó e provavelente não será aceite!</translation>
     </message>
     <message>
         <source>Generated but not accepted</source>
@@ -2857,10 +2865,6 @@
         <translation>Outras</translation>
     </message>
     <message>
-        <source>Enter address or label to search</source>
-        <translation>Digite o endereço ou o rótulo para pesquisar</translation>
-    </message>
-    <message>
         <source>Min amount</source>
         <translation>Valor mín.</translation>
     </message>
@@ -2972,11 +2976,7 @@
     <name>WalletFrame</name>
     <message>
         <source>No wallet has been loaded.</source>
-<<<<<<< HEAD
         <translation>Nenhuma carteira foi carregada</translation>
-=======
-        <translation>Não foi carregada nenhuma carteira.</translation>
->>>>>>> 431cf19a
     </message>
 </context>
 <context>
@@ -3116,16 +3116,12 @@
         <translation>Executar o comando quando uma transação da carteira muda (no comando, %s é substituído pela Id. da Transação)</translation>
     </message>
     <message>
-<<<<<<< HEAD
+        <source>Maximum total fees (in %s) to use in a single wallet transaction or raw transaction; setting this too low may abort large transactions (default: %s)</source>
+        <translation>Total máximo de taxas (em %s) a utilizar numa única transacção; definir este valor demasiado baixo pode abortar transacções grandes (padrão: %s)</translation>
+    </message>
+    <message>
         <source>Please check that your computer's date and time are correct! If your clock is wrong, %s will not work properly.</source>
         <translation>Por favor verifique que a data e hora do seu computador estão certos! Se o relógio não estiver certo, o %s não funcionará corretamente.</translation>
-=======
-        <source>Maximum total fees (in %s) to use in a single wallet transaction or raw transaction; setting this too low may abort large transactions (default: %s)</source>
-        <translation>Total máximo de taxas (em %s) a utilizar numa única transacção; definir este valor demasiado baixo pode abortar transacções grandes (padrão: %s)</translation>
-    </message>
-    <message>
-        <source>Please check that your computer's date and time are correct! If your clock is wrong, %s will not work properly.</source>
-        <translation>Por favor verifique que a data e hora do seu computador estão correctas! Se o seu relógio não estiver certo o %s não irá funcionar correctamente.</translation>
     </message>
     <message>
         <source>Query for peer addresses via DNS lookup, if low on addresses (default: 1 unless -connect used)</source>
@@ -3134,7 +3130,6 @@
     <message>
         <source>Set maximum size of high-priority/low-fee transactions in bytes (default: %d)</source>
         <translation>Definir tamanho máximo de transações com alta-prioridade/baixa-taxa em bytes (por defeito: %d)</translation>
->>>>>>> 431cf19a
     </message>
     <message>
         <source>Set the number of script verification threads (%u to %d, 0 = auto, &lt;0 = leave that many cores free, default: %d)</source>
