// Copyright (c) 2009-2010 Satoshi Nakamoto
// Copyright (c) 2009-2016 The Bitcoin Core developers
// Distributed under the MIT software license, see the accompanying
// file COPYING or http://www.opensource.org/licenses/mit-license.php.

#include "wallet/wallet.h"

#include "base58.h"
#include "checkpoints.h"
#include "chain.h"
#include "wallet/coincontrol.h"
#include "consensus/consensus.h"
#include "consensus/validation.h"
#include "key.h"
#include "keystore.h"
#include "validation.h"
#include "net.h"
#include "policy/policy.h"
#include "policy/rbf.h"
#include "primitives/block.h"
#include "primitives/transaction.h"
#include "script/script.h"
#include "script/sign.h"
#include "timedata.h"
#include "txmempool.h"
#include "util.h"
#include "ui_interface.h"
#include "utilmoneystr.h"

#include <assert.h>

#include <boost/algorithm/string/replace.hpp>
#include <boost/filesystem.hpp>
#include <boost/thread.hpp>

using namespace std;

CWallet* pwalletMain = NULL;
/** Transaction fee set by the user */
CFeeRate payTxFee(DEFAULT_TRANSACTION_FEE);
unsigned int nTxConfirmTarget = DEFAULT_TX_CONFIRM_TARGET;
bool bSpendZeroConfChange = DEFAULT_SPEND_ZEROCONF_CHANGE;
bool fSendFreeTransactions = DEFAULT_SEND_FREE_TRANSACTIONS;
bool fWalletRbf = DEFAULT_WALLET_RBF;

const char * DEFAULT_WALLET_DAT = "wallet.dat";
const uint32_t BIP32_HARDENED_KEY_LIMIT = 0x80000000;

/**
 * Fees smaller than this (in satoshi) are considered zero fee (for transaction creation)
 * Override with -mintxfee
 */
CFeeRate CWallet::minTxFee = CFeeRate(DEFAULT_TRANSACTION_MINFEE);
/**
 * If fee estimation does not have enough data to provide estimates, use this fee instead.
 * Has no effect if not using fee estimation
 * Override with -fallbackfee
 */
CFeeRate CWallet::fallbackFee = CFeeRate(DEFAULT_FALLBACK_FEE);

const uint256 CMerkleTx::ABANDON_HASH(uint256S("0000000000000000000000000000000000000000000000000000000000000001"));

/** @defgroup mapWallet
 *
 * @{
 */

struct CompareValueOnly
{
    bool operator()(const pair<CAmount, pair<const CWalletTx*, unsigned int> >& t1,
                    const pair<CAmount, pair<const CWalletTx*, unsigned int> >& t2) const
    {
        return t1.first < t2.first;
    }
};

std::string COutput::ToString() const
{
    return strprintf("COutput(%s, %d, %d) [%s]", tx->GetHash().ToString(), i, nDepth, FormatMoney(tx->tx->vout[i].nValue));
}

const CWalletTx* CWallet::GetWalletTx(const uint256& hash) const
{
    LOCK(cs_wallet);
    std::map<uint256, CWalletTx>::const_iterator it = mapWallet.find(hash);
    if (it == mapWallet.end())
        return NULL;
    return &(it->second);
}

CPubKey CWallet::GenerateNewKey()
{
    AssertLockHeld(cs_wallet); // mapKeyMetadata
    bool fCompressed = CanSupportFeature(FEATURE_COMPRPUBKEY); // default to compressed public keys if we want 0.6.0 wallets

    CKey secret;

    // Create new metadata
    int64_t nCreationTime = GetTime();
    CKeyMetadata metadata(nCreationTime);

    //check if the wallet supports keyflags
    if (CanSupportFeature(FEATURE_KEYFLAGS))
    {
        metadata.nVersion = CKeyMetadata::VERSION_SUPPORT_FLAGS;
        metadata.keyFlags |= IsCrypted() ? CKeyMetadata::KEY_ORIGIN_ENC_WALLET : CKeyMetadata::KEY_ORIGIN_UNENC_WALLET;
    }

    // use HD key derivation if HD was enabled during wallet creation
    if (IsHDEnabled()) {
        DeriveNewChildKey(metadata, secret);
    } else {
        secret.MakeNewKey(fCompressed);
    }

    // Compressed public keys were introduced in version 0.6.0
    if (fCompressed)
        SetMinVersion(FEATURE_COMPRPUBKEY);

    CPubKey pubkey = secret.GetPubKey();
    assert(secret.VerifyPubKey(pubkey));

    mapKeyMetadata[pubkey.GetID()] = metadata;
    UpdateTimeFirstKey(nCreationTime);

    if (!AddKeyPubKey(secret, pubkey))
        throw std::runtime_error(std::string(__func__) + ": AddKey failed");
    return pubkey;
}

void CWallet::DeriveNewChildKey(CKeyMetadata& metadata, CKey& secret)
{
    // for now we use a fixed keypath scheme of m/0'/0'/k
    CKey key;                      //master key seed (256bit)
    CExtKey masterKey;             //hd master key
    CExtKey accountKey;            //key at m/0'
    CExtKey externalChainChildKey; //key at m/0'/0'
    CExtKey childKey;              //key at m/0'/0'/<n>'

    // try to get the master key
    if (!GetKey(hdChain.masterKeyID, key))
        throw std::runtime_error(std::string(__func__) + ": Master key not found");

    masterKey.SetMaster(key.begin(), key.size());

    // derive m/0'
    // use hardened derivation (child keys >= 0x80000000 are hardened after bip32)
    masterKey.Derive(accountKey, BIP32_HARDENED_KEY_LIMIT);

    // derive m/0'/0'
    accountKey.Derive(externalChainChildKey, BIP32_HARDENED_KEY_LIMIT);

    // derive child key at next index, skip keys already known to the wallet
    do {
        // always derive hardened keys
        // childIndex | BIP32_HARDENED_KEY_LIMIT = derive childIndex in hardened child-index-range
        // example: 1 | BIP32_HARDENED_KEY_LIMIT == 0x80000001 == 2147483649
        externalChainChildKey.Derive(childKey, hdChain.nExternalChainCounter | BIP32_HARDENED_KEY_LIMIT);
        metadata.hdKeypath = "m/0'/0'/" + std::to_string(hdChain.nExternalChainCounter) + "'";
        metadata.hdMasterKeyID = hdChain.masterKeyID;
        // increment childkey index
        hdChain.nExternalChainCounter++;
    } while (HaveKey(childKey.key.GetPubKey().GetID()));
    secret = childKey.key;

    // update the chain model in the database
    if (!CWalletDB(strWalletFile).WriteHDChain(hdChain))
        throw std::runtime_error(std::string(__func__) + ": Writing HD chain model failed");
}

bool CWallet::AddKeyPubKey(const CKey& secret, const CPubKey &pubkey)
{
    AssertLockHeld(cs_wallet); // mapKeyMetadata
    if (!CCryptoKeyStore::AddKeyPubKey(secret, pubkey))
        return false;

    // check if we need to remove from watch-only
    CScript script;
    script = GetScriptForDestination(pubkey.GetID());
    if (HaveWatchOnly(script))
        RemoveWatchOnly(script);
    script = GetScriptForRawPubKey(pubkey);
    if (HaveWatchOnly(script))
        RemoveWatchOnly(script);

    if (!fFileBacked)
        return true;
    if (!IsCrypted()) {
        return CWalletDB(strWalletFile).WriteKey(pubkey,
                                                 secret.GetPrivKey(),
                                                 mapKeyMetadata[pubkey.GetID()]);
    }
    return true;
}

bool CWallet::AddCryptedKey(const CPubKey &vchPubKey,
                            const vector<unsigned char> &vchCryptedSecret)
{
    if (!CCryptoKeyStore::AddCryptedKey(vchPubKey, vchCryptedSecret))
        return false;
    if (!fFileBacked)
        return true;
    {
        LOCK(cs_wallet);
        if (pwalletdbEncryption)
            return pwalletdbEncryption->WriteCryptedKey(vchPubKey,
                                                        vchCryptedSecret,
                                                        mapKeyMetadata[vchPubKey.GetID()]);
        else
            return CWalletDB(strWalletFile).WriteCryptedKey(vchPubKey,
                                                            vchCryptedSecret,
                                                            mapKeyMetadata[vchPubKey.GetID()]);
    }
    return false;
}

bool CWallet::LoadKeyMetadata(const CTxDestination& keyID, const CKeyMetadata &meta)
{
    AssertLockHeld(cs_wallet); // mapKeyMetadata
    UpdateTimeFirstKey(meta.nCreateTime);
    mapKeyMetadata[keyID] = meta;
    return true;
}

bool CWallet::LoadCryptedKey(const CPubKey &vchPubKey, const std::vector<unsigned char> &vchCryptedSecret)
{
    return CCryptoKeyStore::AddCryptedKey(vchPubKey, vchCryptedSecret);
}

void CWallet::UpdateTimeFirstKey(int64_t nCreateTime)
{
    AssertLockHeld(cs_wallet);
    if (nCreateTime <= 1) {
        // Cannot determine birthday information, so set the wallet birthday to
        // the beginning of time.
        nTimeFirstKey = 1;
    } else if (!nTimeFirstKey || nCreateTime < nTimeFirstKey) {
        nTimeFirstKey = nCreateTime;
    }
}

bool CWallet::AddCScript(const CScript& redeemScript)
{
    if (!CCryptoKeyStore::AddCScript(redeemScript))
        return false;
    if (!fFileBacked)
        return true;
    return CWalletDB(strWalletFile).WriteCScript(Hash160(redeemScript), redeemScript);
}

bool CWallet::LoadCScript(const CScript& redeemScript)
{
    /* A sanity check was added in pull #3843 to avoid adding redeemScripts
     * that never can be redeemed. However, old wallets may still contain
     * these. Do not add them to the wallet and warn. */
    if (redeemScript.size() > MAX_SCRIPT_ELEMENT_SIZE)
    {
        std::string strAddr = CBitcoinAddress(CScriptID(redeemScript)).ToString();
        LogPrintf("%s: Warning: This wallet contains a redeemScript of size %i which exceeds maximum size %i thus can never be redeemed. Do not use address %s.\n",
            __func__, redeemScript.size(), MAX_SCRIPT_ELEMENT_SIZE, strAddr);
        return true;
    }

    return CCryptoKeyStore::AddCScript(redeemScript);
}

bool CWallet::AddWatchOnly(const CScript& dest)
{
    if (!CCryptoKeyStore::AddWatchOnly(dest))
        return false;
    const CKeyMetadata& meta = mapKeyMetadata[CScriptID(dest)];
    UpdateTimeFirstKey(meta.nCreateTime);
    NotifyWatchonlyChanged(true);
    if (!fFileBacked)
        return true;
    return CWalletDB(strWalletFile).WriteWatchOnly(dest, meta);
}

bool CWallet::AddWatchOnly(const CScript& dest, int64_t nCreateTime)
{
    mapKeyMetadata[CScriptID(dest)].nCreateTime = nCreateTime;
    return AddWatchOnly(dest);
}

bool CWallet::RemoveWatchOnly(const CScript &dest)
{
    AssertLockHeld(cs_wallet);
    if (!CCryptoKeyStore::RemoveWatchOnly(dest))
        return false;
    if (!HaveWatchOnly())
        NotifyWatchonlyChanged(false);
    if (fFileBacked)
        if (!CWalletDB(strWalletFile).EraseWatchOnly(dest))
            return false;

    return true;
}

bool CWallet::LoadWatchOnly(const CScript &dest)
{
    return CCryptoKeyStore::AddWatchOnly(dest);
}

bool CWallet::Unlock(const SecureString& strWalletPassphrase)
{
    CCrypter crypter;
    CKeyingMaterial vMasterKey;

    {
        LOCK(cs_wallet);
        BOOST_FOREACH(const MasterKeyMap::value_type& pMasterKey, mapMasterKeys)
        {
            if(!crypter.SetKeyFromPassphrase(strWalletPassphrase, pMasterKey.second.vchSalt, pMasterKey.second.nDeriveIterations, pMasterKey.second.nDerivationMethod))
                return false;
            if (!crypter.Decrypt(pMasterKey.second.vchCryptedKey, vMasterKey))
                continue; // try another master key
            if (CCryptoKeyStore::Unlock(vMasterKey))
                return true;
        }
    }
    return false;
}

bool CWallet::ChangeWalletPassphrase(const SecureString& strOldWalletPassphrase, const SecureString& strNewWalletPassphrase)
{
    bool fWasLocked = IsLocked();

    {
        LOCK(cs_wallet);
        Lock();

        CCrypter crypter;
        CKeyingMaterial vMasterKey;
        BOOST_FOREACH(MasterKeyMap::value_type& pMasterKey, mapMasterKeys)
        {
            if(!crypter.SetKeyFromPassphrase(strOldWalletPassphrase, pMasterKey.second.vchSalt, pMasterKey.second.nDeriveIterations, pMasterKey.second.nDerivationMethod))
                return false;
            if (!crypter.Decrypt(pMasterKey.second.vchCryptedKey, vMasterKey))
                return false;
            if (CCryptoKeyStore::Unlock(vMasterKey))
            {
                int64_t nStartTime = GetTimeMillis();
                crypter.SetKeyFromPassphrase(strNewWalletPassphrase, pMasterKey.second.vchSalt, pMasterKey.second.nDeriveIterations, pMasterKey.second.nDerivationMethod);
                pMasterKey.second.nDeriveIterations = pMasterKey.second.nDeriveIterations * (100 / ((double)(GetTimeMillis() - nStartTime)));

                nStartTime = GetTimeMillis();
                crypter.SetKeyFromPassphrase(strNewWalletPassphrase, pMasterKey.second.vchSalt, pMasterKey.second.nDeriveIterations, pMasterKey.second.nDerivationMethod);
                pMasterKey.second.nDeriveIterations = (pMasterKey.second.nDeriveIterations + pMasterKey.second.nDeriveIterations * 100 / ((double)(GetTimeMillis() - nStartTime))) / 2;

                if (pMasterKey.second.nDeriveIterations < 25000)
                    pMasterKey.second.nDeriveIterations = 25000;

                LogPrintf("Wallet passphrase changed to an nDeriveIterations of %i\n", pMasterKey.second.nDeriveIterations);

                if (!crypter.SetKeyFromPassphrase(strNewWalletPassphrase, pMasterKey.second.vchSalt, pMasterKey.second.nDeriveIterations, pMasterKey.second.nDerivationMethod))
                    return false;
                if (!crypter.Encrypt(vMasterKey, pMasterKey.second.vchCryptedKey))
                    return false;
                CWalletDB(strWalletFile).WriteMasterKey(pMasterKey.first, pMasterKey.second);
                if (fWasLocked)
                    Lock();
                return true;
            }
        }
    }

    return false;
}

void CWallet::SetBestChain(const CBlockLocator& loc)
{
    CWalletDB walletdb(strWalletFile);
    walletdb.WriteBestBlock(loc);
}

bool CWallet::SetMinVersion(enum WalletFeature nVersion, CWalletDB* pwalletdbIn, bool fExplicit)
{
    LOCK(cs_wallet); // nWalletVersion
    if (nWalletVersion >= nVersion)
        return true;

    // when doing an explicit upgrade, if we pass the max version permitted, upgrade all the way
    if (fExplicit && nVersion > nWalletMaxVersion)
            nVersion = FEATURE_LATEST;

    nWalletVersion = nVersion;

    if (nVersion > nWalletMaxVersion)
        nWalletMaxVersion = nVersion;

    if (fFileBacked)
    {
        CWalletDB* pwalletdb = pwalletdbIn ? pwalletdbIn : new CWalletDB(strWalletFile);
        if (nWalletVersion > 40000)
            pwalletdb->WriteMinVersion(nWalletVersion);
        if (!pwalletdbIn)
            delete pwalletdb;
    }

    return true;
}

bool CWallet::SetMaxVersion(int nVersion)
{
    LOCK(cs_wallet); // nWalletVersion, nWalletMaxVersion
    // cannot downgrade below current version
    if (nWalletVersion > nVersion)
        return false;

    nWalletMaxVersion = nVersion;

    return true;
}

set<uint256> CWallet::GetConflicts(const uint256& txid) const
{
    set<uint256> result;
    AssertLockHeld(cs_wallet);

    std::map<uint256, CWalletTx>::const_iterator it = mapWallet.find(txid);
    if (it == mapWallet.end())
        return result;
    const CWalletTx& wtx = it->second;

    std::pair<TxSpends::const_iterator, TxSpends::const_iterator> range;

    BOOST_FOREACH(const CTxIn& txin, wtx.tx->vin)
    {
        if (mapTxSpends.count(txin.prevout) <= 1)
            continue;  // No conflict if zero or one spends
        range = mapTxSpends.equal_range(txin.prevout);
        for (TxSpends::const_iterator _it = range.first; _it != range.second; ++_it)
            result.insert(_it->second);
    }
    return result;
}

bool CWallet::HasWalletSpend(const uint256& txid) const
{
    AssertLockHeld(cs_wallet);
    auto iter = mapTxSpends.lower_bound(COutPoint(txid, 0));
    return (iter != mapTxSpends.end() && iter->first.hash == txid);
}

void CWallet::Flush(bool shutdown)
{
    bitdb.Flush(shutdown);
}

bool CWallet::Verify()
{
    if (GetBoolArg("-disablewallet", DEFAULT_DISABLE_WALLET))
        return true;

    LogPrintf("Using BerkeleyDB version %s\n", DbEnv::version(0, 0, 0));
    std::string walletFile = GetArg("-wallet", DEFAULT_WALLET_DAT);

    LogPrintf("Using wallet %s\n", walletFile);
    uiInterface.InitMessage(_("Verifying wallet..."));

    // Wallet file must be a plain filename without a directory
    if (walletFile != boost::filesystem::basename(walletFile) + boost::filesystem::extension(walletFile))
        return InitError(strprintf(_("Wallet %s resides outside data directory %s"), walletFile, GetDataDir().string()));

    if (!bitdb.Open(GetDataDir()))
    {
        // try moving the database env out of the way
        boost::filesystem::path pathDatabase = GetDataDir() / "database";
        boost::filesystem::path pathDatabaseBak = GetDataDir() / strprintf("database.%d.bak", GetTime());
        try {
            boost::filesystem::rename(pathDatabase, pathDatabaseBak);
            LogPrintf("Moved old %s to %s. Retrying.\n", pathDatabase.string(), pathDatabaseBak.string());
        } catch (const boost::filesystem::filesystem_error&) {
            // failure is ok (well, not really, but it's not worse than what we started with)
        }
        
        // try again
        if (!bitdb.Open(GetDataDir())) {
            // if it still fails, it probably means we can't even create the database env
            return InitError(strprintf(_("Error initializing wallet database environment %s!"), GetDataDir()));
        }
    }
    
    if (GetBoolArg("-salvagewallet", false))
    {
        // Recover readable keypairs:
        if (!CWalletDB::Recover(bitdb, walletFile, true))
            return false;
    }
    
    if (boost::filesystem::exists(GetDataDir() / walletFile))
    {
        CDBEnv::VerifyResult r = bitdb.Verify(walletFile, CWalletDB::Recover);
        if (r == CDBEnv::RECOVER_OK)
        {
            InitWarning(strprintf(_("Warning: Wallet file corrupt, data salvaged!"
                                         " Original %s saved as %s in %s; if"
                                         " your balance or transactions are incorrect you should"
                                         " restore from a backup."),
                walletFile, "wallet.{timestamp}.bak", GetDataDir()));
        }
        if (r == CDBEnv::RECOVER_FAIL)
            return InitError(strprintf(_("%s corrupt, salvage failed"), walletFile));
    }
    
    return true;
}

void CWallet::SyncMetaData(pair<TxSpends::iterator, TxSpends::iterator> range)
{
    // We want all the wallet transactions in range to have the same metadata as
    // the oldest (smallest nOrderPos).
    // So: find smallest nOrderPos:

    int nMinOrderPos = std::numeric_limits<int>::max();
    const CWalletTx* copyFrom = NULL;
    for (TxSpends::iterator it = range.first; it != range.second; ++it)
    {
        const uint256& hash = it->second;
        int n = mapWallet[hash].nOrderPos;
        if (n < nMinOrderPos)
        {
            nMinOrderPos = n;
            copyFrom = &mapWallet[hash];
        }
    }
    // Now copy data from copyFrom to rest:
    for (TxSpends::iterator it = range.first; it != range.second; ++it)
    {
        const uint256& hash = it->second;
        CWalletTx* copyTo = &mapWallet[hash];
        if (copyFrom == copyTo) continue;
        if (!copyFrom->IsEquivalentTo(*copyTo)) continue;
        copyTo->mapValue = copyFrom->mapValue;
        copyTo->vOrderForm = copyFrom->vOrderForm;
        // fTimeReceivedIsTxTime not copied on purpose
        // nTimeReceived not copied on purpose
        copyTo->nTimeSmart = copyFrom->nTimeSmart;
        copyTo->fFromMe = copyFrom->fFromMe;
        copyTo->strFromAccount = copyFrom->strFromAccount;
        // nOrderPos not copied on purpose
        // cached members not copied on purpose
    }
}

/**
 * Outpoint is spent if any non-conflicted transaction
 * spends it:
 */
bool CWallet::IsSpent(const uint256& hash, unsigned int n) const
{
    const COutPoint outpoint(hash, n);
    pair<TxSpends::const_iterator, TxSpends::const_iterator> range;
    range = mapTxSpends.equal_range(outpoint);

    for (TxSpends::const_iterator it = range.first; it != range.second; ++it)
    {
        const uint256& wtxid = it->second;
        std::map<uint256, CWalletTx>::const_iterator mit = mapWallet.find(wtxid);
        if (mit != mapWallet.end()) {
            int depth = mit->second.GetDepthInMainChain();
            if (depth > 0  || (depth == 0 && !mit->second.isAbandoned()))
                return true; // Spent
        }
    }
    return false;
}

void CWallet::AddToSpends(const COutPoint& outpoint, const uint256& wtxid)
{
    mapTxSpends.insert(make_pair(outpoint, wtxid));

    pair<TxSpends::iterator, TxSpends::iterator> range;
    range = mapTxSpends.equal_range(outpoint);
    SyncMetaData(range);
}


void CWallet::AddToSpends(const uint256& wtxid)
{
    assert(mapWallet.count(wtxid));
    CWalletTx& thisTx = mapWallet[wtxid];
    if (thisTx.IsCoinBase()) // Coinbases don't spend anything!
        return;

    BOOST_FOREACH(const CTxIn& txin, thisTx.tx->vin)
        AddToSpends(txin.prevout, wtxid);
}

bool CWallet::EncryptWallet(const SecureString& strWalletPassphrase)
{
    if (IsCrypted())
        return false;

    CKeyingMaterial vMasterKey;

    vMasterKey.resize(WALLET_CRYPTO_KEY_SIZE);
    GetStrongRandBytes(&vMasterKey[0], WALLET_CRYPTO_KEY_SIZE);

    CMasterKey kMasterKey;

    kMasterKey.vchSalt.resize(WALLET_CRYPTO_SALT_SIZE);
    GetStrongRandBytes(&kMasterKey.vchSalt[0], WALLET_CRYPTO_SALT_SIZE);

    CCrypter crypter;
    int64_t nStartTime = GetTimeMillis();
    crypter.SetKeyFromPassphrase(strWalletPassphrase, kMasterKey.vchSalt, 25000, kMasterKey.nDerivationMethod);
    kMasterKey.nDeriveIterations = 2500000 / ((double)(GetTimeMillis() - nStartTime));

    nStartTime = GetTimeMillis();
    crypter.SetKeyFromPassphrase(strWalletPassphrase, kMasterKey.vchSalt, kMasterKey.nDeriveIterations, kMasterKey.nDerivationMethod);
    kMasterKey.nDeriveIterations = (kMasterKey.nDeriveIterations + kMasterKey.nDeriveIterations * 100 / ((double)(GetTimeMillis() - nStartTime))) / 2;

    if (kMasterKey.nDeriveIterations < 25000)
        kMasterKey.nDeriveIterations = 25000;

    LogPrintf("Encrypting Wallet with an nDeriveIterations of %i\n", kMasterKey.nDeriveIterations);

    if (!crypter.SetKeyFromPassphrase(strWalletPassphrase, kMasterKey.vchSalt, kMasterKey.nDeriveIterations, kMasterKey.nDerivationMethod))
        return false;
    if (!crypter.Encrypt(vMasterKey, kMasterKey.vchCryptedKey))
        return false;

    {
        LOCK(cs_wallet);
        mapMasterKeys[++nMasterKeyMaxID] = kMasterKey;
        if (fFileBacked)
        {
            assert(!pwalletdbEncryption);
            pwalletdbEncryption = new CWalletDB(strWalletFile);
            if (!pwalletdbEncryption->TxnBegin()) {
                delete pwalletdbEncryption;
                pwalletdbEncryption = NULL;
                return false;
            }
            pwalletdbEncryption->WriteMasterKey(nMasterKeyMaxID, kMasterKey);
        }

        if (!EncryptKeys(vMasterKey))
        {
            if (fFileBacked) {
                pwalletdbEncryption->TxnAbort();
                delete pwalletdbEncryption;
            }
            // We now probably have half of our keys encrypted in memory, and half not...
            // die and let the user reload the unencrypted wallet.
            assert(false);
        }

        // Encryption was introduced in version 0.4.0
        SetMinVersion(FEATURE_WALLETCRYPT, pwalletdbEncryption, true);

        if (fFileBacked)
        {
            if (!pwalletdbEncryption->TxnCommit()) {
                delete pwalletdbEncryption;
                // We now have keys encrypted in memory, but not on disk...
                // die to avoid confusion and let the user reload the unencrypted wallet.
                assert(false);
            }

            delete pwalletdbEncryption;
            pwalletdbEncryption = NULL;
        }

        Lock();
        Unlock(strWalletPassphrase);

        // if we are using HD, replace the HD master key (seed) with a new one
        if (IsHDEnabled()) {
            CKey key;
            CPubKey masterPubKey = GenerateNewHDMasterKey();
            if (!SetHDMasterKey(masterPubKey))
                return false;
        }

        NewKeyPool();
        Lock();

        // Need to completely rewrite the wallet file; if we don't, bdb might keep
        // bits of the unencrypted private key in slack space in the database file.
        CDB::Rewrite(strWalletFile);

    }
    NotifyStatusChanged(this);

    return true;
}

DBErrors CWallet::ReorderTransactions()
{
    LOCK(cs_wallet);
    CWalletDB walletdb(strWalletFile);

    // Old wallets didn't have any defined order for transactions
    // Probably a bad idea to change the output of this

    // First: get all CWalletTx and CAccountingEntry into a sorted-by-time multimap.
    typedef pair<CWalletTx*, CAccountingEntry*> TxPair;
    typedef multimap<int64_t, TxPair > TxItems;
    TxItems txByTime;

    for (map<uint256, CWalletTx>::iterator it = mapWallet.begin(); it != mapWallet.end(); ++it)
    {
        CWalletTx* wtx = &((*it).second);
        txByTime.insert(make_pair(wtx->nTimeReceived, TxPair(wtx, (CAccountingEntry*)0)));
    }
    list<CAccountingEntry> acentries;
    walletdb.ListAccountCreditDebit("", acentries);
    BOOST_FOREACH(CAccountingEntry& entry, acentries)
    {
        txByTime.insert(make_pair(entry.nTime, TxPair((CWalletTx*)0, &entry)));
    }

    nOrderPosNext = 0;
    std::vector<int64_t> nOrderPosOffsets;
    for (TxItems::iterator it = txByTime.begin(); it != txByTime.end(); ++it)
    {
        CWalletTx *const pwtx = (*it).second.first;
        CAccountingEntry *const pacentry = (*it).second.second;
        int64_t& nOrderPos = (pwtx != 0) ? pwtx->nOrderPos : pacentry->nOrderPos;

        if (nOrderPos == -1)
        {
            nOrderPos = nOrderPosNext++;
            nOrderPosOffsets.push_back(nOrderPos);

            if (pwtx)
            {
                if (!walletdb.WriteTx(*pwtx))
                    return DB_LOAD_FAIL;
            }
            else
                if (!walletdb.WriteAccountingEntry(pacentry->nEntryNo, *pacentry))
                    return DB_LOAD_FAIL;
        }
        else
        {
            int64_t nOrderPosOff = 0;
            BOOST_FOREACH(const int64_t& nOffsetStart, nOrderPosOffsets)
            {
                if (nOrderPos >= nOffsetStart)
                    ++nOrderPosOff;
            }
            nOrderPos += nOrderPosOff;
            nOrderPosNext = std::max(nOrderPosNext, nOrderPos + 1);

            if (!nOrderPosOff)
                continue;

            // Since we're changing the order, write it back
            if (pwtx)
            {
                if (!walletdb.WriteTx(*pwtx))
                    return DB_LOAD_FAIL;
            }
            else
                if (!walletdb.WriteAccountingEntry(pacentry->nEntryNo, *pacentry))
                    return DB_LOAD_FAIL;
        }
    }
    walletdb.WriteOrderPosNext(nOrderPosNext);

    return DB_LOAD_OK;
}

int64_t CWallet::IncOrderPosNext(CWalletDB *pwalletdb)
{
    AssertLockHeld(cs_wallet); // nOrderPosNext
    int64_t nRet = nOrderPosNext++;
    if (pwalletdb) {
        pwalletdb->WriteOrderPosNext(nOrderPosNext);
    } else {
        CWalletDB(strWalletFile).WriteOrderPosNext(nOrderPosNext);
    }
    return nRet;
}

bool CWallet::AccountMove(std::string strFrom, std::string strTo, CAmount nAmount, std::string strComment)
{
    CWalletDB walletdb(strWalletFile);
    if (!walletdb.TxnBegin())
        return false;

    int64_t nNow = GetAdjustedTime();

    // Debit
    CAccountingEntry debit;
    debit.nOrderPos = IncOrderPosNext(&walletdb);
    debit.strAccount = strFrom;
    debit.nCreditDebit = -nAmount;
    debit.nTime = nNow;
    debit.strOtherAccount = strTo;
    debit.strComment = strComment;
    AddAccountingEntry(debit, &walletdb);

    // Credit
    CAccountingEntry credit;
    credit.nOrderPos = IncOrderPosNext(&walletdb);
    credit.strAccount = strTo;
    credit.nCreditDebit = nAmount;
    credit.nTime = nNow;
    credit.strOtherAccount = strFrom;
    credit.strComment = strComment;
    AddAccountingEntry(credit, &walletdb);

    if (!walletdb.TxnCommit())
        return false;

    return true;
}

bool CWallet::GetAccountPubkey(CPubKey &pubKey, std::string strAccount, bool bForceNew)
{
    CWalletDB walletdb(strWalletFile);

    CAccount account;
    walletdb.ReadAccount(strAccount, account);

    if (!bForceNew) {
        if (!account.vchPubKey.IsValid())
            bForceNew = true;
        else {
            // Check if the current key has been used
            CScript scriptPubKey = GetScriptForDestination(account.vchPubKey.GetID());
            for (map<uint256, CWalletTx>::iterator it = mapWallet.begin();
                 it != mapWallet.end() && account.vchPubKey.IsValid();
                 ++it)
                BOOST_FOREACH(const CTxOut& txout, (*it).second.tx->vout)
                    if (txout.scriptPubKey == scriptPubKey) {
                        bForceNew = true;
                        break;
                    }
        }
    }

    // Generate a new key
    if (bForceNew) {
        if (!GetKeyFromPool(account.vchPubKey))
            return false;

        SetAddressBook(account.vchPubKey.GetID(), strAccount, "receive");
        walletdb.WriteAccount(strAccount, account);
    }

    pubKey = account.vchPubKey;

    return true;
}

void CWallet::MarkDirty()
{
    {
        LOCK(cs_wallet);
        BOOST_FOREACH(PAIRTYPE(const uint256, CWalletTx)& item, mapWallet)
            item.second.MarkDirty();
    }
}

bool CWallet::MarkReplaced(const uint256& originalHash, const uint256& newHash)
{
    LOCK(cs_wallet);

    auto mi = mapWallet.find(originalHash);

    // There is a bug if MarkReplaced is not called on an existing wallet transaction.
    assert(mi != mapWallet.end());

    CWalletTx& wtx = (*mi).second;

    // Ensure for now that we're not overwriting data
    assert(wtx.mapValue.count("replaced_by_txid") == 0);

    wtx.mapValue["replaced_by_txid"] = newHash.ToString();

    CWalletDB walletdb(strWalletFile, "r+");

    bool success = true;
    if (!walletdb.WriteTx(wtx)) {
        LogPrintf("%s: Updating walletdb tx %s failed", __func__, wtx.GetHash().ToString());
        success = false;
    }

    NotifyTransactionChanged(this, originalHash, CT_UPDATED);

    return success;
}

bool CWallet::AddToWallet(const CWalletTx& wtxIn, bool fFlushOnClose)
{
    LOCK(cs_wallet);

    CWalletDB walletdb(strWalletFile, "r+", fFlushOnClose);

    uint256 hash = wtxIn.GetHash();

    // Inserts only if not already there, returns tx inserted or tx found
    pair<map<uint256, CWalletTx>::iterator, bool> ret = mapWallet.insert(make_pair(hash, wtxIn));
    CWalletTx& wtx = (*ret.first).second;
    wtx.BindWallet(this);
    bool fInsertedNew = ret.second;
    if (fInsertedNew)
    {
        wtx.nTimeReceived = GetAdjustedTime();
        wtx.nOrderPos = IncOrderPosNext(&walletdb);
        wtxOrdered.insert(make_pair(wtx.nOrderPos, TxPair(&wtx, (CAccountingEntry*)0)));

        wtx.nTimeSmart = wtx.nTimeReceived;
        if (!wtxIn.hashUnset())
        {
            if (mapBlockIndex.count(wtxIn.hashBlock))
            {
                int64_t latestNow = wtx.nTimeReceived;
                int64_t latestEntry = 0;
                {
                    // Tolerate times up to the last timestamp in the wallet not more than 5 minutes into the future
                    int64_t latestTolerated = latestNow + 300;
                    const TxItems & txOrdered = wtxOrdered;
                    for (TxItems::const_reverse_iterator it = txOrdered.rbegin(); it != txOrdered.rend(); ++it)
                    {
                        CWalletTx *const pwtx = (*it).second.first;
                        if (pwtx == &wtx)
                            continue;
                        CAccountingEntry *const pacentry = (*it).second.second;
                        int64_t nSmartTime;
                        if (pwtx)
                        {
                            nSmartTime = pwtx->nTimeSmart;
                            if (!nSmartTime)
                                nSmartTime = pwtx->nTimeReceived;
                        }
                        else
                            nSmartTime = pacentry->nTime;
                        if (nSmartTime <= latestTolerated)
                        {
                            latestEntry = nSmartTime;
                            if (nSmartTime > latestNow)
                                latestNow = nSmartTime;
                            break;
                        }
                    }
                }

                int64_t blocktime = mapBlockIndex[wtxIn.hashBlock]->GetBlockTime();
                wtx.nTimeSmart = std::max(latestEntry, std::min(blocktime, latestNow));
            }
            else
                LogPrintf("AddToWallet(): found %s in block %s not in index\n",
                         wtxIn.GetHash().ToString(),
                         wtxIn.hashBlock.ToString());
        }
        AddToSpends(hash);
    }

    bool fUpdated = false;
    if (!fInsertedNew)
    {
        // Merge
        if (!wtxIn.hashUnset() && wtxIn.hashBlock != wtx.hashBlock)
        {
            wtx.hashBlock = wtxIn.hashBlock;
            fUpdated = true;
        }
        // If no longer abandoned, update
        if (wtxIn.hashBlock.IsNull() && wtx.isAbandoned())
        {
            wtx.hashBlock = wtxIn.hashBlock;
            fUpdated = true;
        }
        if (wtxIn.nIndex != -1 && (wtxIn.nIndex != wtx.nIndex))
        {
            wtx.nIndex = wtxIn.nIndex;
            fUpdated = true;
        }
        if (wtxIn.fFromMe && wtxIn.fFromMe != wtx.fFromMe)
        {
            wtx.fFromMe = wtxIn.fFromMe;
            fUpdated = true;
        }
    }

    //// debug print
    LogPrintf("AddToWallet %s  %s%s\n", wtxIn.GetHash().ToString(), (fInsertedNew ? "new" : ""), (fUpdated ? "update" : ""));

    // Write to disk
    if (fInsertedNew || fUpdated)
        if (!walletdb.WriteTx(wtx))
            return false;

    // Break debit/credit balance caches:
    wtx.MarkDirty();

    // Notify UI of new or updated transaction
    NotifyTransactionChanged(this, hash, fInsertedNew ? CT_NEW : CT_UPDATED);

    // notify an external script when a wallet transaction comes in or is updated
    std::string strCmd = GetArg("-walletnotify", "");

    if ( !strCmd.empty())
    {
        boost::replace_all(strCmd, "%s", wtxIn.GetHash().GetHex());
        boost::thread t(runCommand, strCmd); // thread runs free
    }

    return true;
}

bool CWallet::LoadToWallet(const CWalletTx& wtxIn)
{
    uint256 hash = wtxIn.GetHash();

    mapWallet[hash] = wtxIn;
    CWalletTx& wtx = mapWallet[hash];
    wtx.BindWallet(this);
    wtxOrdered.insert(make_pair(wtx.nOrderPos, TxPair(&wtx, (CAccountingEntry*)0)));
    AddToSpends(hash);
    BOOST_FOREACH(const CTxIn& txin, wtx.tx->vin) {
        if (mapWallet.count(txin.prevout.hash)) {
            CWalletTx& prevtx = mapWallet[txin.prevout.hash];
            if (prevtx.nIndex == -1 && !prevtx.hashUnset()) {
                MarkConflicted(prevtx.hashBlock, wtx.GetHash());
            }
        }
    }

    return true;
}

/**
 * Add a transaction to the wallet, or update it.  pIndex and posInBlock should
 * be set when the transaction was known to be included in a block.  When
 * posInBlock = SYNC_TRANSACTION_NOT_IN_BLOCK (-1) , then wallet state is not
 * updated in AddToWallet, but notifications happen and cached balances are
 * marked dirty.
 * If fUpdate is true, existing transactions will be updated.
 * TODO: One exception to this is that the abandoned state is cleared under the
 * assumption that any further notification of a transaction that was considered
 * abandoned is an indication that it is not safe to be considered abandoned.
 * Abandoned state should probably be more carefuly tracked via different
 * posInBlock signals or by checking mempool presence when necessary.
 */
bool CWallet::AddToWalletIfInvolvingMe(const CTransaction& tx, const CBlockIndex* pIndex, int posInBlock, bool fUpdate)
{
    {
        AssertLockHeld(cs_wallet);

        if (posInBlock != -1) {
            BOOST_FOREACH(const CTxIn& txin, tx.vin) {
                std::pair<TxSpends::const_iterator, TxSpends::const_iterator> range = mapTxSpends.equal_range(txin.prevout);
                while (range.first != range.second) {
                    if (range.first->second != tx.GetHash()) {
                        LogPrintf("Transaction %s (in block %s) conflicts with wallet transaction %s (both spend %s:%i)\n", tx.GetHash().ToString(), pIndex->GetBlockHash().ToString(), range.first->second.ToString(), range.first->first.hash.ToString(), range.first->first.n);
                        MarkConflicted(pIndex->GetBlockHash(), range.first->second);
                    }
                    range.first++;
                }
            }
        }

        bool fExisted = mapWallet.count(tx.GetHash()) != 0;
        if (fExisted && !fUpdate) return false;
        if (fExisted || IsMine(tx) || IsFromMe(tx))
        {
            CWalletTx wtx(this, MakeTransactionRef(tx));

            // Get merkle branch if transaction was found in a block
            if (posInBlock != -1)
                wtx.SetMerkleBranch(pIndex, posInBlock);

            return AddToWallet(wtx, false);
        }
    }
    return false;
}

bool CWallet::AbandonTransaction(const uint256& hashTx)
{
    LOCK2(cs_main, cs_wallet);

    CWalletDB walletdb(strWalletFile, "r+");

    std::set<uint256> todo;
    std::set<uint256> done;

    // Can't mark abandoned if confirmed or in mempool
    assert(mapWallet.count(hashTx));
    CWalletTx& origtx = mapWallet[hashTx];
    if (origtx.GetDepthInMainChain() > 0 || origtx.InMempool()) {
        return false;
    }

    todo.insert(hashTx);

    while (!todo.empty()) {
        uint256 now = *todo.begin();
        todo.erase(now);
        done.insert(now);
        assert(mapWallet.count(now));
        CWalletTx& wtx = mapWallet[now];
        int currentconfirm = wtx.GetDepthInMainChain();
        // If the orig tx was not in block, none of its spends can be
        assert(currentconfirm <= 0);
        // if (currentconfirm < 0) {Tx and spends are already conflicted, no need to abandon}
        if (currentconfirm == 0 && !wtx.isAbandoned()) {
            // If the orig tx was not in block/mempool, none of its spends can be in mempool
            assert(!wtx.InMempool());
            wtx.nIndex = -1;
            wtx.setAbandoned();
            wtx.MarkDirty();
            walletdb.WriteTx(wtx);
            NotifyTransactionChanged(this, wtx.GetHash(), CT_UPDATED);
            // Iterate over all its outputs, and mark transactions in the wallet that spend them abandoned too
            TxSpends::const_iterator iter = mapTxSpends.lower_bound(COutPoint(hashTx, 0));
            while (iter != mapTxSpends.end() && iter->first.hash == now) {
                if (!done.count(iter->second)) {
                    todo.insert(iter->second);
                }
                iter++;
            }
            // If a transaction changes 'conflicted' state, that changes the balance
            // available of the outputs it spends. So force those to be recomputed
            BOOST_FOREACH(const CTxIn& txin, wtx.tx->vin)
            {
                if (mapWallet.count(txin.prevout.hash))
                    mapWallet[txin.prevout.hash].MarkDirty();
            }
        }
    }

    return true;
}

void CWallet::MarkConflicted(const uint256& hashBlock, const uint256& hashTx)
{
    LOCK2(cs_main, cs_wallet);

    int conflictconfirms = 0;
    if (mapBlockIndex.count(hashBlock)) {
        CBlockIndex* pindex = mapBlockIndex[hashBlock];
        if (chainActive.Contains(pindex)) {
            conflictconfirms = -(chainActive.Height() - pindex->nHeight + 1);
        }
    }
    // If number of conflict confirms cannot be determined, this means
    // that the block is still unknown or not yet part of the main chain,
    // for example when loading the wallet during a reindex. Do nothing in that
    // case.
    if (conflictconfirms >= 0)
        return;

    // Do not flush the wallet here for performance reasons
    CWalletDB walletdb(strWalletFile, "r+", false);

    std::set<uint256> todo;
    std::set<uint256> done;

    todo.insert(hashTx);

    while (!todo.empty()) {
        uint256 now = *todo.begin();
        todo.erase(now);
        done.insert(now);
        assert(mapWallet.count(now));
        CWalletTx& wtx = mapWallet[now];
        int currentconfirm = wtx.GetDepthInMainChain();
        if (conflictconfirms < currentconfirm) {
            // Block is 'more conflicted' than current confirm; update.
            // Mark transaction as conflicted with this block.
            wtx.nIndex = -1;
            wtx.hashBlock = hashBlock;
            wtx.MarkDirty();
            walletdb.WriteTx(wtx);
            // Iterate over all its outputs, and mark transactions in the wallet that spend them conflicted too
            TxSpends::const_iterator iter = mapTxSpends.lower_bound(COutPoint(now, 0));
            while (iter != mapTxSpends.end() && iter->first.hash == now) {
                 if (!done.count(iter->second)) {
                     todo.insert(iter->second);
                 }
                 iter++;
            }
            // If a transaction changes 'conflicted' state, that changes the balance
            // available of the outputs it spends. So force those to be recomputed
            BOOST_FOREACH(const CTxIn& txin, wtx.tx->vin)
            {
                if (mapWallet.count(txin.prevout.hash))
                    mapWallet[txin.prevout.hash].MarkDirty();
            }
        }
    }
}

void CWallet::SyncTransaction(const CTransaction& tx, const CBlockIndex *pindex, int posInBlock)
{
    LOCK2(cs_main, cs_wallet);

    if (!AddToWalletIfInvolvingMe(tx, pindex, posInBlock, true))
        return; // Not one of ours

    // If a transaction changes 'conflicted' state, that changes the balance
    // available of the outputs it spends. So force those to be
    // recomputed, also:
    BOOST_FOREACH(const CTxIn& txin, tx.vin)
    {
        if (mapWallet.count(txin.prevout.hash))
            mapWallet[txin.prevout.hash].MarkDirty();
    }
}


isminetype CWallet::IsMine(const CTxIn &txin) const
{
    {
        LOCK(cs_wallet);
        map<uint256, CWalletTx>::const_iterator mi = mapWallet.find(txin.prevout.hash);
        if (mi != mapWallet.end())
        {
            const CWalletTx& prev = (*mi).second;
            if (txin.prevout.n < prev.tx->vout.size())
                return IsMine(prev.tx->vout[txin.prevout.n]);
        }
    }
    return ISMINE_NO;
}

// Note that this function doesn't distinguish between a 0-valued input,
// and a not-"is mine" (according to the filter) input.
CAmount CWallet::GetDebit(const CTxIn &txin, const isminefilter& filter) const
{
    {
        LOCK(cs_wallet);
        map<uint256, CWalletTx>::const_iterator mi = mapWallet.find(txin.prevout.hash);
        if (mi != mapWallet.end())
        {
            const CWalletTx& prev = (*mi).second;
            if (txin.prevout.n < prev.tx->vout.size())
                if (IsMine(prev.tx->vout[txin.prevout.n]) & filter)
                    return prev.tx->vout[txin.prevout.n].nValue;
        }
    }
    return 0;
}

isminetype CWallet::IsMine(const CTxOut& txout) const
{
    return ::IsMine(*this, txout.scriptPubKey);
}

CAmount CWallet::GetCredit(const CTxOut& txout, const isminefilter& filter) const
{
    if (!MoneyRange(txout.nValue))
        throw std::runtime_error(std::string(__func__) + ": value out of range");
    return ((IsMine(txout) & filter) ? txout.nValue : 0);
}

bool CWallet::IsChange(const CTxOut& txout) const
{
    // TODO: fix handling of 'change' outputs. The assumption is that any
    // payment to a script that is ours, but is not in the address book
    // is change. That assumption is likely to break when we implement multisignature
    // wallets that return change back into a multi-signature-protected address;
    // a better way of identifying which outputs are 'the send' and which are
    // 'the change' will need to be implemented (maybe extend CWalletTx to remember
    // which output, if any, was change).
    if (::IsMine(*this, txout.scriptPubKey))
    {
        CTxDestination address;
        if (!ExtractDestination(txout.scriptPubKey, address))
            return true;

        LOCK(cs_wallet);
        if (!mapAddressBook.count(address))
            return true;
    }
    return false;
}

CAmount CWallet::GetChange(const CTxOut& txout) const
{
    if (!MoneyRange(txout.nValue))
        throw std::runtime_error(std::string(__func__) + ": value out of range");
    return (IsChange(txout) ? txout.nValue : 0);
}

bool CWallet::IsMine(const CTransaction& tx) const
{
    BOOST_FOREACH(const CTxOut& txout, tx.vout)
        if (IsMine(txout))
            return true;
    return false;
}

bool CWallet::IsFromMe(const CTransaction& tx) const
{
    return (GetDebit(tx, ISMINE_ALL) > 0);
}

CAmount CWallet::GetDebit(const CTransaction& tx, const isminefilter& filter) const
{
    CAmount nDebit = 0;
    BOOST_FOREACH(const CTxIn& txin, tx.vin)
    {
        nDebit += GetDebit(txin, filter);
        if (!MoneyRange(nDebit))
            throw std::runtime_error(std::string(__func__) + ": value out of range");
    }
    return nDebit;
}

bool CWallet::IsAllFromMe(const CTransaction& tx, const isminefilter& filter) const
{
    LOCK(cs_wallet);

    BOOST_FOREACH(const CTxIn& txin, tx.vin)
    {
        auto mi = mapWallet.find(txin.prevout.hash);
        if (mi == mapWallet.end())
            return false; // any unknown inputs can't be from us

        const CWalletTx& prev = (*mi).second;

        if (txin.prevout.n >= prev.tx->vout.size())
            return false; // invalid input!

        if (!(IsMine(prev.tx->vout[txin.prevout.n]) & filter))
            return false;
    }
    return true;
}

CAmount CWallet::GetCredit(const CTransaction& tx, const isminefilter& filter) const
{
    CAmount nCredit = 0;
    BOOST_FOREACH(const CTxOut& txout, tx.vout)
    {
        nCredit += GetCredit(txout, filter);
        if (!MoneyRange(nCredit))
            throw std::runtime_error(std::string(__func__) + ": value out of range");
    }
    return nCredit;
}

CAmount CWallet::GetChange(const CTransaction& tx) const
{
    CAmount nChange = 0;
    BOOST_FOREACH(const CTxOut& txout, tx.vout)
    {
        nChange += GetChange(txout);
        if (!MoneyRange(nChange))
            throw std::runtime_error(std::string(__func__) + ": value out of range");
    }
    return nChange;
}

CPubKey CWallet::GenerateNewHDMasterKey()
{
    CKey key;
    key.MakeNewKey(true);

    int64_t nCreationTime = GetTime();
    CKeyMetadata metadata(nCreationTime);

    // calculate the pubkey
    CPubKey pubkey = key.GetPubKey();
    assert(key.VerifyPubKey(pubkey));

    // set the hd keypath to "m" -> Master, refers the masterkeyid to itself
    metadata.hdKeypath     = "m";
    metadata.hdMasterKeyID = pubkey.GetID();

    {
        LOCK(cs_wallet);

        // mem store the metadata
        mapKeyMetadata[pubkey.GetID()] = metadata;

        // write the key&metadata to the database
        if (!AddKeyPubKey(key, pubkey))
            throw std::runtime_error(std::string(__func__) + ": AddKeyPubKey failed");
    }

    return pubkey;
}

bool CWallet::SetHDMasterKey(const CPubKey& pubkey)
{
    LOCK(cs_wallet);

    // ensure this wallet.dat can only be opened by clients supporting HD
    SetMinVersion(FEATURE_HD);

    // store the keyid (hash160) together with
    // the child index counter in the database
    // as a hdchain object
    CHDChain newHdChain;
    newHdChain.masterKeyID = pubkey.GetID();
    SetHDChain(newHdChain, false);

    return true;
}

bool CWallet::SetHDChain(const CHDChain& chain, bool memonly)
{
    LOCK(cs_wallet);
    if (!memonly && !CWalletDB(strWalletFile).WriteHDChain(chain))
        throw runtime_error(std::string(__func__) + ": writing chain failed");

    hdChain = chain;
    return true;
}

bool CWallet::IsHDEnabled()
{
    return !hdChain.masterKeyID.IsNull();
}

int64_t CWalletTx::GetTxTime() const
{
    int64_t n = nTimeSmart;
    return n ? n : nTimeReceived;
}

int CWalletTx::GetRequestCount() const
{
    // Returns -1 if it wasn't being tracked
    int nRequests = -1;
    {
        LOCK(pwallet->cs_wallet);
        if (IsCoinBase())
        {
            // Generated block
            if (!hashUnset())
            {
                map<uint256, int>::const_iterator mi = pwallet->mapRequestCount.find(hashBlock);
                if (mi != pwallet->mapRequestCount.end())
                    nRequests = (*mi).second;
            }
        }
        else
        {
            // Did anyone request this transaction?
            map<uint256, int>::const_iterator mi = pwallet->mapRequestCount.find(GetHash());
            if (mi != pwallet->mapRequestCount.end())
            {
                nRequests = (*mi).second;

                // How about the block it's in?
                if (nRequests == 0 && !hashUnset())
                {
                    map<uint256, int>::const_iterator _mi = pwallet->mapRequestCount.find(hashBlock);
                    if (_mi != pwallet->mapRequestCount.end())
                        nRequests = (*_mi).second;
                    else
                        nRequests = 1; // If it's in someone else's block it must have got out
                }
            }
        }
    }
    return nRequests;
}

void CWalletTx::GetAmounts(list<COutputEntry>& listReceived,
                           list<COutputEntry>& listSent, CAmount& nFee, string& strSentAccount, const isminefilter& filter) const
{
    nFee = 0;
    listReceived.clear();
    listSent.clear();
    strSentAccount = strFromAccount;

    // Compute fee:
    CAmount nDebit = GetDebit(filter);
    if (nDebit > 0) // debit>0 means we signed/sent this transaction
    {
        CAmount nValueOut = tx->GetValueOut();
        nFee = nDebit - nValueOut;
    }

    // Sent/received.
    for (unsigned int i = 0; i < tx->vout.size(); ++i)
    {
        const CTxOut& txout = tx->vout[i];
        isminetype fIsMine = pwallet->IsMine(txout);
        // Only need to handle txouts if AT LEAST one of these is true:
        //   1) they debit from us (sent)
        //   2) the output is to us (received)
        if (nDebit > 0)
        {
            // Don't report 'change' txouts
            if (pwallet->IsChange(txout))
                continue;
        }
        else if (!(fIsMine & filter))
            continue;

        // In either case, we need to get the destination address
        CTxDestination address;

        if (!ExtractDestination(txout.scriptPubKey, address) && !txout.scriptPubKey.IsUnspendable())
        {
            LogPrintf("CWalletTx::GetAmounts: Unknown transaction type found, txid %s\n",
                     this->GetHash().ToString());
            address = CNoDestination();
        }

        COutputEntry output = {address, txout.nValue, (int)i};

        // If we are debited by the transaction, add the output as a "sent" entry
        if (nDebit > 0)
            listSent.push_back(output);

        // If we are receiving the output, add it as a "received" entry
        if (fIsMine & filter)
            listReceived.push_back(output);
    }

}

void CWalletTx::GetAccountAmounts(const string& strAccount, CAmount& nReceived,
                                  CAmount& nSent, CAmount& nFee, const isminefilter& filter) const
{
    nReceived = nSent = nFee = 0;

    CAmount allFee;
    string strSentAccount;
    list<COutputEntry> listReceived;
    list<COutputEntry> listSent;
    GetAmounts(listReceived, listSent, allFee, strSentAccount, filter);

    if (strAccount == strSentAccount)
    {
        BOOST_FOREACH(const COutputEntry& s, listSent)
            nSent += s.amount;
        nFee = allFee;
    }
    {
        LOCK(pwallet->cs_wallet);
        BOOST_FOREACH(const COutputEntry& r, listReceived)
        {
            if (pwallet->mapAddressBook.count(r.destination))
            {
                map<CTxDestination, CAddressBookData>::const_iterator mi = pwallet->mapAddressBook.find(r.destination);
                if (mi != pwallet->mapAddressBook.end() && (*mi).second.name == strAccount)
                    nReceived += r.amount;
            }
            else if (strAccount.empty())
            {
                nReceived += r.amount;
            }
        }
    }
}

/**
 * Scan the block chain (starting in pindexStart) for transactions
 * from or to us. If fUpdate is true, found transactions that already
 * exist in the wallet will be updated.
 *
 * Returns pointer to the first block in the last contiguous range that was
 * successfully scanned.
 *
 */
CBlockIndex* CWallet::ScanForWalletTransactions(CBlockIndex* pindexStart, CBlockIndex* pindexStop, bool fUpdate)
{
    CBlockIndex* ret = nullptr;
    int64_t nNow = GetTime();
    const CChainParams& chainParams = Params();

    if (pindexStop && pindexStop->nHeight < pindexStart->nHeight)
        return ret;

    CBlockIndex* pindex = pindexStart;
    {
        LOCK2(cs_main, cs_wallet);

        // no need to read and scan block, if block was created before
        // our wallet birthday (as adjusted for block time variability)
        while (pindex && nTimeFirstKey && (pindex->GetBlockTime() < (nTimeFirstKey - 7200)))
            pindex = chainActive.Next(pindex);

        ShowProgress(_("Rescanning..."), 0); // show rescan progress in GUI as dialog or on splashscreen, if -rescan on startup
        double dProgressStart = GuessVerificationProgress(chainParams.TxData(), pindex);
        double dProgressTip = GuessVerificationProgress(chainParams.TxData(), chainActive.Tip());
        while (pindex)
        {
            if (pindex->nHeight % 100 == 0 && dProgressTip - dProgressStart > 0.0)
                ShowProgress(_("Rescanning..."), std::max(1, std::min(99, (int)((GuessVerificationProgress(chainParams.TxData(), pindex) - dProgressStart) / (dProgressTip - dProgressStart) * 100))));

            CBlock block;
            if (ReadBlockFromDisk(block, pindex, Params().GetConsensus())) {
                for (size_t posInBlock = 0; posInBlock < block.vtx.size(); ++posInBlock) {
                    AddToWalletIfInvolvingMe(*block.vtx[posInBlock], pindex, posInBlock, fUpdate);
                }
                if (!ret) {
                    ret = pindex;
                }
            } else {
                ret = nullptr;
            }
            if (pindex == pindexStop)
                break;
            pindex = chainActive.Next(pindex);
            if (GetTime() >= nNow + 60) {
                nNow = GetTime();
                LogPrintf("Still rescanning. At block %d. Progress=%f\n", pindex->nHeight, GuessVerificationProgress(chainParams.TxData(), pindex));
            }
        }
        ShowProgress(_("Rescanning..."), 100); // hide progress dialog in GUI
    }
    return ret;
}

void CWallet::ReacceptWalletTransactions()
{
    // If transactions aren't being broadcasted, don't let them into local mempool either
    if (!fBroadcastTransactions)
        return;
    LOCK2(cs_main, cs_wallet);
    std::map<int64_t, CWalletTx*> mapSorted;

    // Sort pending wallet transactions based on their initial wallet insertion order
    BOOST_FOREACH(PAIRTYPE(const uint256, CWalletTx)& item, mapWallet)
    {
        const uint256& wtxid = item.first;
        CWalletTx& wtx = item.second;
        assert(wtx.GetHash() == wtxid);

        int nDepth = wtx.GetDepthInMainChain();

        if (!wtx.IsCoinBase() && (nDepth == 0 && !wtx.isAbandoned())) {
            mapSorted.insert(std::make_pair(wtx.nOrderPos, &wtx));
        }
    }

    // Try to add wallet transactions to memory pool
    BOOST_FOREACH(PAIRTYPE(const int64_t, CWalletTx*)& item, mapSorted)
    {
        CWalletTx& wtx = *(item.second);

        LOCK(mempool.cs);
        CValidationState state;
        wtx.AcceptToMemoryPool(maxTxFee, state);
    }
}

bool CWalletTx::RelayWalletTransaction(CConnman* connman)
{
    assert(pwallet->GetBroadcastTransactions());
    if (!IsCoinBase() && !isAbandoned() && GetDepthInMainChain() == 0)
    {
        CValidationState state;
        /* GetDepthInMainChain already catches known conflicts. */
        if (InMempool() || AcceptToMemoryPool(maxTxFee, state)) {
            LogPrintf("Relaying wtx %s\n", GetHash().ToString());
            if (connman) {
                CInv inv(MSG_TX, GetHash());
                connman->ForEachNode([&inv](CNode* pnode)
                {
                    pnode->PushInventory(inv);
                });
                return true;
            }
        }
    }
    return false;
}

set<uint256> CWalletTx::GetConflicts() const
{
    set<uint256> result;
    if (pwallet != NULL)
    {
        uint256 myHash = GetHash();
        result = pwallet->GetConflicts(myHash);
        result.erase(myHash);
    }
    return result;
}

CAmount CWalletTx::GetDebit(const isminefilter& filter) const
{
    if (tx->vin.empty())
        return 0;

    CAmount debit = 0;
    if(filter & ISMINE_SPENDABLE)
    {
        if (fDebitCached)
            debit += nDebitCached;
        else
        {
            nDebitCached = pwallet->GetDebit(*this, ISMINE_SPENDABLE);
            fDebitCached = true;
            debit += nDebitCached;
        }
    }
    if(filter & ISMINE_WATCH_ONLY)
    {
        if(fWatchDebitCached)
            debit += nWatchDebitCached;
        else
        {
            nWatchDebitCached = pwallet->GetDebit(*this, ISMINE_WATCH_ONLY);
            fWatchDebitCached = true;
            debit += nWatchDebitCached;
        }
    }
    return debit;
}

CAmount CWalletTx::GetCredit(const isminefilter& filter) const
{
    // Must wait until coinbase is safely deep enough in the chain before valuing it
    if (IsCoinBase() && GetBlocksToMaturity() > 0)
        return 0;

    CAmount credit = 0;
    if (filter & ISMINE_SPENDABLE)
    {
        // GetBalance can assume transactions in mapWallet won't change
        if (fCreditCached)
            credit += nCreditCached;
        else
        {
            nCreditCached = pwallet->GetCredit(*this, ISMINE_SPENDABLE);
            fCreditCached = true;
            credit += nCreditCached;
        }
    }
    if (filter & ISMINE_WATCH_ONLY)
    {
        if (fWatchCreditCached)
            credit += nWatchCreditCached;
        else
        {
            nWatchCreditCached = pwallet->GetCredit(*this, ISMINE_WATCH_ONLY);
            fWatchCreditCached = true;
            credit += nWatchCreditCached;
        }
    }
    return credit;
}

CAmount CWalletTx::GetImmatureCredit(bool fUseCache) const
{
    if (IsCoinBase() && GetBlocksToMaturity() > 0 && IsInMainChain())
    {
        if (fUseCache && fImmatureCreditCached)
            return nImmatureCreditCached;
        nImmatureCreditCached = pwallet->GetCredit(*this, ISMINE_SPENDABLE);
        fImmatureCreditCached = true;
        return nImmatureCreditCached;
    }

    return 0;
}

CAmount CWalletTx::GetAvailableCredit(bool fUseCache) const
{
    if (pwallet == 0)
        return 0;

    // Must wait until coinbase is safely deep enough in the chain before valuing it
    if (IsCoinBase() && GetBlocksToMaturity() > 0)
        return 0;

    if (fUseCache && fAvailableCreditCached)
        return nAvailableCreditCached;

    CAmount nCredit = 0;
    uint256 hashTx = GetHash();
    for (unsigned int i = 0; i < tx->vout.size(); i++)
    {
        if (!pwallet->IsSpent(hashTx, i))
        {
            const CTxOut &txout = tx->vout[i];
            nCredit += pwallet->GetCredit(txout, ISMINE_SPENDABLE);
            if (!MoneyRange(nCredit))
                throw std::runtime_error("CWalletTx::GetAvailableCredit() : value out of range");
        }
    }

    nAvailableCreditCached = nCredit;
    fAvailableCreditCached = true;
    return nCredit;
}

CAmount CWalletTx::GetImmatureWatchOnlyCredit(const bool& fUseCache) const
{
    if (IsCoinBase() && GetBlocksToMaturity() > 0 && IsInMainChain())
    {
        if (fUseCache && fImmatureWatchCreditCached)
            return nImmatureWatchCreditCached;
        nImmatureWatchCreditCached = pwallet->GetCredit(*this, ISMINE_WATCH_ONLY);
        fImmatureWatchCreditCached = true;
        return nImmatureWatchCreditCached;
    }

    return 0;
}

CAmount CWalletTx::GetAvailableWatchOnlyCredit(const bool& fUseCache) const
{
    if (pwallet == 0)
        return 0;

    // Must wait until coinbase is safely deep enough in the chain before valuing it
    if (IsCoinBase() && GetBlocksToMaturity() > 0)
        return 0;

    if (fUseCache && fAvailableWatchCreditCached)
        return nAvailableWatchCreditCached;

    CAmount nCredit = 0;
    for (unsigned int i = 0; i < tx->vout.size(); i++)
    {
        if (!pwallet->IsSpent(GetHash(), i))
        {
            const CTxOut &txout = tx->vout[i];
            nCredit += pwallet->GetCredit(txout, ISMINE_WATCH_ONLY);
            if (!MoneyRange(nCredit))
                throw std::runtime_error("CWalletTx::GetAvailableCredit() : value out of range");
        }
    }

    nAvailableWatchCreditCached = nCredit;
    fAvailableWatchCreditCached = true;
    return nCredit;
}

CAmount CWalletTx::GetChange() const
{
    if (fChangeCached)
        return nChangeCached;
    nChangeCached = pwallet->GetChange(*this);
    fChangeCached = true;
    return nChangeCached;
}

bool CWalletTx::InMempool() const
{
    LOCK(mempool.cs);
    if (mempool.exists(GetHash())) {
        return true;
    }
    return false;
}

bool CWalletTx::IsTrusted() const
{
    // Quick answer in most cases
    if (!CheckFinalTx(*this))
        return false;
    int nDepth = GetDepthInMainChain();
    if (nDepth >= 1)
        return true;
    if (nDepth < 0)
        return false;
    if (!bSpendZeroConfChange || !IsFromMe(ISMINE_ALL)) // using wtx's cached debit
        return false;

    // Don't trust unconfirmed transactions from us unless they are in the mempool.
    if (!InMempool())
        return false;

    // Trusted if all inputs are from us and are in the mempool:
    BOOST_FOREACH(const CTxIn& txin, tx->vin)
    {
        // Transactions not sent by us: not trusted
        const CWalletTx* parent = pwallet->GetWalletTx(txin.prevout.hash);
        if (parent == NULL)
            return false;
        const CTxOut& parentOut = parent->tx->vout[txin.prevout.n];
        if (pwallet->IsMine(parentOut) != ISMINE_SPENDABLE)
            return false;
    }
    return true;
}

bool CWalletTx::IsEquivalentTo(const CWalletTx& _tx) const
{
        CMutableTransaction tx1 = *this->tx;
        CMutableTransaction tx2 = *_tx.tx;
        for (unsigned int i = 0; i < tx1.vin.size(); i++) tx1.vin[i].scriptSig = CScript();
        for (unsigned int i = 0; i < tx2.vin.size(); i++) tx2.vin[i].scriptSig = CScript();
        return CTransaction(tx1) == CTransaction(tx2);
}

std::vector<uint256> CWallet::ResendWalletTransactionsBefore(int64_t nTime, CConnman* connman)
{
    std::vector<uint256> result;

    LOCK(cs_wallet);
    // Sort them in chronological order
    multimap<unsigned int, CWalletTx*> mapSorted;
    BOOST_FOREACH(PAIRTYPE(const uint256, CWalletTx)& item, mapWallet)
    {
        CWalletTx& wtx = item.second;
        // Don't rebroadcast if newer than nTime:
        if (wtx.nTimeReceived > nTime)
            continue;
        mapSorted.insert(make_pair(wtx.nTimeReceived, &wtx));
    }
    BOOST_FOREACH(PAIRTYPE(const unsigned int, CWalletTx*)& item, mapSorted)
    {
        CWalletTx& wtx = *item.second;
        if (wtx.RelayWalletTransaction(connman))
            result.push_back(wtx.GetHash());
    }
    return result;
}

void CWallet::ResendWalletTransactions(int64_t nBestBlockTime, CConnman* connman)
{
    // Do this infrequently and randomly to avoid giving away
    // that these are our transactions.
    if (GetTime() < nNextResend || !fBroadcastTransactions)
        return;
    bool fFirst = (nNextResend == 0);
    nNextResend = GetTime() + GetRand(30 * 60);
    if (fFirst)
        return;

    // Only do it if there's been a new block since last time
    if (nBestBlockTime < nLastResend)
        return;
    nLastResend = GetTime();

    // Rebroadcast unconfirmed txes older than 5 minutes before the last
    // block was found:
    std::vector<uint256> relayed = ResendWalletTransactionsBefore(nBestBlockTime-5*60, connman);
    if (!relayed.empty())
        LogPrintf("%s: rebroadcast %u unconfirmed transactions\n", __func__, relayed.size());
}

/** @} */ // end of mapWallet




/** @defgroup Actions
 *
 * @{
 */


CAmount CWallet::GetBalance() const
{
    CAmount nTotal = 0;
    {
        LOCK2(cs_main, cs_wallet);
        for (map<uint256, CWalletTx>::const_iterator it = mapWallet.begin(); it != mapWallet.end(); ++it)
        {
            const CWalletTx* pcoin = &(*it).second;
            if (pcoin->IsTrusted())
                nTotal += pcoin->GetAvailableCredit();
        }
    }

    return nTotal;
}

CAmount CWallet::GetUnconfirmedBalance() const
{
    CAmount nTotal = 0;
    {
        LOCK2(cs_main, cs_wallet);
        for (map<uint256, CWalletTx>::const_iterator it = mapWallet.begin(); it != mapWallet.end(); ++it)
        {
            const CWalletTx* pcoin = &(*it).second;
            if (!pcoin->IsTrusted() && pcoin->GetDepthInMainChain() == 0 && pcoin->InMempool())
                nTotal += pcoin->GetAvailableCredit();
        }
    }
    return nTotal;
}

CAmount CWallet::GetImmatureBalance() const
{
    CAmount nTotal = 0;
    {
        LOCK2(cs_main, cs_wallet);
        for (map<uint256, CWalletTx>::const_iterator it = mapWallet.begin(); it != mapWallet.end(); ++it)
        {
            const CWalletTx* pcoin = &(*it).second;
            nTotal += pcoin->GetImmatureCredit();
        }
    }
    return nTotal;
}

CAmount CWallet::GetWatchOnlyBalance() const
{
    CAmount nTotal = 0;
    {
        LOCK2(cs_main, cs_wallet);
        for (map<uint256, CWalletTx>::const_iterator it = mapWallet.begin(); it != mapWallet.end(); ++it)
        {
            const CWalletTx* pcoin = &(*it).second;
            if (pcoin->IsTrusted())
                nTotal += pcoin->GetAvailableWatchOnlyCredit();
        }
    }

    return nTotal;
}

CAmount CWallet::GetUnconfirmedWatchOnlyBalance() const
{
    CAmount nTotal = 0;
    {
        LOCK2(cs_main, cs_wallet);
        for (map<uint256, CWalletTx>::const_iterator it = mapWallet.begin(); it != mapWallet.end(); ++it)
        {
            const CWalletTx* pcoin = &(*it).second;
            if (!pcoin->IsTrusted() && pcoin->GetDepthInMainChain() == 0 && pcoin->InMempool())
                nTotal += pcoin->GetAvailableWatchOnlyCredit();
        }
    }
    return nTotal;
}

CAmount CWallet::GetImmatureWatchOnlyBalance() const
{
    CAmount nTotal = 0;
    {
        LOCK2(cs_main, cs_wallet);
        for (map<uint256, CWalletTx>::const_iterator it = mapWallet.begin(); it != mapWallet.end(); ++it)
        {
            const CWalletTx* pcoin = &(*it).second;
            nTotal += pcoin->GetImmatureWatchOnlyCredit();
        }
    }
    return nTotal;
}

void CWallet::AvailableCoins(vector<COutput>& vCoins, bool fOnlyConfirmed, const CCoinControl *coinControl, bool fIncludeZeroValue) const
{
    vCoins.clear();

    {
        LOCK2(cs_main, cs_wallet);
        for (map<uint256, CWalletTx>::const_iterator it = mapWallet.begin(); it != mapWallet.end(); ++it)
        {
            const uint256& wtxid = it->first;
            const CWalletTx* pcoin = &(*it).second;

            if (!CheckFinalTx(*pcoin))
                continue;

            if (fOnlyConfirmed && !pcoin->IsTrusted())
                continue;

            if (pcoin->IsCoinBase() && pcoin->GetBlocksToMaturity() > 0)
                continue;

            int nDepth = pcoin->GetDepthInMainChain();
            if (nDepth < 0)
                continue;

            // We should not consider coins which aren't at least in our mempool
            // It's possible for these to be conflicted via ancestors which we may never be able to detect
            if (nDepth == 0 && !pcoin->InMempool())
                continue;

            // We should not consider coins from transactions that are replacing
            // other transactions.
            //
            // Example: There is a transaction A which is replaced by bumpfee
            // transaction B. In this case, we want to prevent creation of
            // a transaction B' which spends an output of B.
            //
            // Reason: If transaction A were initially confirmed, transactions B
            // and B' would no longer be valid, so the user would have to create
            // a new transaction C to replace B'. However, in the case of a
            // one-block reorg, transactions B' and C might BOTH be accepted,
            // when the user only wanted one of them. Specifically, there could
            // be a 1-block reorg away from the chain where transactions A and C
            // were accepted to another chain where B, B', and C were all
            // accepted.
            if (nDepth == 0 && fOnlyConfirmed && pcoin->mapValue.count("replaces_txid")) {
                continue;
            }

            // Similarly, we should not consider coins from transactions that
            // have been replaced. In the example above, we would want to prevent
            // creation of a transaction A' spending an output of A, because if
            // transaction B were initially confirmed, conflicting with A and
            // A', we wouldn't want to the user to create a transaction D
            // intending to replace A', but potentially resulting in a scenario
            // where A, A', and D could all be accepted (instead of just B and
            // D, or just A and A' like the user would want).
            if (nDepth == 0 && fOnlyConfirmed && pcoin->mapValue.count("replaced_by_txid")) {
                continue;
            }

            for (unsigned int i = 0; i < pcoin->tx->vout.size(); i++) {
                isminetype mine = IsMine(pcoin->tx->vout[i]);
                if (!(IsSpent(wtxid, i)) && mine != ISMINE_NO &&
                    !IsLockedCoin((*it).first, i) && (pcoin->tx->vout[i].nValue > 0 || fIncludeZeroValue) &&
                    (!coinControl || !coinControl->HasSelected() || coinControl->fAllowOtherInputs || coinControl->IsSelected(COutPoint((*it).first, i))))
                        vCoins.push_back(COutput(pcoin, i, nDepth,
                                                 ((mine & ISMINE_SPENDABLE) != ISMINE_NO) ||
                                                  (coinControl && coinControl->fAllowWatchOnly && (mine & ISMINE_WATCH_SOLVABLE) != ISMINE_NO),
                                                 (mine & (ISMINE_SPENDABLE | ISMINE_WATCH_SOLVABLE)) != ISMINE_NO));
            }
        }
    }
}

static void ApproximateBestSubset(vector<pair<CAmount, pair<const CWalletTx*,unsigned int> > >vValue, const CAmount& nTotalLower, const CAmount& nTargetValue,
                                  vector<char>& vfBest, CAmount& nBest, int iterations = 1000)
{
    vector<char> vfIncluded;

    vfBest.assign(vValue.size(), true);
    nBest = nTotalLower;

    FastRandomContext insecure_rand;

    for (int nRep = 0; nRep < iterations && nBest != nTargetValue; nRep++)
    {
        vfIncluded.assign(vValue.size(), false);
        CAmount nTotal = 0;
        bool fReachedTarget = false;
        for (int nPass = 0; nPass < 2 && !fReachedTarget; nPass++)
        {
            for (unsigned int i = 0; i < vValue.size(); i++)
            {
                //The solver here uses a randomized algorithm,
                //the randomness serves no real security purpose but is just
                //needed to prevent degenerate behavior and it is important
                //that the rng is fast. We do not use a constant random sequence,
                //because there may be some privacy improvement by making
                //the selection random.
                if (nPass == 0 ? insecure_rand.rand32()&1 : !vfIncluded[i])
                {
                    nTotal += vValue[i].first;
                    vfIncluded[i] = true;
                    if (nTotal >= nTargetValue)
                    {
                        fReachedTarget = true;
                        if (nTotal < nBest)
                        {
                            nBest = nTotal;
                            vfBest = vfIncluded;
                        }
                        nTotal -= vValue[i].first;
                        vfIncluded[i] = false;
                    }
                }
            }
        }
    }
}

bool CWallet::SelectCoinsMinConf(const CAmount& nTargetValue, const int nConfMine, const int nConfTheirs, const uint64_t nMaxAncestors, vector<COutput> vCoins,
                                 set<pair<const CWalletTx*,unsigned int> >& setCoinsRet, CAmount& nValueRet) const
{
    setCoinsRet.clear();
    nValueRet = 0;

    // List of values less than target
    pair<CAmount, pair<const CWalletTx*,unsigned int> > coinLowestLarger;
    coinLowestLarger.first = std::numeric_limits<CAmount>::max();
    coinLowestLarger.second.first = NULL;
    vector<pair<CAmount, pair<const CWalletTx*,unsigned int> > > vValue;
    CAmount nTotalLower = 0;

    random_shuffle(vCoins.begin(), vCoins.end(), GetRandInt);

    BOOST_FOREACH(const COutput &output, vCoins)
    {
        if (!output.fSpendable)
            continue;

        const CWalletTx *pcoin = output.tx;

        if (output.nDepth < (pcoin->IsFromMe(ISMINE_ALL) ? nConfMine : nConfTheirs))
            continue;

        if (!mempool.TransactionWithinChainLimit(pcoin->GetHash(), nMaxAncestors))
            continue;

        int i = output.i;
        CAmount n = pcoin->tx->vout[i].nValue;

        pair<CAmount,pair<const CWalletTx*,unsigned int> > coin = make_pair(n,make_pair(pcoin, i));

        if (n == nTargetValue)
        {
            setCoinsRet.insert(coin.second);
            nValueRet += coin.first;
            return true;
        }
        else if (n < nTargetValue + MIN_CHANGE)
        {
            vValue.push_back(coin);
            nTotalLower += n;
        }
        else if (n < coinLowestLarger.first)
        {
            coinLowestLarger = coin;
        }
    }

    if (nTotalLower == nTargetValue)
    {
        for (unsigned int i = 0; i < vValue.size(); ++i)
        {
            setCoinsRet.insert(vValue[i].second);
            nValueRet += vValue[i].first;
        }
        return true;
    }

    if (nTotalLower < nTargetValue)
    {
        if (coinLowestLarger.second.first == NULL)
            return false;
        setCoinsRet.insert(coinLowestLarger.second);
        nValueRet += coinLowestLarger.first;
        return true;
    }

    // Solve subset sum by stochastic approximation
    std::sort(vValue.begin(), vValue.end(), CompareValueOnly());
    std::reverse(vValue.begin(), vValue.end());
    vector<char> vfBest;
    CAmount nBest;

    ApproximateBestSubset(vValue, nTotalLower, nTargetValue, vfBest, nBest);
    if (nBest != nTargetValue && nTotalLower >= nTargetValue + MIN_CHANGE)
        ApproximateBestSubset(vValue, nTotalLower, nTargetValue + MIN_CHANGE, vfBest, nBest);

    // If we have a bigger coin and (either the stochastic approximation didn't find a good solution,
    //                                   or the next bigger coin is closer), return the bigger coin
    if (coinLowestLarger.second.first &&
        ((nBest != nTargetValue && nBest < nTargetValue + MIN_CHANGE) || coinLowestLarger.first <= nBest))
    {
        setCoinsRet.insert(coinLowestLarger.second);
        nValueRet += coinLowestLarger.first;
    }
    else {
        for (unsigned int i = 0; i < vValue.size(); i++)
            if (vfBest[i])
            {
                setCoinsRet.insert(vValue[i].second);
                nValueRet += vValue[i].first;
            }

        LogPrint("selectcoins", "SelectCoins() best subset: ");
        for (unsigned int i = 0; i < vValue.size(); i++)
            if (vfBest[i])
                LogPrint("selectcoins", "%s ", FormatMoney(vValue[i].first));
        LogPrint("selectcoins", "total %s\n", FormatMoney(nBest));
    }

    return true;
}

bool CWallet::SelectCoins(const vector<COutput>& vAvailableCoins, const CAmount& nTargetValue, set<pair<const CWalletTx*,unsigned int> >& setCoinsRet, CAmount& nValueRet, const CCoinControl* coinControl) const
{
    vector<COutput> vCoins(vAvailableCoins);

    // coin control -> return all selected outputs (we want all selected to go into the transaction for sure)
    if (coinControl && coinControl->HasSelected() && !coinControl->fAllowOtherInputs)
    {
        BOOST_FOREACH(const COutput& out, vCoins)
        {
            if (!out.fSpendable)
                 continue;
            nValueRet += out.tx->tx->vout[out.i].nValue;
            setCoinsRet.insert(make_pair(out.tx, out.i));
        }
        return (nValueRet >= nTargetValue);
    }

    // calculate value from preset inputs and store them
    set<pair<const CWalletTx*, uint32_t> > setPresetCoins;
    CAmount nValueFromPresetInputs = 0;

    std::vector<COutPoint> vPresetInputs;
    if (coinControl)
        coinControl->ListSelected(vPresetInputs);
    BOOST_FOREACH(const COutPoint& outpoint, vPresetInputs)
    {
        map<uint256, CWalletTx>::const_iterator it = mapWallet.find(outpoint.hash);
        if (it != mapWallet.end())
        {
            const CWalletTx* pcoin = &it->second;
            // Clearly invalid input, fail
            if (pcoin->tx->vout.size() <= outpoint.n)
                return false;
            nValueFromPresetInputs += pcoin->tx->vout[outpoint.n].nValue;
            setPresetCoins.insert(make_pair(pcoin, outpoint.n));
        } else
            return false; // TODO: Allow non-wallet inputs
    }

    // remove preset inputs from vCoins
    for (vector<COutput>::iterator it = vCoins.begin(); it != vCoins.end() && coinControl && coinControl->HasSelected();)
    {
        if (setPresetCoins.count(make_pair(it->tx, it->i)))
            it = vCoins.erase(it);
        else
            ++it;
    }

    size_t nMaxChainLength = std::min(GetArg("-limitancestorcount", DEFAULT_ANCESTOR_LIMIT), GetArg("-limitdescendantcount", DEFAULT_DESCENDANT_LIMIT));
    bool fRejectLongChains = GetBoolArg("-walletrejectlongchains", DEFAULT_WALLET_REJECT_LONG_CHAINS);

    bool res = nTargetValue <= nValueFromPresetInputs ||
        SelectCoinsMinConf(nTargetValue - nValueFromPresetInputs, 1, 6, 0, vCoins, setCoinsRet, nValueRet) ||
        SelectCoinsMinConf(nTargetValue - nValueFromPresetInputs, 1, 1, 0, vCoins, setCoinsRet, nValueRet) ||
        (bSpendZeroConfChange && SelectCoinsMinConf(nTargetValue - nValueFromPresetInputs, 0, 1, 2, vCoins, setCoinsRet, nValueRet)) ||
        (bSpendZeroConfChange && SelectCoinsMinConf(nTargetValue - nValueFromPresetInputs, 0, 1, std::min((size_t)4, nMaxChainLength/3), vCoins, setCoinsRet, nValueRet)) ||
        (bSpendZeroConfChange && SelectCoinsMinConf(nTargetValue - nValueFromPresetInputs, 0, 1, nMaxChainLength/2, vCoins, setCoinsRet, nValueRet)) ||
        (bSpendZeroConfChange && SelectCoinsMinConf(nTargetValue - nValueFromPresetInputs, 0, 1, nMaxChainLength, vCoins, setCoinsRet, nValueRet)) ||
        (bSpendZeroConfChange && !fRejectLongChains && SelectCoinsMinConf(nTargetValue - nValueFromPresetInputs, 0, 1, std::numeric_limits<uint64_t>::max(), vCoins, setCoinsRet, nValueRet));

    // because SelectCoinsMinConf clears the setCoinsRet, we now add the possible inputs to the coinset
    setCoinsRet.insert(setPresetCoins.begin(), setPresetCoins.end());

    // add preset inputs to the total value selected
    nValueRet += nValueFromPresetInputs;

    return res;
}

bool CWallet::FundTransaction(CMutableTransaction& tx, CAmount& nFeeRet, int& nChangePosInOut, std::string& strFailReason, bool lockUnspents, const std::set<int>& setSubtractFeeFromOutputs, CCoinControl coinControl, bool keepReserveKey)
{
    vector<CRecipient> vecSend;

    // Turn the txout set into a CRecipient vector
    for (size_t idx = 0; idx < tx.vout.size(); idx++)
    {
        const CTxOut& txOut = tx.vout[idx];
        CRecipient recipient = {txOut.scriptPubKey, txOut.nValue, setSubtractFeeFromOutputs.count(idx) == 1};
        vecSend.push_back(recipient);
    }

    coinControl.fAllowOtherInputs = true;

    BOOST_FOREACH(const CTxIn& txin, tx.vin)
        coinControl.Select(txin.prevout);

    CReserveKey reservekey(this);
    CWalletTx wtx;
    if (!CreateTransaction(vecSend, wtx, reservekey, nFeeRet, nChangePosInOut, strFailReason, &coinControl, false))
        return false;

    if (nChangePosInOut != -1)
        tx.vout.insert(tx.vout.begin() + nChangePosInOut, wtx.tx->vout[nChangePosInOut]);

    // Copy output sizes from new transaction; they may have had the fee subtracted from them
    for (unsigned int idx = 0; idx < tx.vout.size(); idx++)
        tx.vout[idx].nValue = wtx.tx->vout[idx].nValue;

    // Add new txins (keeping original txin scriptSig/order)
    BOOST_FOREACH(const CTxIn& txin, wtx.tx->vin)
    {
        if (!coinControl.IsSelected(txin.prevout))
        {
            tx.vin.push_back(txin);

            if (lockUnspents)
            {
              LOCK2(cs_main, cs_wallet);
              LockCoin(txin.prevout);
            }
        }
    }

    // optionally keep the change output key
    if (keepReserveKey)
        reservekey.KeepKey();

    return true;
}

bool CWallet::CreateTransaction(const vector<CRecipient>& vecSend, CWalletTx& wtxNew, CReserveKey& reservekey, CAmount& nFeeRet,
                                int& nChangePosInOut, std::string& strFailReason, const CCoinControl* coinControl, bool sign)
{
    CAmount nValue = 0;
    int nChangePosRequest = nChangePosInOut;
    unsigned int nSubtractFeeFromAmount = 0;
    for (const auto& recipient : vecSend)
    {
        if (nValue < 0 || recipient.nAmount < 0)
        {
            strFailReason = _("Transaction amounts must not be negative");
            return false;
        }
        nValue += recipient.nAmount;

        if (recipient.fSubtractFeeFromAmount)
            nSubtractFeeFromAmount++;
    }
    if (vecSend.empty())
    {
        strFailReason = _("Transaction must have at least one recipient");
        return false;
    }

    wtxNew.fTimeReceivedIsTxTime = true;
    wtxNew.BindWallet(this);
    CMutableTransaction txNew;

    // Discourage fee sniping.
    //
    // For a large miner the value of the transactions in the best block and
    // the mempool can exceed the cost of deliberately attempting to mine two
    // blocks to orphan the current best block. By setting nLockTime such that
    // only the next block can include the transaction, we discourage this
    // practice as the height restricted and limited blocksize gives miners
    // considering fee sniping fewer options for pulling off this attack.
    //
    // A simple way to think about this is from the wallet's point of view we
    // always want the blockchain to move forward. By setting nLockTime this
    // way we're basically making the statement that we only want this
    // transaction to appear in the next block; we don't want to potentially
    // encourage reorgs by allowing transactions to appear at lower heights
    // than the next block in forks of the best chain.
    //
    // Of course, the subsidy is high enough, and transaction volume low
    // enough, that fee sniping isn't a problem yet, but by implementing a fix
    // now we ensure code won't be written that makes assumptions about
    // nLockTime that preclude a fix later.
    txNew.nLockTime = chainActive.Height();

    // Secondly occasionally randomly pick a nLockTime even further back, so
    // that transactions that are delayed after signing for whatever reason,
    // e.g. high-latency mix networks and some CoinJoin implementations, have
    // better privacy.
    if (GetRandInt(10) == 0)
        txNew.nLockTime = std::max(0, (int)txNew.nLockTime - GetRandInt(100));

    assert(txNew.nLockTime <= (unsigned int)chainActive.Height());
    assert(txNew.nLockTime < LOCKTIME_THRESHOLD);

    {
        set<pair<const CWalletTx*,unsigned int> > setCoins;
        LOCK2(cs_main, cs_wallet);
        {
            std::vector<COutput> vAvailableCoins;
            AvailableCoins(vAvailableCoins, true, coinControl);

            nFeeRet = 0;
            // Start with no fee and loop until there is enough fee
            while (true)
            {
                nChangePosInOut = nChangePosRequest;
                txNew.vin.clear();
                txNew.vout.clear();
                wtxNew.fFromMe = true;
                bool fFirst = true;

                CAmount nValueToSelect = nValue;
                if (nSubtractFeeFromAmount == 0)
                    nValueToSelect += nFeeRet;
                double dPriority = 0;
                // vouts to the payees
                for (const auto& recipient : vecSend)
                {
                    CTxOut txout(recipient.nAmount, recipient.scriptPubKey);

                    if (recipient.fSubtractFeeFromAmount)
                    {
                        txout.nValue -= nFeeRet / nSubtractFeeFromAmount; // Subtract fee equally from each selected recipient

                        if (fFirst) // first receiver pays the remainder not divisible by output count
                        {
                            fFirst = false;
                            txout.nValue -= nFeeRet % nSubtractFeeFromAmount;
                        }
                    }

                    if (txout.IsDust(dustRelayFee))
                    {
                        if (recipient.fSubtractFeeFromAmount && nFeeRet > 0)
                        {
                            if (txout.nValue < 0)
                                strFailReason = _("The transaction amount is too small to pay the fee");
                            else
                                strFailReason = _("The transaction amount is too small to send after the fee has been deducted");
                        }
                        else
                            strFailReason = _("Transaction amount too small");
                        return false;
                    }
                    txNew.vout.push_back(txout);
                }

                // Choose coins to use
                CAmount nValueIn = 0;
                setCoins.clear();
                if (!SelectCoins(vAvailableCoins, nValueToSelect, setCoins, nValueIn, coinControl))
                {
                    strFailReason = _("Insufficient funds");
                    return false;
                }
                for (const auto& pcoin : setCoins)
                {
                    CAmount nCredit = pcoin.first->tx->vout[pcoin.second].nValue;
                    //The coin age after the next block (depth+1) is used instead of the current,
                    //reflecting an assumption the user would accept a bit more delay for
                    //a chance at a free transaction.
                    //But mempool inputs might still be in the mempool, so their age stays 0
                    int age = pcoin.first->GetDepthInMainChain();
                    assert(age >= 0);
                    if (age != 0)
                        age += 1;
                    dPriority += (double)nCredit * age;
                }

                const CAmount nChange = nValueIn - nValueToSelect;
                if (nChange > 0)
                {
                    // Fill a vout to ourself
                    // TODO: pass in scriptChange instead of reservekey so
                    // change transaction isn't always pay-to-bitcoin-address
                    CScript scriptChange;

                    // coin control: send change to custom address
                    if (coinControl && !boost::get<CNoDestination>(&coinControl->destChange))
                        scriptChange = GetScriptForDestination(coinControl->destChange);

                    // no coin control: send change to newly generated address
                    else
                    {
                        // Note: We use a new key here to keep it from being obvious which side is the change.
                        //  The drawback is that by not reusing a previous key, the change may be lost if a
                        //  backup is restored, if the backup doesn't have the new private key for the change.
                        //  If we reused the old key, it would be possible to add code to look for and
                        //  rediscover unknown transactions that were written with keys of ours to recover
                        //  post-backup change.

                        // Reserve a new key pair from key pool
                        CPubKey vchPubKey;
                        bool ret;
                        ret = reservekey.GetReservedKey(vchPubKey);
                        if (!ret)
                        {
                            strFailReason = _("Keypool ran out, please call keypoolrefill first");
                            return false;
                        }

                        scriptChange = GetScriptForDestination(vchPubKey.GetID());
                    }

                    CTxOut newTxOut(nChange, scriptChange);

                    // We do not move dust-change to fees, because the sender would end up paying more than requested.
                    // This would be against the purpose of the all-inclusive feature.
                    // So instead we raise the change and deduct from the recipient.
                    if (nSubtractFeeFromAmount > 0 && newTxOut.IsDust(dustRelayFee))
                    {
                        CAmount nDust = newTxOut.GetDustThreshold(dustRelayFee) - newTxOut.nValue;
                        newTxOut.nValue += nDust; // raise change until no more dust
                        for (unsigned int i = 0; i < vecSend.size(); i++) // subtract from first recipient
                        {
                            if (vecSend[i].fSubtractFeeFromAmount)
                            {
                                txNew.vout[i].nValue -= nDust;
                                if (txNew.vout[i].IsDust(dustRelayFee))
                                {
                                    strFailReason = _("The transaction amount is too small to send after the fee has been deducted");
                                    return false;
                                }
                                break;
                            }
                        }
                    }

                    // Never create dust outputs; if we would, just
                    // add the dust to the fee.
                    if (newTxOut.IsDust(dustRelayFee))
                    {
                        nChangePosInOut = -1;
                        nFeeRet += nChange;
                        reservekey.ReturnKey();
                    }
                    else
                    {
                        if (nChangePosInOut == -1)
                        {
                            // Insert change txn at random position:
                            nChangePosInOut = GetRandInt(txNew.vout.size()+1);
                        }
                        else if ((unsigned int)nChangePosInOut > txNew.vout.size())
                        {
                            strFailReason = _("Change index out of range");
                            return false;
                        }

                        vector<CTxOut>::iterator position = txNew.vout.begin()+nChangePosInOut;
                        txNew.vout.insert(position, newTxOut);
                    }
                }
                else
                    reservekey.ReturnKey();

                // Fill vin
                //
                // Note how the sequence number is set to non-maxint so that
                // the nLockTime set above actually works.
                //
                // BIP125 defines opt-in RBF as any nSequence < maxint-1, so
                // we use the highest possible value in that range (maxint-2)
                // to avoid conflicting with other possible uses of nSequence,
                // and in the spirit of "smallest possible change from prior
                // behavior."
                bool rbf = coinControl ? coinControl->signalRbf : fWalletRbf;
                const uint32_t nSequence = rbf ? MAX_BIP125_RBF_SEQUENCE : (std::numeric_limits<unsigned int>::max() - 1);
                for (const auto& coin : setCoins)
                    txNew.vin.push_back(CTxIn(coin.first->GetHash(),coin.second,CScript(),
                                              nSequence));

                // Fill in dummy signatures for fee calculation.
                if (!DummySignTx(txNew, setCoins)) {
                    strFailReason = _("Signing transaction failed");
                    return false;
                }

                unsigned int nBytes = GetVirtualTransactionSize(txNew);

                CTransaction txNewConst(txNew);
                dPriority = txNewConst.ComputePriority(dPriority, nBytes);

                // Remove scriptSigs to eliminate the fee calculation dummy signatures
                for (auto& vin : txNew.vin) {
                    vin.scriptSig = CScript();
                    vin.scriptWitness.SetNull();
                }

                // Allow to override the default confirmation target over the CoinControl instance
                int currentConfirmationTarget = nTxConfirmTarget;
                if (coinControl && coinControl->nConfirmTarget > 0)
                    currentConfirmationTarget = coinControl->nConfirmTarget;

                // Can we complete this as a free transaction?
                if (fSendFreeTransactions && nBytes <= MAX_FREE_TRANSACTION_CREATE_SIZE)
                {
                    // Not enough fee: enough priority?
                    double dPriorityNeeded = mempool.estimateSmartPriority(currentConfirmationTarget);
                    // Require at least hard-coded AllowFree.
                    if (dPriority >= dPriorityNeeded && AllowFree(dPriority))
                        break;
                }

                CAmount nFeeNeeded = GetMinimumFee(nBytes, currentConfirmationTarget, mempool);
                if (coinControl && nFeeNeeded > 0 && coinControl->nMinimumTotalFee > nFeeNeeded) {
                    nFeeNeeded = coinControl->nMinimumTotalFee;
                }
                if (coinControl && coinControl->fOverrideFeeRate)
                    nFeeNeeded = coinControl->nFeeRate.GetFee(nBytes);

                // If we made it here and we aren't even able to meet the relay fee on the next pass, give up
                // because we must be at the maximum allowed fee.
                if (nFeeNeeded < ::minRelayTxFee.GetFee(nBytes))
                {
                    strFailReason = _("Transaction too large for fee policy");
                    return false;
                }

                if (nFeeRet >= nFeeNeeded) {
                    // Reduce fee to only the needed amount if we have change
                    // output to increase.  This prevents potential overpayment
                    // in fees if the coins selected to meet nFeeNeeded result
                    // in a transaction that requires less fee than the prior
                    // iteration.
                    // TODO: The case where nSubtractFeeFromAmount > 0 remains
                    // to be addressed because it requires returning the fee to
                    // the payees and not the change output.
                    // TODO: The case where there is no change output remains
                    // to be addressed so we avoid creating too small an output.
                    if (nFeeRet > nFeeNeeded && nChangePosInOut != -1 && nSubtractFeeFromAmount == 0) {
                        CAmount extraFeePaid = nFeeRet - nFeeNeeded;
                        vector<CTxOut>::iterator change_position = txNew.vout.begin()+nChangePosInOut;
                        change_position->nValue += extraFeePaid;
                        nFeeRet -= extraFeePaid;
                    }
                    break; // Done, enough fee included.
                }

                // Try to reduce change to include necessary fee
                if (nChangePosInOut != -1 && nSubtractFeeFromAmount == 0) {
                    CAmount additionalFeeNeeded = nFeeNeeded - nFeeRet;
                    vector<CTxOut>::iterator change_position = txNew.vout.begin()+nChangePosInOut;
                    // Only reduce change if remaining amount is still a large enough output.
                    if (change_position->nValue >= MIN_FINAL_CHANGE + additionalFeeNeeded) {
                        change_position->nValue -= additionalFeeNeeded;
                        nFeeRet += additionalFeeNeeded;
                        break; // Done, able to increase fee from change
                    }
                }

                // Include more fee and try again.
                nFeeRet = nFeeNeeded;
                continue;
            }
        }

        if (sign)
        {
            CTransaction txNewConst(txNew);
            int nIn = 0;
            for (const auto& coin : setCoins)
            {
                const CScript& scriptPubKey = coin.first->tx->vout[coin.second].scriptPubKey;
                SignatureData sigdata;

                if (!ProduceSignature(TransactionSignatureCreator(this, &txNewConst, nIn, coin.first->tx->vout[coin.second].nValue, SIGHASH_ALL), scriptPubKey, sigdata))
                {
                    strFailReason = _("Signing transaction failed");
                    return false;
                } else {
                    UpdateTransaction(txNew, nIn, sigdata);
                }

                nIn++;
            }
        }

        // Embed the constructed transaction data in wtxNew.
        wtxNew.SetTx(MakeTransactionRef(std::move(txNew)));

        // Limit size
        if (GetTransactionWeight(wtxNew) >= MAX_STANDARD_TX_WEIGHT)
        {
            strFailReason = _("Transaction too large");
            return false;
        }
    }

    if (GetBoolArg("-walletrejectlongchains", DEFAULT_WALLET_REJECT_LONG_CHAINS)) {
        // Lastly, ensure this tx will pass the mempool's chain limits
        LockPoints lp;
        CTxMemPoolEntry entry(wtxNew.tx, 0, 0, 0, 0, 0, false, 0, lp);
        CTxMemPool::setEntries setAncestors;
        size_t nLimitAncestors = GetArg("-limitancestorcount", DEFAULT_ANCESTOR_LIMIT);
        size_t nLimitAncestorSize = GetArg("-limitancestorsize", DEFAULT_ANCESTOR_SIZE_LIMIT)*1000;
        size_t nLimitDescendants = GetArg("-limitdescendantcount", DEFAULT_DESCENDANT_LIMIT);
        size_t nLimitDescendantSize = GetArg("-limitdescendantsize", DEFAULT_DESCENDANT_SIZE_LIMIT)*1000;
        std::string errString;
        if (!mempool.CalculateMemPoolAncestors(entry, setAncestors, nLimitAncestors, nLimitAncestorSize, nLimitDescendants, nLimitDescendantSize, errString)) {
            strFailReason = _("Transaction has too long of a mempool chain");
            return false;
        }
    }
    return true;
}

/**
 * Call after CreateTransaction unless you want to abort
 */
bool CWallet::CommitTransaction(CWalletTx& wtxNew, CReserveKey& reservekey, CConnman* connman, CValidationState& state)
{
    {
        LOCK2(cs_main, cs_wallet);
        LogPrintf("CommitTransaction:\n%s", wtxNew.tx->ToString());
        {
            // Take key pair from key pool so it won't be used again
            reservekey.KeepKey();

            // Add tx to wallet, because if it has change it's also ours,
            // otherwise just for transaction history.
            AddToWallet(wtxNew);

            // Notify that old coins are spent
            BOOST_FOREACH(const CTxIn& txin, wtxNew.tx->vin)
            {
                CWalletTx &coin = mapWallet[txin.prevout.hash];
                coin.BindWallet(this);
                NotifyTransactionChanged(this, coin.GetHash(), CT_UPDATED);
            }
        }

        // Track how many getdata requests our transaction gets
        mapRequestCount[wtxNew.GetHash()] = 0;

        if (fBroadcastTransactions)
        {
            // Broadcast
            if (!wtxNew.AcceptToMemoryPool(maxTxFee, state)) {
                LogPrintf("CommitTransaction(): Transaction cannot be broadcast immediately, %s\n", state.GetRejectReason());
                // TODO: if we expect the failure to be long term or permanent, instead delete wtx from the wallet and return failure.
            } else {
                wtxNew.RelayWalletTransaction(connman);
            }
        }
    }
    return true;
}

void CWallet::ListAccountCreditDebit(const std::string& strAccount, std::list<CAccountingEntry>& entries) {
    CWalletDB walletdb(strWalletFile);
    return walletdb.ListAccountCreditDebit(strAccount, entries);
}

bool CWallet::AddAccountingEntry(const CAccountingEntry& acentry)
{
    CWalletDB walletdb(strWalletFile);

    return AddAccountingEntry(acentry, &walletdb);
}

bool CWallet::AddAccountingEntry(const CAccountingEntry& acentry, CWalletDB *pwalletdb)
{
    if (!pwalletdb->WriteAccountingEntry_Backend(acentry))
        return false;

    laccentries.push_back(acentry);
    CAccountingEntry & entry = laccentries.back();
    wtxOrdered.insert(make_pair(entry.nOrderPos, TxPair((CWalletTx*)0, &entry)));

    return true;
}

CAmount CWallet::GetRequiredFee(unsigned int nTxBytes)
{
    return std::max(minTxFee.GetFee(nTxBytes), ::minRelayTxFee.GetFee(nTxBytes));
}

CAmount CWallet::GetMinimumFee(unsigned int nTxBytes, unsigned int nConfirmTarget, const CTxMemPool& pool)
{
    // payTxFee is the user-set global for desired feerate
    return GetMinimumFee(nTxBytes, nConfirmTarget, pool, payTxFee.GetFee(nTxBytes));
}

CAmount CWallet::GetMinimumFee(unsigned int nTxBytes, unsigned int nConfirmTarget, const CTxMemPool& pool, CAmount targetFee)
{
    CAmount nFeeNeeded = targetFee;
    // User didn't set: use -txconfirmtarget to estimate...
    if (nFeeNeeded == 0) {
        int estimateFoundTarget = nConfirmTarget;
        nFeeNeeded = pool.estimateSmartFee(nConfirmTarget, &estimateFoundTarget).GetFee(nTxBytes);
        // ... unless we don't have enough mempool data for estimatefee, then use fallbackFee
        if (nFeeNeeded == 0)
            nFeeNeeded = fallbackFee.GetFee(nTxBytes);
    }
    // prevent user from paying a fee below minRelayTxFee or minTxFee
    nFeeNeeded = std::max(nFeeNeeded, GetRequiredFee(nTxBytes));
    // But always obey the maximum
    if (nFeeNeeded > maxTxFee)
        nFeeNeeded = maxTxFee;
    return nFeeNeeded;
}




DBErrors CWallet::LoadWallet(bool& fFirstRunRet)
{
    if (!fFileBacked)
        return DB_LOAD_OK;
    fFirstRunRet = false;
    DBErrors nLoadWalletRet = CWalletDB(strWalletFile,"cr+").LoadWallet(this);
    if (nLoadWalletRet == DB_NEED_REWRITE)
    {
        if (CDB::Rewrite(strWalletFile, "\x04pool"))
        {
            LOCK(cs_wallet);
            setKeyPool.clear();
            // Note: can't top-up keypool here, because wallet is locked.
            // User will be prompted to unlock wallet the next operation
            // that requires a new key.
        }
    }

    if (nLoadWalletRet != DB_LOAD_OK)
        return nLoadWalletRet;
    fFirstRunRet = !vchDefaultKey.IsValid();

    uiInterface.LoadWallet(this);

    return DB_LOAD_OK;
}

DBErrors CWallet::ZapSelectTx(vector<uint256>& vHashIn, vector<uint256>& vHashOut)
{
    if (!fFileBacked)
        return DB_LOAD_OK;
    DBErrors nZapSelectTxRet = CWalletDB(strWalletFile,"cr+").ZapSelectTx(this, vHashIn, vHashOut);
    if (nZapSelectTxRet == DB_NEED_REWRITE)
    {
        if (CDB::Rewrite(strWalletFile, "\x04pool"))
        {
            LOCK(cs_wallet);
            setKeyPool.clear();
            // Note: can't top-up keypool here, because wallet is locked.
            // User will be prompted to unlock wallet the next operation
            // that requires a new key.
        }
    }

    if (nZapSelectTxRet != DB_LOAD_OK)
        return nZapSelectTxRet;

    MarkDirty();

    return DB_LOAD_OK;

}

DBErrors CWallet::ZapWalletTx(std::vector<CWalletTx>& vWtx)
{
    if (!fFileBacked)
        return DB_LOAD_OK;
    DBErrors nZapWalletTxRet = CWalletDB(strWalletFile,"cr+").ZapWalletTx(this, vWtx);
    if (nZapWalletTxRet == DB_NEED_REWRITE)
    {
        if (CDB::Rewrite(strWalletFile, "\x04pool"))
        {
            LOCK(cs_wallet);
            setKeyPool.clear();
            // Note: can't top-up keypool here, because wallet is locked.
            // User will be prompted to unlock wallet the next operation
            // that requires a new key.
        }
    }

    if (nZapWalletTxRet != DB_LOAD_OK)
        return nZapWalletTxRet;

    return DB_LOAD_OK;
}


bool CWallet::SetAddressBook(const CTxDestination& address, const string& strName, const string& strPurpose)
{
    bool fUpdated = false;
    {
        LOCK(cs_wallet); // mapAddressBook
        std::map<CTxDestination, CAddressBookData>::iterator mi = mapAddressBook.find(address);
        fUpdated = mi != mapAddressBook.end();
        mapAddressBook[address].name = strName;
        if (!strPurpose.empty()) /* update purpose only if requested */
            mapAddressBook[address].purpose = strPurpose;
    }
    NotifyAddressBookChanged(this, address, strName, ::IsMine(*this, address) != ISMINE_NO,
                             strPurpose, (fUpdated ? CT_UPDATED : CT_NEW) );
    if (!fFileBacked)
        return false;
    if (!strPurpose.empty() && !CWalletDB(strWalletFile).WritePurpose(CBitcoinAddress(address).ToString(), strPurpose))
        return false;
    return CWalletDB(strWalletFile).WriteName(CBitcoinAddress(address).ToString(), strName);
}

bool CWallet::DelAddressBook(const CTxDestination& address)
{
    {
        LOCK(cs_wallet); // mapAddressBook

        if(fFileBacked)
        {
            // Delete destdata tuples associated with address
            std::string strAddress = CBitcoinAddress(address).ToString();
            BOOST_FOREACH(const PAIRTYPE(string, string) &item, mapAddressBook[address].destdata)
            {
                CWalletDB(strWalletFile).EraseDestData(strAddress, item.first);
            }
        }
        mapAddressBook.erase(address);
    }

    NotifyAddressBookChanged(this, address, "", ::IsMine(*this, address) != ISMINE_NO, "", CT_DELETED);

    if (!fFileBacked)
        return false;
    CWalletDB(strWalletFile).ErasePurpose(CBitcoinAddress(address).ToString());
    return CWalletDB(strWalletFile).EraseName(CBitcoinAddress(address).ToString());
}

bool CWallet::SetDefaultKey(const CPubKey &vchPubKey)
{
    if (fFileBacked)
    {
        if (!CWalletDB(strWalletFile).WriteDefaultKey(vchPubKey))
            return false;
    }
    vchDefaultKey = vchPubKey;
    return true;
}

/**
 * Mark old keypool keys as used,
 * and generate all new keys 
 */
bool CWallet::NewKeyPool()
{
    {
        LOCK(cs_wallet);
        CWalletDB walletdb(strWalletFile);
        BOOST_FOREACH(int64_t nIndex, setKeyPool)
            walletdb.ErasePool(nIndex);
        setKeyPool.clear();

        if (IsLocked())
            return false;

        int64_t nKeys = max(GetArg("-keypool", DEFAULT_KEYPOOL_SIZE), (int64_t)0);
        for (int i = 0; i < nKeys; i++)
        {
            int64_t nIndex = i+1;
            walletdb.WritePool(nIndex, CKeyPool(GenerateNewKey()));
            setKeyPool.insert(nIndex);
        }
        LogPrintf("CWallet::NewKeyPool wrote %d new keys\n", nKeys);
    }
    return true;
}

bool CWallet::TopUpKeyPool(unsigned int kpSize)
{
    {
        LOCK(cs_wallet);

        if (IsLocked())
            return false;

        CWalletDB walletdb(strWalletFile);

        // Top up key pool
        unsigned int nTargetSize;
        if (kpSize > 0)
            nTargetSize = kpSize;
        else
            nTargetSize = max(GetArg("-keypool", DEFAULT_KEYPOOL_SIZE), (int64_t) 0);

        while (setKeyPool.size() < (nTargetSize + 1))
        {
            int64_t nEnd = 1;
            if (!setKeyPool.empty())
                nEnd = *(--setKeyPool.end()) + 1;
            if (!walletdb.WritePool(nEnd, CKeyPool(GenerateNewKey())))
                throw runtime_error(std::string(__func__) + ": writing generated key failed");
            setKeyPool.insert(nEnd);
            LogPrintf("keypool added key %d, size=%u\n", nEnd, setKeyPool.size());
        }
    }
    return true;
}

void CWallet::ReserveKeyFromKeyPool(int64_t& nIndex, CKeyPool& keypool)
{
    nIndex = -1;
    keypool.vchPubKey = CPubKey();
    {
        LOCK(cs_wallet);

        if (!IsLocked())
            TopUpKeyPool();

        // Get the oldest key
        if(setKeyPool.empty())
            return;

        CWalletDB walletdb(strWalletFile);

        nIndex = *(setKeyPool.begin());
        setKeyPool.erase(setKeyPool.begin());
        if (!walletdb.ReadPool(nIndex, keypool))
            throw runtime_error(std::string(__func__) + ": read failed");
        if (!HaveKey(keypool.vchPubKey.GetID()))
            throw runtime_error(std::string(__func__) + ": unknown key in key pool");
        assert(keypool.vchPubKey.IsValid());
        LogPrintf("keypool reserve %d\n", nIndex);
    }
}

void CWallet::KeepKey(int64_t nIndex)
{
    // Remove from key pool
    if (fFileBacked)
    {
        CWalletDB walletdb(strWalletFile);
        walletdb.ErasePool(nIndex);
    }
    LogPrintf("keypool keep %d\n", nIndex);
}

void CWallet::ReturnKey(int64_t nIndex)
{
    // Return to key pool
    {
        LOCK(cs_wallet);
        setKeyPool.insert(nIndex);
    }
    LogPrintf("keypool return %d\n", nIndex);
}

bool CWallet::GetKeyFromPool(CPubKey& result)
{
    int64_t nIndex = 0;
    CKeyPool keypool;
    {
        LOCK(cs_wallet);
        ReserveKeyFromKeyPool(nIndex, keypool);
        if (nIndex == -1)
        {
            if (IsLocked()) return false;
            result = GenerateNewKey();
            return true;
        }
        KeepKey(nIndex);
        result = keypool.vchPubKey;
    }
    return true;
}

int64_t CWallet::GetOldestKeyPoolTime()
{
    LOCK(cs_wallet);

    // if the keypool is empty, return <NOW>
    if (setKeyPool.empty())
        return GetTime();

    // load oldest key from keypool, get time and return
    CKeyPool keypool;
    CWalletDB walletdb(strWalletFile);
    int64_t nIndex = *(setKeyPool.begin());
    if (!walletdb.ReadPool(nIndex, keypool))
        throw runtime_error(std::string(__func__) + ": read oldest key in keypool failed");
    assert(keypool.vchPubKey.IsValid());
    return keypool.nTime;
}

std::map<CTxDestination, CAmount> CWallet::GetAddressBalances()
{
    map<CTxDestination, CAmount> balances;

    {
        LOCK(cs_wallet);
        BOOST_FOREACH(PAIRTYPE(uint256, CWalletTx) walletEntry, mapWallet)
        {
            CWalletTx *pcoin = &walletEntry.second;

            if (!pcoin->IsTrusted())
                continue;

            if (pcoin->IsCoinBase() && pcoin->GetBlocksToMaturity() > 0)
                continue;

            int nDepth = pcoin->GetDepthInMainChain();
            if (nDepth < (pcoin->IsFromMe(ISMINE_ALL) ? 0 : 1))
                continue;

            for (unsigned int i = 0; i < pcoin->tx->vout.size(); i++)
            {
                CTxDestination addr;
                if (!IsMine(pcoin->tx->vout[i]))
                    continue;
                if(!ExtractDestination(pcoin->tx->vout[i].scriptPubKey, addr))
                    continue;

                CAmount n = IsSpent(walletEntry.first, i) ? 0 : pcoin->tx->vout[i].nValue;

                if (!balances.count(addr))
                    balances[addr] = 0;
                balances[addr] += n;
            }
        }
    }

    return balances;
}

set< set<CTxDestination> > CWallet::GetAddressGroupings()
{
    AssertLockHeld(cs_wallet); // mapWallet
    set< set<CTxDestination> > groupings;
    set<CTxDestination> grouping;

    BOOST_FOREACH(PAIRTYPE(uint256, CWalletTx) walletEntry, mapWallet)
    {
        CWalletTx *pcoin = &walletEntry.second;

        if (pcoin->tx->vin.size() > 0)
        {
            bool any_mine = false;
            // group all input addresses with each other
            BOOST_FOREACH(CTxIn txin, pcoin->tx->vin)
            {
                CTxDestination address;
                if(!IsMine(txin)) /* If this input isn't mine, ignore it */
                    continue;
                if(!ExtractDestination(mapWallet[txin.prevout.hash].tx->vout[txin.prevout.n].scriptPubKey, address))
                    continue;
                grouping.insert(address);
                any_mine = true;
            }

            // group change with input addresses
            if (any_mine)
            {
               BOOST_FOREACH(CTxOut txout, pcoin->tx->vout)
                   if (IsChange(txout))
                   {
                       CTxDestination txoutAddr;
                       if(!ExtractDestination(txout.scriptPubKey, txoutAddr))
                           continue;
                       grouping.insert(txoutAddr);
                   }
            }
            if (grouping.size() > 0)
            {
                groupings.insert(grouping);
                grouping.clear();
            }
        }

        // group lone addrs by themselves
        for (unsigned int i = 0; i < pcoin->tx->vout.size(); i++)
            if (IsMine(pcoin->tx->vout[i]))
            {
                CTxDestination address;
                if(!ExtractDestination(pcoin->tx->vout[i].scriptPubKey, address))
                    continue;
                grouping.insert(address);
                groupings.insert(grouping);
                grouping.clear();
            }
    }

    set< set<CTxDestination>* > uniqueGroupings; // a set of pointers to groups of addresses
    map< CTxDestination, set<CTxDestination>* > setmap;  // map addresses to the unique group containing it
    BOOST_FOREACH(set<CTxDestination> _grouping, groupings)
    {
        // make a set of all the groups hit by this new group
        set< set<CTxDestination>* > hits;
        map< CTxDestination, set<CTxDestination>* >::iterator it;
        BOOST_FOREACH(CTxDestination address, _grouping)
            if ((it = setmap.find(address)) != setmap.end())
                hits.insert((*it).second);

        // merge all hit groups into a new single group and delete old groups
        set<CTxDestination>* merged = new set<CTxDestination>(_grouping);
        BOOST_FOREACH(set<CTxDestination>* hit, hits)
        {
            merged->insert(hit->begin(), hit->end());
            uniqueGroupings.erase(hit);
            delete hit;
        }
        uniqueGroupings.insert(merged);

        // update setmap
        BOOST_FOREACH(CTxDestination element, *merged)
            setmap[element] = merged;
    }

    set< set<CTxDestination> > ret;
    BOOST_FOREACH(set<CTxDestination>* uniqueGrouping, uniqueGroupings)
    {
        ret.insert(*uniqueGrouping);
        delete uniqueGrouping;
    }

    return ret;
}

CAmount CWallet::GetAccountBalance(const std::string& strAccount, int nMinDepth, const isminefilter& filter)
{
    CWalletDB walletdb(strWalletFile);
    return GetAccountBalance(walletdb, strAccount, nMinDepth, filter);
}

CAmount CWallet::GetAccountBalance(CWalletDB& walletdb, const std::string& strAccount, int nMinDepth, const isminefilter& filter)
{
    CAmount nBalance = 0;

    // Tally wallet transactions
    for (map<uint256, CWalletTx>::iterator it = mapWallet.begin(); it != mapWallet.end(); ++it)
    {
        const CWalletTx& wtx = (*it).second;
        if (!CheckFinalTx(wtx) || wtx.GetBlocksToMaturity() > 0 || wtx.GetDepthInMainChain() < 0)
            continue;

        CAmount nReceived, nSent, nFee;
        wtx.GetAccountAmounts(strAccount, nReceived, nSent, nFee, filter);

        if (nReceived != 0 && wtx.GetDepthInMainChain() >= nMinDepth)
            nBalance += nReceived;
        nBalance -= nSent + nFee;
    }

    // Tally internal accounting entries
    nBalance += walletdb.GetAccountCreditDebit(strAccount);

    return nBalance;
}

std::set<CTxDestination> CWallet::GetAccountAddresses(const std::string& strAccount) const
{
    LOCK(cs_wallet);
    set<CTxDestination> result;
    BOOST_FOREACH(const PAIRTYPE(CTxDestination, CAddressBookData)& item, mapAddressBook)
    {
        const CTxDestination& address = item.first;
        const string& strName = item.second.name;
        if (strName == strAccount)
            result.insert(address);
    }
    return result;
}

bool CReserveKey::GetReservedKey(CPubKey& pubkey)
{
    if (nIndex == -1)
    {
        CKeyPool keypool;
        pwallet->ReserveKeyFromKeyPool(nIndex, keypool);
        if (nIndex != -1)
            vchPubKey = keypool.vchPubKey;
        else {
            return false;
        }
    }
    assert(vchPubKey.IsValid());
    pubkey = vchPubKey;
    return true;
}

void CReserveKey::KeepKey()
{
    if (nIndex != -1)
        pwallet->KeepKey(nIndex);
    nIndex = -1;
    vchPubKey = CPubKey();
}

void CReserveKey::ReturnKey()
{
    if (nIndex != -1)
        pwallet->ReturnKey(nIndex);
    nIndex = -1;
    vchPubKey = CPubKey();
}

void CWallet::GetAllReserveKeys(set<CKeyID>& setAddress) const
{
    setAddress.clear();

    CWalletDB walletdb(strWalletFile);

    LOCK2(cs_main, cs_wallet);
    BOOST_FOREACH(const int64_t& id, setKeyPool)
    {
        CKeyPool keypool;
        if (!walletdb.ReadPool(id, keypool))
            throw runtime_error(std::string(__func__) + ": read failed");
        assert(keypool.vchPubKey.IsValid());
        CKeyID keyID = keypool.vchPubKey.GetID();
        if (!HaveKey(keyID))
            throw runtime_error(std::string(__func__) + ": unknown key in key pool");
        setAddress.insert(keyID);
    }
}

void CWallet::UpdatedTransaction(const uint256 &hashTx)
{
    {
        LOCK(cs_wallet);
        // Only notify UI if this transaction is in this wallet
        map<uint256, CWalletTx>::const_iterator mi = mapWallet.find(hashTx);
        if (mi != mapWallet.end())
            NotifyTransactionChanged(this, hashTx, CT_UPDATED);
    }
}

void CWallet::GetScriptForMining(boost::shared_ptr<CReserveScript> &script)
{
    boost::shared_ptr<CReserveKey> rKey(new CReserveKey(this));
    CPubKey pubkey;
    if (!rKey->GetReservedKey(pubkey))
        return;

    script = rKey;
    script->reserveScript = CScript() << ToByteVector(pubkey) << OP_CHECKSIG;
}

void CWallet::LockCoin(const COutPoint& output)
{
    AssertLockHeld(cs_wallet); // setLockedCoins
    setLockedCoins.insert(output);
}

void CWallet::UnlockCoin(const COutPoint& output)
{
    AssertLockHeld(cs_wallet); // setLockedCoins
    setLockedCoins.erase(output);
}

void CWallet::UnlockAllCoins()
{
    AssertLockHeld(cs_wallet); // setLockedCoins
    setLockedCoins.clear();
}

bool CWallet::IsLockedCoin(uint256 hash, unsigned int n) const
{
    AssertLockHeld(cs_wallet); // setLockedCoins
    COutPoint outpt(hash, n);

    return (setLockedCoins.count(outpt) > 0);
}

void CWallet::ListLockedCoins(std::vector<COutPoint>& vOutpts)
{
    AssertLockHeld(cs_wallet); // setLockedCoins
    for (std::set<COutPoint>::iterator it = setLockedCoins.begin();
         it != setLockedCoins.end(); it++) {
        COutPoint outpt = (*it);
        vOutpts.push_back(outpt);
    }
}

/** @} */ // end of Actions

class CAffectedKeysVisitor : public boost::static_visitor<void> {
private:
    const CKeyStore &keystore;
    std::vector<CKeyID> &vKeys;

public:
    CAffectedKeysVisitor(const CKeyStore &keystoreIn, std::vector<CKeyID> &vKeysIn) : keystore(keystoreIn), vKeys(vKeysIn) {}

    void Process(const CScript &script) {
        txnouttype type;
        std::vector<CTxDestination> vDest;
        int nRequired;
        if (ExtractDestinations(script, type, vDest, nRequired)) {
            BOOST_FOREACH(const CTxDestination &dest, vDest)
                boost::apply_visitor(*this, dest);
        }
    }

    void operator()(const CKeyID &keyId) {
        if (keystore.HaveKey(keyId))
            vKeys.push_back(keyId);
    }

    void operator()(const CScriptID &scriptId) {
        CScript script;
        if (keystore.GetCScript(scriptId, script))
            Process(script);
    }

    void operator()(const CNoDestination &none) {}
};

void CWallet::GetKeyBirthTimes(std::map<CTxDestination, int64_t> &mapKeyBirth) const {
    AssertLockHeld(cs_wallet); // mapKeyMetadata
    mapKeyBirth.clear();

    // get birth times for keys with metadata
    for (const auto& entry : mapKeyMetadata) {
        if (entry.second.nCreateTime) {
            mapKeyBirth[entry.first] = entry.second.nCreateTime;
        }
    }

    // map in which we'll infer heights of other keys
    CBlockIndex *pindexMax = chainActive[std::max(0, chainActive.Height() - 144)]; // the tip can be reorganized; use a 144-block safety margin
    std::map<CKeyID, CBlockIndex*> mapKeyFirstBlock;
    std::set<CKeyID> setKeys;
    GetKeys(setKeys);
    BOOST_FOREACH(const CKeyID &keyid, setKeys) {
        if (mapKeyBirth.count(keyid) == 0)
            mapKeyFirstBlock[keyid] = pindexMax;
    }
    setKeys.clear();

    // if there are no such keys, we're done
    if (mapKeyFirstBlock.empty())
        return;

    // find first block that affects those keys, if there are any left
    std::vector<CKeyID> vAffected;
    for (std::map<uint256, CWalletTx>::const_iterator it = mapWallet.begin(); it != mapWallet.end(); it++) {
        // iterate over all wallet transactions...
        const CWalletTx &wtx = (*it).second;
        BlockMap::const_iterator blit = mapBlockIndex.find(wtx.hashBlock);
        if (blit != mapBlockIndex.end() && chainActive.Contains(blit->second)) {
            // ... which are already in a block
            int nHeight = blit->second->nHeight;
            BOOST_FOREACH(const CTxOut &txout, wtx.tx->vout) {
                // iterate over all their outputs
                CAffectedKeysVisitor(*this, vAffected).Process(txout.scriptPubKey);
                BOOST_FOREACH(const CKeyID &keyid, vAffected) {
                    // ... and all their affected keys
                    std::map<CKeyID, CBlockIndex*>::iterator rit = mapKeyFirstBlock.find(keyid);
                    if (rit != mapKeyFirstBlock.end() && nHeight < rit->second->nHeight)
                        rit->second = blit->second;
                }
                vAffected.clear();
            }
        }
    }

    // Extract block timestamps for those keys
    for (std::map<CKeyID, CBlockIndex*>::const_iterator it = mapKeyFirstBlock.begin(); it != mapKeyFirstBlock.end(); it++)
        mapKeyBirth[it->first] = it->second->GetBlockTime() - 7200; // block times can be 2h off
}

bool CWallet::AddDestData(const CTxDestination &dest, const std::string &key, const std::string &value)
{
    if (boost::get<CNoDestination>(&dest))
        return false;

    mapAddressBook[dest].destdata.insert(std::make_pair(key, value));
    if (!fFileBacked)
        return true;
    return CWalletDB(strWalletFile).WriteDestData(CBitcoinAddress(dest).ToString(), key, value);
}

bool CWallet::EraseDestData(const CTxDestination &dest, const std::string &key)
{
    if (!mapAddressBook[dest].destdata.erase(key))
        return false;
    if (!fFileBacked)
        return true;
    return CWalletDB(strWalletFile).EraseDestData(CBitcoinAddress(dest).ToString(), key);
}

bool CWallet::LoadDestData(const CTxDestination &dest, const std::string &key, const std::string &value)
{
    mapAddressBook[dest].destdata.insert(std::make_pair(key, value));
    return true;
}

bool CWallet::GetDestData(const CTxDestination &dest, const std::string &key, std::string *value) const
{
    std::map<CTxDestination, CAddressBookData>::const_iterator i = mapAddressBook.find(dest);
    if(i != mapAddressBook.end())
    {
        CAddressBookData::StringMap::const_iterator j = i->second.destdata.find(key);
        if(j != i->second.destdata.end())
        {
            if(value)
                *value = j->second;
            return true;
        }
    }
    return false;
}

std::string CWallet::GetWalletHelpString(bool showDebug)
{
    std::string strUsage = HelpMessageGroup(_("Wallet options:"));
    strUsage += HelpMessageOpt("-disablewallet", _("Do not load the wallet and disable wallet RPC calls"));
    strUsage += HelpMessageOpt("-keypool=<n>", strprintf(_("Set key pool size to <n> (default: %u)"), DEFAULT_KEYPOOL_SIZE));
    strUsage += HelpMessageOpt("-fallbackfee=<amt>", strprintf(_("A fee rate (in %s/kB) that will be used when fee estimation has insufficient data (default: %s)"),
                                                               CURRENCY_UNIT, FormatMoney(DEFAULT_FALLBACK_FEE)));
    strUsage += HelpMessageOpt("-mintxfee=<amt>", strprintf(_("Fees (in %s/kB) smaller than this are considered zero fee for transaction creation (default: %s)"),
                                                            CURRENCY_UNIT, FormatMoney(DEFAULT_TRANSACTION_MINFEE)));
    strUsage += HelpMessageOpt("-paytxfee=<amt>", strprintf(_("Fee (in %s/kB) to add to transactions you send (default: %s)"),
                                                            CURRENCY_UNIT, FormatMoney(payTxFee.GetFeePerK())));
    strUsage += HelpMessageOpt("-rescan", _("Rescan the block chain for missing wallet transactions on startup"));
    strUsage += HelpMessageOpt("-salvagewallet", _("Attempt to recover private keys from a corrupt wallet on startup"));
    if (showDebug)
        strUsage += HelpMessageOpt("-sendfreetransactions", strprintf(_("Send transactions as zero-fee transactions if possible (default: %u)"), DEFAULT_SEND_FREE_TRANSACTIONS));
    strUsage += HelpMessageOpt("-spendzeroconfchange", strprintf(_("Spend unconfirmed change when sending transactions (default: %u)"), DEFAULT_SPEND_ZEROCONF_CHANGE));
    strUsage += HelpMessageOpt("-txconfirmtarget=<n>", strprintf(_("If paytxfee is not set, include enough fee so transactions begin confirmation on average within n blocks (default: %u)"), DEFAULT_TX_CONFIRM_TARGET));
    strUsage += HelpMessageOpt("-usehd", _("Use hierarchical deterministic key generation (HD) after BIP32. Only has effect during wallet creation/first start") + " " + strprintf(_("(default: %u)"), DEFAULT_USE_HD_WALLET));
    strUsage += HelpMessageOpt("-walletrbf", strprintf(_("Send transactions with full-RBF opt-in enabled (default: %u)"), DEFAULT_WALLET_RBF));
    strUsage += HelpMessageOpt("-upgradewallet", _("Upgrade wallet to latest format on startup"));
    strUsage += HelpMessageOpt("-wallet=<file>", _("Specify wallet file (within data directory)") + " " + strprintf(_("(default: %s)"), DEFAULT_WALLET_DAT));
    strUsage += HelpMessageOpt("-walletbroadcast", _("Make the wallet broadcast transactions") + " " + strprintf(_("(default: %u)"), DEFAULT_WALLETBROADCAST));
    strUsage += HelpMessageOpt("-walletnotify=<cmd>", _("Execute command when a wallet transaction changes (%s in cmd is replaced by TxID)"));
    strUsage += HelpMessageOpt("-zapwallettxes=<mode>", _("Delete all wallet transactions and only recover those parts of the blockchain through -rescan on startup") +
                               " " + _("(1 = keep tx meta data e.g. account owner and payment request information, 2 = drop tx meta data)"));

    if (showDebug)
    {
        strUsage += HelpMessageGroup(_("Wallet debugging/testing options:"));

        strUsage += HelpMessageOpt("-dblogsize=<n>", strprintf("Flush wallet database activity from memory to disk log every <n> megabytes (default: %u)", DEFAULT_WALLET_DBLOGSIZE));
        strUsage += HelpMessageOpt("-flushwallet", strprintf("Run a thread to flush wallet periodically (default: %u)", DEFAULT_FLUSHWALLET));
        strUsage += HelpMessageOpt("-privdb", strprintf("Sets the DB_PRIVATE flag in the wallet db environment (default: %u)", DEFAULT_WALLET_PRIVDB));
        strUsage += HelpMessageOpt("-walletrejectlongchains", strprintf(_("Wallet will not create transactions that violate mempool chain limits (default: %u)"), DEFAULT_WALLET_REJECT_LONG_CHAINS));
    }

    return strUsage;
}

CWallet* CWallet::CreateWalletFromFile(const std::string walletFile)
{
    // needed to restore wallet transaction meta data after -zapwallettxes
    std::vector<CWalletTx> vWtx;

    if (GetBoolArg("-zapwallettxes", false)) {
        uiInterface.InitMessage(_("Zapping all transactions from wallet..."));

        CWallet *tempWallet = new CWallet(walletFile);
        DBErrors nZapWalletRet = tempWallet->ZapWalletTx(vWtx);
        if (nZapWalletRet != DB_LOAD_OK) {
            InitError(strprintf(_("Error loading %s: Wallet corrupted"), walletFile));
            return NULL;
        }

        delete tempWallet;
        tempWallet = NULL;
    }

    uiInterface.InitMessage(_("Loading wallet..."));

    int64_t nStart = GetTimeMillis();
    bool fFirstRun = true;
    CWallet *walletInstance = new CWallet(walletFile);
    DBErrors nLoadWalletRet = walletInstance->LoadWallet(fFirstRun);
    if (nLoadWalletRet != DB_LOAD_OK)
    {
        if (nLoadWalletRet == DB_CORRUPT) {
            InitError(strprintf(_("Error loading %s: Wallet corrupted"), walletFile));
            return NULL;
        }
        else if (nLoadWalletRet == DB_NONCRITICAL_ERROR)
        {
            InitWarning(strprintf(_("Error reading %s! All keys read correctly, but transaction data"
                                         " or address book entries might be missing or incorrect."),
                walletFile));
        }
        else if (nLoadWalletRet == DB_TOO_NEW) {
            InitError(strprintf(_("Error loading %s: Wallet requires newer version of %s"), walletFile, _(PACKAGE_NAME)));
            return NULL;
        }
        else if (nLoadWalletRet == DB_NEED_REWRITE)
        {
            InitError(strprintf(_("Wallet needed to be rewritten: restart %s to complete"), _(PACKAGE_NAME)));
            return NULL;
        }
        else {
            InitError(strprintf(_("Error loading %s"), walletFile));
            return NULL;
        }
    }

    if (GetBoolArg("-upgradewallet", fFirstRun))
    {
        int nMaxVersion = GetArg("-upgradewallet", 0);
        if (nMaxVersion == 0) // the -upgradewallet without argument case
        {
            LogPrintf("Performing wallet upgrade to %i\n", FEATURE_LATEST);
            nMaxVersion = CLIENT_VERSION;
            walletInstance->SetMinVersion(FEATURE_LATEST); // permanently upgrade the wallet immediately
        }
        else
            LogPrintf("Allowing wallet upgrade up to %i\n", nMaxVersion);
        if (nMaxVersion < walletInstance->GetVersion())
        {
            InitError(_("Cannot downgrade wallet"));
            return NULL;
        }
        walletInstance->SetMaxVersion(nMaxVersion);
    }

    if (fFirstRun)
    {
        // Create new keyUser and set as default key
        if (GetBoolArg("-usehd", DEFAULT_USE_HD_WALLET) && !walletInstance->IsHDEnabled()) {
            // generate a new master key
            CPubKey masterPubKey = walletInstance->GenerateNewHDMasterKey();
            if (!walletInstance->SetHDMasterKey(masterPubKey))
                throw std::runtime_error(std::string(__func__) + ": Storing master key failed");
        }
        CPubKey newDefaultKey;
        if (walletInstance->GetKeyFromPool(newDefaultKey)) {
            walletInstance->SetDefaultKey(newDefaultKey);
            if (!walletInstance->SetAddressBook(walletInstance->vchDefaultKey.GetID(), "", "receive")) {
                InitError(_("Cannot write default address") += "\n");
                return NULL;
            }
        }

        walletInstance->SetBestChain(chainActive.GetLocator());
    }
    else if (IsArgSet("-usehd")) {
        bool useHD = GetBoolArg("-usehd", DEFAULT_USE_HD_WALLET);
        if (walletInstance->IsHDEnabled() && !useHD) {
            InitError(strprintf(_("Error loading %s: You can't disable HD on a already existing HD wallet"), walletFile));
            return NULL;
        }
        if (!walletInstance->IsHDEnabled() && useHD) {
            InitError(strprintf(_("Error loading %s: You can't enable HD on a already existing non-HD wallet"), walletFile));
            return NULL;
        }
    }

    LogPrintf(" wallet      %15dms\n", GetTimeMillis() - nStart);

    RegisterValidationInterface(walletInstance);

    CBlockIndex *pindexRescan = chainActive.Tip();
    if (GetBoolArg("-rescan", false))
        pindexRescan = chainActive.Genesis();
    else
    {
        CWalletDB walletdb(walletFile);
        CBlockLocator locator;
        if (walletdb.ReadBestBlock(locator))
            pindexRescan = FindForkInGlobalIndex(chainActive, locator);
        else
            pindexRescan = chainActive.Genesis();
    }
    if (chainActive.Tip() && chainActive.Tip() != pindexRescan)
    {
        //We can't rescan beyond non-pruned blocks, stop and throw an error
        //this might happen if a user uses a old wallet within a pruned node
        // or if he ran -disablewallet for a longer time, then decided to re-enable
        if (fPruneMode)
        {
            CBlockIndex *block = chainActive.Tip();
            while (block && block->pprev && (block->pprev->nStatus & BLOCK_HAVE_DATA) && block->pprev->nTx > 0 && pindexRescan != block)
                block = block->pprev;

            if (pindexRescan != block) {
                InitError(_("Prune: last wallet synchronisation goes beyond pruned data. You need to -reindex (download the whole blockchain again in case of pruned node)"));
                return NULL;
            }
        }

        uiInterface.InitMessage(_("Rescanning..."));
        LogPrintf("Rescanning last %i blocks (from block %i)...\n", chainActive.Height() - pindexRescan->nHeight, pindexRescan->nHeight);
        nStart = GetTimeMillis();
        walletInstance->ScanForWalletTransactions(pindexRescan, NULL, true);
        LogPrintf(" rescan      %15dms\n", GetTimeMillis() - nStart);
        walletInstance->SetBestChain(chainActive.GetLocator());
        CWalletDB::IncrementUpdateCounter();

        // Restore wallet transaction metadata after -zapwallettxes=1
        if (GetBoolArg("-zapwallettxes", false) && GetArg("-zapwallettxes", "1") != "2")
        {
            CWalletDB walletdb(walletFile);

            BOOST_FOREACH(const CWalletTx& wtxOld, vWtx)
            {
                uint256 hash = wtxOld.GetHash();
                std::map<uint256, CWalletTx>::iterator mi = walletInstance->mapWallet.find(hash);
                if (mi != walletInstance->mapWallet.end())
                {
                    const CWalletTx* copyFrom = &wtxOld;
                    CWalletTx* copyTo = &mi->second;
                    copyTo->mapValue = copyFrom->mapValue;
                    copyTo->vOrderForm = copyFrom->vOrderForm;
                    copyTo->nTimeReceived = copyFrom->nTimeReceived;
                    copyTo->nTimeSmart = copyFrom->nTimeSmart;
                    copyTo->fFromMe = copyFrom->fFromMe;
                    copyTo->strFromAccount = copyFrom->strFromAccount;
                    copyTo->nOrderPos = copyFrom->nOrderPos;
                    walletdb.WriteTx(*copyTo);
                }
            }
        }
    }
    walletInstance->SetBroadcastTransactions(GetBoolArg("-walletbroadcast", DEFAULT_WALLETBROADCAST));

    {
        LOCK(walletInstance->cs_wallet);
        LogPrintf("setKeyPool.size() = %u\n",      walletInstance->GetKeyPoolSize());
        LogPrintf("mapWallet.size() = %u\n",       walletInstance->mapWallet.size());
        LogPrintf("mapAddressBook.size() = %u\n",  walletInstance->mapAddressBook.size());
    }

    return walletInstance;
}

bool CWallet::InitLoadWallet()
{
    if (GetBoolArg("-disablewallet", DEFAULT_DISABLE_WALLET)) {
        pwalletMain = NULL;
        LogPrintf("Wallet disabled!\n");
        return true;
    }

    std::string walletFile = GetArg("-wallet", DEFAULT_WALLET_DAT);

    CWallet * const pwallet = CreateWalletFromFile(walletFile);
    if (!pwallet) {
        return false;
    }
    pwalletMain = pwallet;

    return true;
}

std::atomic<bool> CWallet::fFlushThreadRunning(false);

void CWallet::postInitProcess(boost::thread_group& threadGroup)
{
    // Add wallet transactions that aren't already in a block to mempool
    // Do this here as mempool requires genesis block to be loaded
    ReacceptWalletTransactions();

    // Run a thread to flush wallet periodically
    if (!CWallet::fFlushThreadRunning.exchange(true)) {
        threadGroup.create_thread(ThreadFlushWalletDB);
    }
}

bool CWallet::ParameterInteraction()
{
    if (GetBoolArg("-disablewallet", DEFAULT_DISABLE_WALLET))
        return true;

    if (GetBoolArg("-blocksonly", DEFAULT_BLOCKSONLY) && SoftSetBoolArg("-walletbroadcast", false)) {
        LogPrintf("%s: parameter interaction: -blocksonly=1 -> setting -walletbroadcast=0\n", __func__);
    }

    if (GetBoolArg("-salvagewallet", false) && SoftSetBoolArg("-rescan", true)) {
        // Rewrite just private keys: rescan to find transactions
        LogPrintf("%s: parameter interaction: -salvagewallet=1 -> setting -rescan=1\n", __func__);
    }

    // -zapwallettx implies a rescan
    if (GetBoolArg("-zapwallettxes", false) && SoftSetBoolArg("-rescan", true)) {
        LogPrintf("%s: parameter interaction: -zapwallettxes=<mode> -> setting -rescan=1\n", __func__);
    }

    if (GetBoolArg("-sysperms", false))
        return InitError("-sysperms is not allowed in combination with enabled wallet functionality");
    if (GetArg("-prune", 0) && GetBoolArg("-rescan", false))
        return InitError(_("Rescans are not possible in pruned mode. You will need to use -reindex which will download the whole blockchain again."));

    if (::minRelayTxFee.GetFeePerK() > HIGH_TX_FEE_PER_KB)
        InitWarning(AmountHighWarn("-minrelaytxfee") + " " +
                    _("The wallet will avoid paying less than the minimum relay fee."));

    if (IsArgSet("-mintxfee"))
    {
        CAmount n = 0;
        if (!ParseMoney(GetArg("-mintxfee", ""), n) || 0 == n)
            return InitError(AmountErrMsg("mintxfee", GetArg("-mintxfee", "")));
        if (n > HIGH_TX_FEE_PER_KB)
            InitWarning(AmountHighWarn("-mintxfee") + " " +
                        _("This is the minimum transaction fee you pay on every transaction."));
        CWallet::minTxFee = CFeeRate(n);
    }
    if (IsArgSet("-fallbackfee"))
    {
        CAmount nFeePerK = 0;
        if (!ParseMoney(GetArg("-fallbackfee", ""), nFeePerK))
            return InitError(strprintf(_("Invalid amount for -fallbackfee=<amount>: '%s'"), GetArg("-fallbackfee", "")));
        if (nFeePerK > HIGH_TX_FEE_PER_KB)
            InitWarning(AmountHighWarn("-fallbackfee") + " " +
                        _("This is the transaction fee you may pay when fee estimates are not available."));
        CWallet::fallbackFee = CFeeRate(nFeePerK);
    }
    if (IsArgSet("-paytxfee"))
    {
        CAmount nFeePerK = 0;
        if (!ParseMoney(GetArg("-paytxfee", ""), nFeePerK))
            return InitError(AmountErrMsg("paytxfee", GetArg("-paytxfee", "")));
        if (nFeePerK > HIGH_TX_FEE_PER_KB)
            InitWarning(AmountHighWarn("-paytxfee") + " " +
                        _("This is the transaction fee you will pay if you send a transaction."));

        payTxFee = CFeeRate(nFeePerK, 1000);
        if (payTxFee < ::minRelayTxFee)
        {
            return InitError(strprintf(_("Invalid amount for -paytxfee=<amount>: '%s' (must be at least %s)"),
                                       GetArg("-paytxfee", ""), ::minRelayTxFee.ToString()));
        }
    }
    if (IsArgSet("-maxtxfee"))
    {
        CAmount nMaxFee = 0;
        if (!ParseMoney(GetArg("-maxtxfee", ""), nMaxFee))
            return InitError(AmountErrMsg("maxtxfee", GetArg("-maxtxfee", "")));
        if (nMaxFee > HIGH_MAX_TX_FEE)
            InitWarning(_("-maxtxfee is set very high! Fees this large could be paid on a single transaction."));
        maxTxFee = nMaxFee;
        if (CFeeRate(maxTxFee, 1000) < ::minRelayTxFee)
        {
            return InitError(strprintf(_("Invalid amount for -maxtxfee=<amount>: '%s' (must be at least the minrelay fee of %s to prevent stuck transactions)"),
                                       GetArg("-maxtxfee", ""), ::minRelayTxFee.ToString()));
        }
    }
    nTxConfirmTarget = GetArg("-txconfirmtarget", DEFAULT_TX_CONFIRM_TARGET);
    bSpendZeroConfChange = GetBoolArg("-spendzeroconfchange", DEFAULT_SPEND_ZEROCONF_CHANGE);
    fSendFreeTransactions = GetBoolArg("-sendfreetransactions", DEFAULT_SEND_FREE_TRANSACTIONS);
    fWalletRbf = GetBoolArg("-walletrbf", DEFAULT_WALLET_RBF);

    if (fSendFreeTransactions && GetArg("-limitfreerelay", DEFAULT_LIMITFREERELAY) <= 0)
        return InitError("Creation of free transactions with their relay disabled is not supported.");

    return true;
}

bool CWallet::BackupWallet(const std::string& strDest)
{
    if (!fFileBacked)
        return false;
    while (true)
    {
        {
            LOCK(bitdb.cs_db);
            if (!bitdb.mapFileUseCount.count(strWalletFile) || bitdb.mapFileUseCount[strWalletFile] == 0)
            {
                // Flush log data to the dat file
                bitdb.CloseDb(strWalletFile);
                bitdb.CheckpointLSN(strWalletFile);
                bitdb.mapFileUseCount.erase(strWalletFile);

                // Copy wallet file
                boost::filesystem::path pathSrc = GetDataDir() / strWalletFile;
                boost::filesystem::path pathDest(strDest);
                if (boost::filesystem::is_directory(pathDest))
                    pathDest /= strWalletFile;

                try {
#if BOOST_VERSION >= 104000
                    boost::filesystem::copy_file(pathSrc, pathDest, boost::filesystem::copy_option::overwrite_if_exists);
#else
                    boost::filesystem::copy_file(pathSrc, pathDest);
#endif
                    LogPrintf("copied %s to %s\n", strWalletFile, pathDest.string());
                    return true;
                } catch (const boost::filesystem::filesystem_error& e) {
                    LogPrintf("error copying %s to %s - %s\n", strWalletFile, pathDest.string(), e.what());
                    return false;
                }
            }
        }
        MilliSleep(100);
    }
    return false;
}

CKeyPool::CKeyPool()
{
    nTime = GetTime();
}

CKeyPool::CKeyPool(const CPubKey& vchPubKeyIn)
{
    nTime = GetTime();
    vchPubKey = vchPubKeyIn;
}

CWalletKey::CWalletKey(int64_t nExpires)
{
    nTimeCreated = (nExpires ? GetTime() : 0);
    nTimeExpires = nExpires;
}

void CMerkleTx::SetMerkleBranch(const CBlockIndex* pindex, int posInBlock)
{
    // Update the tx's hashBlock
    hashBlock = pindex->GetBlockHash();

    // set the position of the transaction in the block
    nIndex = posInBlock;
}

int CMerkleTx::GetDepthInMainChain(const CBlockIndex* &pindexRet) const
{
    if (hashUnset())
        return 0;

    AssertLockHeld(cs_main);

    // Find the block it claims to be in
    BlockMap::iterator mi = mapBlockIndex.find(hashBlock);
    if (mi == mapBlockIndex.end())
        return 0;
    CBlockIndex* pindex = (*mi).second;
    if (!pindex || !chainActive.Contains(pindex))
        return 0;

    pindexRet = pindex;
    return ((nIndex == -1) ? (-1) : 1) * (chainActive.Height() - pindex->nHeight + 1);
}

int CMerkleTx::GetBlocksToMaturity() const
{
    if (!IsCoinBase())
        return 0;
    return max(0, (COINBASE_MATURITY+1) - GetDepthInMainChain());
}


bool CMerkleTx::AcceptToMemoryPool(const CAmount& nAbsurdFee, CValidationState& state, const std::set<std::string>& setIgnoreRejects)
{
<<<<<<< HEAD
    return ::AcceptToMemoryPool(mempool, state, tx, true, NULL, NULL, nAbsurdFee, setIgnoreRejects);
=======
    return ::AcceptToMemoryPool(mempool, state, tx, true, NULL, NULL, false, nAbsurdFee);
}

bool GetWitnessKeyID(const CKeyStore* store, const CScriptID &scriptID, CKeyID &keyID)
{
    CScript subscript;
    int witnessVer = 0;
    std::vector<unsigned char> witnessProgram;
    if (!store->GetCScript(scriptID, subscript) ||
        !subscript.IsWitnessProgram(witnessVer, witnessProgram) ||
        witnessProgram.size() != 20) {
        return false;
    }
    keyID = CKeyID(uint160(witnessProgram));
    return true;
>>>>>>> cabb3ad8
}<|MERGE_RESOLUTION|>--- conflicted
+++ resolved
@@ -3982,10 +3982,7 @@
 
 bool CMerkleTx::AcceptToMemoryPool(const CAmount& nAbsurdFee, CValidationState& state, const std::set<std::string>& setIgnoreRejects)
 {
-<<<<<<< HEAD
     return ::AcceptToMemoryPool(mempool, state, tx, true, NULL, NULL, nAbsurdFee, setIgnoreRejects);
-=======
-    return ::AcceptToMemoryPool(mempool, state, tx, true, NULL, NULL, false, nAbsurdFee);
 }
 
 bool GetWitnessKeyID(const CKeyStore* store, const CScriptID &scriptID, CKeyID &keyID)
@@ -4000,5 +3997,4 @@
     }
     keyID = CKeyID(uint160(witnessProgram));
     return true;
->>>>>>> cabb3ad8
 }