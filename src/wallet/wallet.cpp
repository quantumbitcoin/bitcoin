--- conflicted
+++ resolved
@@ -3975,10 +3975,7 @@
 
 bool CMerkleTx::AcceptToMemoryPool(const CAmount& nAbsurdFee, CValidationState& state, const std::set<std::string>& setIgnoreRejects)
 {
-<<<<<<< HEAD
     return ::AcceptToMemoryPool(mempool, state, tx, true, NULL, NULL, nAbsurdFee, setIgnoreRejects);
-=======
-    return ::AcceptToMemoryPool(mempool, state, tx, true, NULL, NULL, false, nAbsurdFee);
 }
 
 bool GetWitnessKeyID(const CKeyStore* store, const CScriptID &scriptID, CKeyID &keyID)
@@ -3993,5 +3990,4 @@
     }
     keyID = CKeyID(uint160(witnessProgram));
     return true;
->>>>>>> cabb3ad8
 }