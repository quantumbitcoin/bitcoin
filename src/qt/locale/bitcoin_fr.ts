<TS language="fr" version="2.1">
<context>
    <name>AddressBookPage</name>
    <message>
        <source>Right-click to edit address or label</source>
        <translation>Cliquer à droite pour modifier l’adresse ou l’étiquette</translation>
    </message>
    <message>
        <source>Create a new address</source>
        <translation>Créer une nouvelle adresse</translation>
    </message>
    <message>
        <source>&amp;New</source>
        <translation>&amp;Nouveau</translation>
    </message>
    <message>
        <source>Copy the currently selected address to the system clipboard</source>
        <translation>Copier l’adresse sélectionnée actuellement dans le presse-papiers</translation>
    </message>
    <message>
        <source>&amp;Copy</source>
        <translation>&amp;Copier</translation>
    </message>
    <message>
        <source>C&amp;lose</source>
        <translation>&amp;Fermer</translation>
    </message>
    <message>
        <source>Delete the currently selected address from the list</source>
        <translation>Supprimer de la liste l’adresse sélectionnée actuellement</translation>
    </message>
    <message>
        <source>Enter address or label to search</source>
        <translation>Saisir une adresse ou une étiquette à rechercher</translation>
    </message>
    <message>
        <source>Export the data in the current tab to a file</source>
        <translation>Exporter les données de l’onglet actuel vers un fichier</translation>
    </message>
    <message>
        <source>&amp;Export</source>
        <translation>&amp;Exporter</translation>
    </message>
    <message>
        <source>&amp;Delete</source>
        <translation>&amp;Supprimer</translation>
    </message>
    <message>
        <source>Choose the address to send coins to</source>
        <translation>Choisir l’adresse à laquelle envoyer des pièces</translation>
    </message>
    <message>
        <source>Choose the address to receive coins with</source>
        <translation>Choisir l’adresse avec laquelle recevoir des pîèces</translation>
    </message>
    <message>
        <source>C&amp;hoose</source>
        <translation>C&amp;hoisir</translation>
    </message>
    <message>
        <source>Sending addresses</source>
        <translation>Adresses d’envoi</translation>
    </message>
    <message>
        <source>Receiving addresses</source>
        <translation>Adresses de réception</translation>
    </message>
    <message>
        <source>These are your Bitcoin addresses for sending payments. Always check the amount and the receiving address before sending coins.</source>
        <translation>Voici vos adresses Bitcoin pour envoyer des paiements. Vérifiez toujours le montant et l’adresse du destinataire avant d’envoyer des pièces.</translation>
    </message>
    <message>
        <source>These are your Bitcoin addresses for receiving payments. It is recommended to use a new receiving address for each transaction.</source>
        <translation>Voici vos adresses Bitcoin pour recevoir des paiements. Il est recommandé d’utiliser une nouvelle adresse de réception pour chaque transaction.</translation>
    </message>
    <message>
        <source>&amp;Copy Address</source>
        <translation>&amp;Copier l’adresse</translation>
    </message>
    <message>
        <source>Copy &amp;Label</source>
        <translation>Copier l’é&amp;tiquette</translation>
    </message>
    <message>
        <source>&amp;Edit</source>
        <translation>&amp;Modifier</translation>
    </message>
    <message>
        <source>Export Address List</source>
        <translation>Exporter la liste d’adresses</translation>
    </message>
    <message>
        <source>Comma separated file (*.csv)</source>
        <translation>Valeurs séparées par des virgules (*.csv)</translation>
    </message>
    <message>
        <source>Exporting Failed</source>
        <translation>Échec d’exportation</translation>
    </message>
    <message>
        <source>There was an error trying to save the address list to %1. Please try again.</source>
        <translation>Une erreur est survenue lors de l’enregistrement de la liste d’adresses vers %1. Veuillez ressayer plus tard.</translation>
    </message>
</context>
<context>
    <name>AddressTableModel</name>
    <message>
        <source>Label</source>
        <translation>Étiquette</translation>
    </message>
    <message>
        <source>Address</source>
        <translation>Adresse</translation>
    </message>
    <message>
        <source>(no label)</source>
        <translation>(aucune étiquette)</translation>
    </message>
</context>
<context>
    <name>AskPassphraseDialog</name>
    <message>
        <source>Passphrase Dialog</source>
        <translation>Fenêtre de dialogue de la phrase de passe</translation>
    </message>
    <message>
        <source>Enter passphrase</source>
        <translation>Saisir la phrase de passe</translation>
    </message>
    <message>
        <source>New passphrase</source>
        <translation>Nouvelle phrase de passe</translation>
    </message>
    <message>
        <source>Repeat new passphrase</source>
        <translation>Répéter la phrase de passe</translation>
    </message>
    <message>
        <source>Show password</source>
        <translation>Afficher le mot de passe</translation>
    </message>
    <message>
        <source>Enter the new passphrase to the wallet.&lt;br/&gt;Please use a passphrase of &lt;b&gt;ten or more random characters&lt;/b&gt;, or &lt;b&gt;eight or more words&lt;/b&gt;.</source>
        <translation>Saisissez la nouvelle phrase de passe du porte-monnaie.&lt;br/&gt;Veuillez utiliser une phrase de passe composée de &lt;b&gt;dix caractères aléatoires ou plus&lt;/b&gt;, ou de &lt;b&gt;huit mots ou plus&lt;/b&gt;.</translation>
    </message>
    <message>
        <source>Encrypt wallet</source>
        <translation>Chiffrer le porte-monnaie</translation>
    </message>
    <message>
        <source>This operation needs your wallet passphrase to unlock the wallet.</source>
        <translation>Cette opération nécessite votre phrase de passe pour déverrouiller le porte-monnaie.</translation>
    </message>
    <message>
        <source>Unlock wallet</source>
        <translation>Déverrouiller le porte-monnaie</translation>
    </message>
    <message>
        <source>This operation needs your wallet passphrase to decrypt the wallet.</source>
        <translation>Cette opération nécessite votre phrase de passe pour déchiffrer le porte-monnaie.</translation>
    </message>
    <message>
        <source>Decrypt wallet</source>
        <translation>Déchiffrer le porte-monnaie</translation>
    </message>
    <message>
        <source>Change passphrase</source>
        <translation>Changer la phrase de passe</translation>
    </message>
    <message>
        <source>Enter the old passphrase and new passphrase to the wallet.</source>
        <translation>Saisir l’ancienne puis la nouvelle phrase de passe du porte-monnaie.</translation>
    </message>
    <message>
        <source>Confirm wallet encryption</source>
        <translation>Confirmer le chiffrement du porte-monnaie</translation>
    </message>
    <message>
        <source>Warning: If you encrypt your wallet and lose your passphrase, you will &lt;b&gt;LOSE ALL OF YOUR BITCOINS&lt;/b&gt;!</source>
        <translation>Avertissement : si vous chiffrez votre porte-monnaie et perdez votre phrase de passe, vous &lt;b&gt;PERDREZ TOUS VOS BITCOINS&lt;/b&gt; !</translation>
    </message>
    <message>
        <source>Are you sure you wish to encrypt your wallet?</source>
        <translation>Voulez-vous vraiment chiffrer votre porte-monnaie ?</translation>
    </message>
    <message>
        <source>Wallet encrypted</source>
        <translation>Le porte-monnaie est chiffré</translation>
    </message>
    <message>
        <source>%1 will close now to finish the encryption process. Remember that encrypting your wallet cannot fully protect your bitcoins from being stolen by malware infecting your computer.</source>
        <translation>%1 va maintenant se fermer pour terminer le processus de chiffrement. Souvenez-vous que le chiffrement de votre porte-monnaie ne peut pas protéger entièrement vos bitcoins contre le vol par des logiciels malveillants qui infecteraient votre ordinateur.</translation>
    </message>
    <message>
        <source>IMPORTANT: Any previous backups you have made of your wallet file should be replaced with the newly generated, encrypted wallet file. For security reasons, previous backups of the unencrypted wallet file will become useless as soon as you start using the new, encrypted wallet.</source>
        <translation>IMPORTANT : toutes les sauvegardes précédentes du fichier de votre porte-monnaie devraient être remplacées par le fichier du porte-monnaie chiffré nouvellement généré. Pour des raisons de sécurité, les sauvegardes précédentes de votre fichier de porte-monnaie non chiffré deviendront inutilisables dès que vous commencerez à utiliser le nouveau porte-monnaie chiffré.</translation>
    </message>
    <message>
        <source>Wallet encryption failed</source>
        <translation>Échec de chiffrement du porte-monnaie</translation>
    </message>
    <message>
        <source>Wallet encryption failed due to an internal error. Your wallet was not encrypted.</source>
        <translation>Le chiffrement du porte-monnaie a échoué en raison d’une erreur interne. Votre porte-monnaie n’a pas été chiffré.</translation>
    </message>
    <message>
        <source>The supplied passphrases do not match.</source>
        <translation>Les phrases de passe saisies ne correspondent pas.</translation>
    </message>
    <message>
        <source>Wallet unlock failed</source>
        <translation>Échec de déverrouillage du porte-monnaie</translation>
    </message>
    <message>
        <source>The passphrase entered for the wallet decryption was incorrect.</source>
        <translation>La phrase de passe saisie pour déchiffrer le porte-monnaie était erronée.</translation>
    </message>
    <message>
        <source>Wallet decryption failed</source>
        <translation>Échec de déchiffrement du porte-monnaie</translation>
    </message>
    <message>
        <source>Wallet passphrase was successfully changed.</source>
        <translation>La phrase de passe du porte-monnaie a été modifiée avec succès.</translation>
    </message>
    <message>
        <source>Warning: The Caps Lock key is on!</source>
        <translation>Avertissement : la touche Verr. Maj. est activée !</translation>
    </message>
</context>
<context>
    <name>BanTableModel</name>
    <message>
        <source>IP/Netmask</source>
        <translation>IP/masque réseau</translation>
    </message>
    <message>
        <source>Banned Until</source>
        <translation>Banni jusqu’au</translation>
    </message>
</context>
<context>
    <name>BitcoinGUI</name>
    <message>
        <source>Sign &amp;message...</source>
        <translation>Signer un &amp;message...</translation>
    </message>
    <message>
        <source>Synchronizing with network...</source>
        <translation>Synchronisation avec le réseau…</translation>
    </message>
    <message>
        <source>&amp;Overview</source>
        <translation>&amp;Vue d’ensemble</translation>
    </message>
    <message>
        <source>Node</source>
        <translation>Nœud</translation>
    </message>
    <message>
        <source>Show general overview of wallet</source>
        <translation>Afficher une vue d’ensemble du porte-monnaie</translation>
    </message>
    <message>
        <source>&amp;Transactions</source>
        <translation>&amp;Transactions</translation>
    </message>
    <message>
        <source>Browse transaction history</source>
        <translation>Parcourir l’historique transactionnel</translation>
    </message>
    <message>
        <source>E&amp;xit</source>
        <translation>Q&amp;uitter</translation>
    </message>
    <message>
        <source>Quit application</source>
        <translation>Quitter l’application</translation>
    </message>
    <message>
        <source>&amp;About %1</source>
        <translation>À &amp;propos de %1</translation>
    </message>
    <message>
        <source>Show information about %1</source>
        <translation>Afficher des informations à propos de %1</translation>
    </message>
    <message>
        <source>About &amp;Qt</source>
        <translation>À propos de &amp;Qt</translation>
    </message>
    <message>
        <source>Show information about Qt</source>
        <translation>Afficher des informations sur Qt</translation>
    </message>
    <message>
        <source>&amp;Options...</source>
        <translation>&amp;Options…</translation>
    </message>
    <message>
        <source>Modify configuration options for %1</source>
        <translation>Modifier les options de configuration de %1</translation>
    </message>
    <message>
        <source>&amp;Encrypt Wallet...</source>
        <translation>&amp;Chiffrer le porte-monnaie...</translation>
    </message>
    <message>
        <source>&amp;Backup Wallet...</source>
        <translation>Sauvegarder le &amp;porte-monnaie...</translation>
    </message>
    <message>
        <source>&amp;Change Passphrase...</source>
        <translation>&amp;Changer la phrase de passe...</translation>
    </message>
    <message>
        <source>&amp;Sending addresses...</source>
        <translation>Adresses d’&amp;envoi...</translation>
    </message>
    <message>
        <source>&amp;Receiving addresses...</source>
        <translation>Adresses de &amp;réception...</translation>
    </message>
    <message>
        <source>Open &amp;URI...</source>
        <translation>Ouvrir une &amp;URI...</translation>
    </message>
    <message>
        <source>Wallet:</source>
        <translation type="unfinished">Porte-monnaie:</translation>
    </message>
    <message>
        <source>Click to disable network activity.</source>
        <translation>Cliquer pour désactiver l’activité réseau.</translation>
    </message>
    <message>
        <source>Network activity disabled.</source>
        <translation>L’activité réseau est désactivée.</translation>
    </message>
    <message>
        <source>Click to enable network activity again.</source>
        <translation>Cliquer pour réactiver l’activité réseau.</translation>
    </message>
    <message>
        <source>Syncing Headers (%1%)...</source>
        <translation>Synchronisation des en-têtes (%1)...</translation>
    </message>
    <message>
        <source>Reindexing blocks on disk...</source>
        <translation>Réindexation des blocs sur le disque...</translation>
    </message>
    <message>
        <source>Send coins to a Bitcoin address</source>
        <translation>Envoyer des pièces à une adresse Bitcoin</translation>
    </message>
    <message>
        <source>Backup wallet to another location</source>
        <translation>Sauvegarder le porte-monnaie vers un autre emplacement</translation>
    </message>
    <message>
        <source>Change the passphrase used for wallet encryption</source>
        <translation>Modifier la phrase de passe utilisée pour le chiffrement du porte-monnaie</translation>
    </message>
    <message>
        <source>&amp;Debug window</source>
        <translation>Fenêtre de &amp;débogage</translation>
    </message>
    <message>
        <source>Open debugging and diagnostic console</source>
        <translation>Ouvrir une console de débogage et de diagnostic</translation>
    </message>
    <message>
        <source>&amp;Verify message...</source>
        <translation>&amp;Vérifier un message...</translation>
    </message>
    <message>
        <source>Bitcoin</source>
        <translation>Bitcoin</translation>
    </message>
    <message>
        <source>Wallet</source>
        <translation>Porte-monnaie</translation>
    </message>
    <message>
        <source>&amp;Send</source>
        <translation>&amp;Envoyer</translation>
    </message>
    <message>
        <source>&amp;Receive</source>
        <translation>&amp;Recevoir</translation>
    </message>
    <message>
        <source>&amp;Show / Hide</source>
        <translation>&amp;Afficher / cacher</translation>
    </message>
    <message>
        <source>Show or hide the main Window</source>
        <translation>Afficher ou cacher la fenêtre principale</translation>
    </message>
    <message>
        <source>Encrypt the private keys that belong to your wallet</source>
        <translation>Chiffrer les clés privées qui appartiennent à votre porte-monnaie</translation>
    </message>
    <message>
        <source>Sign messages with your Bitcoin addresses to prove you own them</source>
        <translation>Signer les messages avec vos adresses Bitcoin pour prouver que vous les détenez</translation>
    </message>
    <message>
        <source>Verify messages to ensure they were signed with specified Bitcoin addresses</source>
        <translation>Vérifier les messages pour s’assurer qu’ils ont été signés avec les adresses Bitcoin indiquées</translation>
    </message>
    <message>
        <source>&amp;File</source>
        <translation>&amp;Fichier</translation>
    </message>
    <message>
        <source>&amp;Settings</source>
        <translation>&amp;Paramètres</translation>
    </message>
    <message>
        <source>&amp;Help</source>
        <translation>&amp;Aide</translation>
    </message>
    <message>
        <source>Tabs toolbar</source>
        <translation>Barre d’outils des onglets</translation>
    </message>
    <message>
        <source>Request payments (generates QR codes and bitcoin: URIs)</source>
        <translation>Demander des paiements (génère des codes QR et des URI bitcoin:)</translation>
    </message>
    <message>
        <source>Show the list of used sending addresses and labels</source>
        <translation>Afficher la liste d’adresses d’envoi et d’étiquettes utilisées</translation>
    </message>
    <message>
        <source>Show the list of used receiving addresses and labels</source>
        <translation>Afficher la liste d’adresses de réception et d’étiquettes utilisées</translation>
    </message>
    <message>
        <source>Open a bitcoin: URI or payment request</source>
        <translation>Ouvrir une URI bitcoin: ou une demande de paiement</translation>
    </message>
    <message>
        <source>&amp;Command-line options</source>
        <translation>Options de ligne de &amp;commande</translation>
    </message>
    <message numerus="yes">
        <source>%n active connection(s) to Bitcoin network</source>
        <translation><numerusform>%n connexion active avec le réseau Bitcoin</numerusform><numerusform>%n connexions actives avec le réseau Bitcoin</numerusform></translation>
    </message>
    <message>
        <source>Indexing blocks on disk...</source>
        <translation>Indexation des blocs sur le disque...</translation>
    </message>
    <message>
        <source>Processing blocks on disk...</source>
        <translation>Traitement des blocs sur le disque...</translation>
    </message>
    <message numerus="yes">
        <source>Processed %n block(s) of transaction history.</source>
        <translation><numerusform>%n bloc d’historique transactionnel a été traité</numerusform><numerusform>%n blocs d’historique transactionnel ont été traités</numerusform></translation>
    </message>
    <message>
        <source>%1 behind</source>
        <translation>en retard de %1</translation>
    </message>
    <message>
        <source>Last received block was generated %1 ago.</source>
        <translation>Le dernier bloc reçu avait été généré il y a %1.</translation>
    </message>
    <message>
        <source>Transactions after this will not yet be visible.</source>
        <translation>Les transactions suivantes ne seront pas déjà visibles.</translation>
    </message>
    <message>
        <source>Error</source>
        <translation>Erreur</translation>
    </message>
    <message>
        <source>Warning</source>
        <translation>Avertissement</translation>
    </message>
    <message>
        <source>Information</source>
        <translation>Information</translation>
    </message>
    <message>
        <source>Up to date</source>
        <translation>À jour</translation>
    </message>
    <message>
        <source>Show the %1 help message to get a list with possible Bitcoin command-line options</source>
        <translation>Afficher le message d’aide de %1 pour obtenir la liste des options de ligne de commande Bitcoin possibles.</translation>
    </message>
    <message>
        <source>%1 client</source>
        <translation>Client %1</translation>
    </message>
    <message>
        <source>Connecting to peers...</source>
        <translation>Connexion aux pairs...</translation>
    </message>
    <message>
        <source>Catching up...</source>
        <translation>Rattrapage…</translation>
    </message>
    <message>
        <source>Date: %1
</source>
        <translation>Date : %1
</translation>
    </message>
    <message>
        <source>Amount: %1
</source>
        <translation>Montant : %1
</translation>
    </message>
    <message>
        <source>Type: %1
</source>
        <translation>Type : %1
</translation>
    </message>
    <message>
        <source>Label: %1
</source>
        <translation>Étiquette : %1
</translation>
    </message>
    <message>
        <source>Address: %1
</source>
        <translation>Adresse : %1
</translation>
    </message>
    <message>
        <source>Sent transaction</source>
        <translation>Transaction envoyée</translation>
    </message>
    <message>
        <source>Incoming transaction</source>
        <translation>Transaction entrante</translation>
    </message>
    <message>
        <source>HD key generation is &lt;b&gt;enabled&lt;/b&gt;</source>
        <translation>La génération de clé HD est &lt;b&gt;activée&lt;/b&gt;</translation>
    </message>
    <message>
        <source>HD key generation is &lt;b&gt;disabled&lt;/b&gt;</source>
        <translation>La génération de clé HD est &lt;b&gt;désactivée&lt;/b&gt;</translation>
    </message>
    <message>
        <source>Wallet is &lt;b&gt;encrypted&lt;/b&gt; and currently &lt;b&gt;unlocked&lt;/b&gt;</source>
        <translation>Le porte-monnaie est &lt;b&gt;chiffré&lt;/b&gt; et est actuellement &lt;b&gt;déverrouillé&lt;/b&gt;</translation>
    </message>
    <message>
        <source>Wallet is &lt;b&gt;encrypted&lt;/b&gt; and currently &lt;b&gt;locked&lt;/b&gt;</source>
        <translation>Le porte-monnaie est &lt;b&gt;chiffré&lt;/b&gt; et actuellement &lt;b&gt;verrouillé&lt;/b&gt;</translation>
    </message>
    <message>
        <source>A fatal error occurred. Bitcoin can no longer continue safely and will quit.</source>
        <translation>Une erreur fatale est survenue. Bitcoin ne peut plus continuer en toute sécurité et va s’arrêter.</translation>
    </message>
</context>
<context>
    <name>CoinControlDialog</name>
    <message>
        <source>Coin Selection</source>
        <translation>Sélection des pièces</translation>
    </message>
    <message>
        <source>Quantity:</source>
        <translation>Quantité :</translation>
    </message>
    <message>
        <source>Bytes:</source>
        <translation>Octets :</translation>
    </message>
    <message>
        <source>Amount:</source>
        <translation>Montant :</translation>
    </message>
    <message>
        <source>Fee:</source>
        <translation>Frais :</translation>
    </message>
    <message>
        <source>Dust:</source>
        <translation>Poussière :</translation>
    </message>
    <message>
        <source>After Fee:</source>
        <translation>Après les frais :</translation>
    </message>
    <message>
        <source>Change:</source>
        <translation>Monnaie :</translation>
    </message>
    <message>
        <source>(un)select all</source>
        <translation>Tout (des)sélectionner</translation>
    </message>
    <message>
        <source>Tree mode</source>
        <translation>Mode arborescence</translation>
    </message>
    <message>
        <source>List mode</source>
        <translation>Mode liste</translation>
    </message>
    <message>
        <source>Amount</source>
        <translation>Montant</translation>
    </message>
    <message>
        <source>Received with label</source>
        <translation>Reçu avec une étiquette</translation>
    </message>
    <message>
        <source>Received with address</source>
        <translation>Reçu avec une adresse</translation>
    </message>
    <message>
        <source>Date</source>
        <translation>Date</translation>
    </message>
    <message>
        <source>Confirmations</source>
        <translation>Confirmations</translation>
    </message>
    <message>
        <source>Confirmed</source>
        <translation>Confirmée</translation>
    </message>
    <message>
        <source>Copy address</source>
        <translation>Copier l’adresse</translation>
    </message>
    <message>
        <source>Copy label</source>
        <translation>Copier l’étiquette</translation>
    </message>
    <message>
        <source>Copy amount</source>
        <translation>Copier le montant</translation>
    </message>
    <message>
        <source>Copy transaction ID</source>
        <translation>Copier l’ID de la transaction</translation>
    </message>
    <message>
        <source>Lock unspent</source>
        <translation>Verrouiller les transactions non dépensées</translation>
    </message>
    <message>
        <source>Unlock unspent</source>
        <translation>Déverrouiller les transactions non dépensées</translation>
    </message>
    <message>
        <source>Copy quantity</source>
        <translation>Copier la quantité</translation>
    </message>
    <message>
        <source>Copy fee</source>
        <translation>Copier les frais</translation>
    </message>
    <message>
        <source>Copy after fee</source>
        <translation>Copier après les frais</translation>
    </message>
    <message>
        <source>Copy bytes</source>
        <translation>Copier les octets</translation>
    </message>
    <message>
        <source>Copy dust</source>
        <translation>Copier la poussière</translation>
    </message>
    <message>
        <source>Copy change</source>
        <translation>Copier la monnaie</translation>
    </message>
    <message>
        <source>(%1 locked)</source>
        <translation>(%1 verrouillée)</translation>
    </message>
    <message>
        <source>yes</source>
        <translation>oui</translation>
    </message>
    <message>
        <source>no</source>
        <translation>non</translation>
    </message>
    <message>
        <source>This label turns red if any recipient receives an amount smaller than the current dust threshold.</source>
        <translation>Cette étiquette devient rouge si un destinataire reçoit un montant inférieur au seuil actuel de poussière.</translation>
    </message>
    <message>
        <source>Can vary +/- %1 satoshi(s) per input.</source>
        <translation>Peut varier +/- %1 satoshi(s) par entrée.</translation>
    </message>
    <message>
        <source>(no label)</source>
        <translation>(aucune étiquette)</translation>
    </message>
    <message>
        <source>change from %1 (%2)</source>
        <translation>monnaie de %1 (%2)</translation>
    </message>
    <message>
        <source>(change)</source>
        <translation>(monnaie)</translation>
    </message>
</context>
<context>
    <name>EditAddressDialog</name>
    <message>
        <source>Edit Address</source>
        <translation>Modifier l’adresse</translation>
    </message>
    <message>
        <source>&amp;Label</source>
        <translation>É&amp;tiquette</translation>
    </message>
    <message>
        <source>The label associated with this address list entry</source>
        <translation>L’étiquette associée à cette entrée de la liste d’adresses</translation>
    </message>
    <message>
        <source>The address associated with this address list entry. This can only be modified for sending addresses.</source>
        <translation>L’adresse associée à cette entrée de la liste d’adresses. Cela ne peut être modifié que pour les adresses d’envoi.</translation>
    </message>
    <message>
        <source>&amp;Address</source>
        <translation>&amp;Adresse</translation>
    </message>
    <message>
        <source>New receiving address</source>
        <translation>Nouvelle adresse de réception</translation>
    </message>
    <message>
        <source>New sending address</source>
        <translation>Nouvelle adresse d’envoi</translation>
    </message>
    <message>
        <source>Edit receiving address</source>
        <translation>Modifier l’adresse de réception</translation>
    </message>
    <message>
        <source>Edit sending address</source>
        <translation>Modifier l’adresse d’envoi</translation>
    </message>
    <message>
        <source>The entered address "%1" is not a valid Bitcoin address.</source>
        <translation>L’adresse saisie « %1 » n’est pas une adresse Bitcoin valide.</translation>
    </message>
    <message>
        <source>The entered address "%1" is already in the address book.</source>
        <translation>L’adresse saisie « %1 » est déjà présente dans le carnet d’adresses.</translation>
    </message>
    <message>
        <source>Could not unlock wallet.</source>
        <translation>Impossible de déverrouiller le porte-monnaie.</translation>
    </message>
    <message>
        <source>New key generation failed.</source>
        <translation>Échec de génération de la nouvelle clé.</translation>
    </message>
</context>
<context>
    <name>FreespaceChecker</name>
    <message>
        <source>A new data directory will be created.</source>
        <translation>Un nouveau répertoire de données sera créé.</translation>
    </message>
    <message>
        <source>name</source>
        <translation>nom</translation>
    </message>
    <message>
        <source>Directory already exists. Add %1 if you intend to create a new directory here.</source>
        <translation>Le répertoire existe déjà. Ajouter %1 si vous comptez créer un nouveau répertoire ici.</translation>
    </message>
    <message>
        <source>Path already exists, and is not a directory.</source>
        <translation>Le chemin existe déjà et n’est pas un répertoire.</translation>
    </message>
    <message>
        <source>Cannot create data directory here.</source>
        <translation>Impossible de créer un répertoire de données ici.</translation>
    </message>
</context>
<context>
    <name>GuiNetWatch</name>
    </context>
<context>
    <name>HelpMessageDialog</name>
    <message>
        <source>version</source>
        <translation>version</translation>
    </message>
    <message>
        <source>(%1-bit)</source>
        <translation>(%1-bit)</translation>
    </message>
    <message>
        <source>About %1</source>
        <translation>À propos de %1</translation>
    </message>
    <message>
        <source>Command-line options</source>
        <translation>Options de ligne de commande</translation>
    </message>
    <message>
        <source>Usage:</source>
        <translation>Utilisation :</translation>
    </message>
    <message>
        <source>command-line options</source>
        <translation>options de ligne de commande</translation>
    </message>
    <message>
        <source>UI Options:</source>
        <translation>Options de l’IU :</translation>
    </message>
    <message>
        <source>Choose data directory on startup (default: %u)</source>
        <translation>Choisir un répertoire de données au démarrage (par défaut : %u)</translation>
    </message>
    <message>
        <source>Set language, for example "de_DE" (default: system locale)</source>
        <translation>Définir la langue, par exemple « fr_CH » (par défaut : la langue du système)</translation>
    </message>
    <message>
        <source>Start minimized</source>
        <translation>Démarrer minimisé</translation>
    </message>
    <message>
        <source>Set SSL root certificates for payment request (default: -system-)</source>
        <translation>Définir les certificats SSL racine pour les requêtes de paiement (par défaut : -system-)</translation>
    </message>
    <message>
        <source>Show splash screen on startup (default: %u)</source>
        <translation>Afficher l’écran d’accueil au démarrage (par défaut : %u)</translation>
    </message>
    <message>
        <source>Reset all settings changed in the GUI</source>
        <translation>Réinitialiser tous les paramètres changés dans l’IUG</translation>
    </message>
</context>
<context>
    <name>Intro</name>
    <message>
        <source>Welcome</source>
        <translation>Bienvenue</translation>
    </message>
    <message>
        <source>Welcome to %1.</source>
        <translation>Bienvenue à %1.</translation>
    </message>
    <message>
        <source>As this is the first time the program is launched, you can choose where %1 will store its data.</source>
        <translation>Puisque c’est la première fois que le logiciel est lancé, vous pouvez choisir où %1 stockera ses données.</translation>
    </message>
    <message>
        <source>When you click OK, %1 will begin to download and process the full %4 block chain (%2GB) starting with the earliest transactions in %3 when %4 initially launched.</source>
        <translation>Lorsque vous cliquez sur OK, %1 commence à télécharger et à traiter l’intégralité de la chaîne de blocs %4 (%2 Go) en débutant avec les transactions les plus anciennes de %3, quand %4 a été lancé initialement.</translation>
    </message>
    <message>
        <source>This initial synchronisation is very demanding, and may expose hardware problems with your computer that had previously gone unnoticed. Each time you run %1, it will continue downloading where it left off.</source>
        <translation>La synchronisation initiale est très exigeante et pourrait exposer des problèmes matériels dans votre ordinateur passés inaperçus auparavant. Chaque fois que vous exécuterez %1, le téléchargement reprendra où il s’était arrêté.</translation>
    </message>
    <message>
        <source>If you have chosen to limit block chain storage (pruning), the historical data must still be downloaded and processed, but will be deleted afterward to keep your disk usage low.</source>
        <translation>Si vous avez choisi de limiter le stockage de la chaîne de blocs (élagage), les données historiques doivent quand même être téléchargées et traitées, mais seront supprimées par la suite pour minimiser l’utilisation de votre espace disque.</translation>
    </message>
    <message>
        <source>Use the default data directory</source>
        <translation>Utiliser le répertoire de données par défaut</translation>
    </message>
    <message>
        <source>Use a custom data directory:</source>
        <translation>Utiliser un répertoire de données personnalisé :</translation>
    </message>
    <message>
        <source>Bitcoin</source>
        <translation>Bitcoin</translation>
    </message>
    <message>
        <source>At least %1 GB of data will be stored in this directory, and it will grow over time.</source>
        <translation>Au moins %1 Go de données seront stockés dans ce répertoire et sa taille augmentera avec le temps.</translation>
    </message>
    <message>
        <source>Approximately %1 GB of data will be stored in this directory.</source>
        <translation>Approximativement %1 Go de données seront stockés dans ce répertoire.</translation>
    </message>
    <message>
        <source>%1 will download and store a copy of the Bitcoin block chain.</source>
        <translation>%1 téléchargera et stockera une copie de la chaîne de blocs Bitcoin.</translation>
    </message>
    <message>
        <source>The wallet will also be stored in this directory.</source>
        <translation>Le porte-monnaie sera aussi stocké dans ce répertoire.</translation>
    </message>
    <message>
        <source>Error: Specified data directory "%1" cannot be created.</source>
        <translation>Erreur : le répertoire de données indiqué « %1 » ne peut pas être créé.</translation>
    </message>
    <message>
        <source>Error</source>
        <translation>Erreur</translation>
    </message>
    <message numerus="yes">
        <source>%n GB of free space available</source>
        <translation><numerusform>%n Go d’espace libre disponible</numerusform><numerusform>%n Go d’espace libre disponibles</numerusform></translation>
    </message>
    <message numerus="yes">
        <source>(of %n GB needed)</source>
        <translation><numerusform>(sur %n Go requis)</numerusform><numerusform>(sur %n Go requis)</numerusform></translation>
    </message>
</context>
<context>
    <name>MempoolStats</name>
    <message>
        <source>N/A</source>
        <translation>N.D.</translation>
    </message>
    </context>
<context>
    <name>ModalOverlay</name>
    <message>
        <source>Form</source>
        <translation>Formulaire</translation>
    </message>
    <message>
        <source>Recent transactions may not yet be visible, and therefore your wallet's balance might be incorrect. This information will be correct once your wallet has finished synchronizing with the bitcoin network, as detailed below.</source>
        <translation>Les transactions récentes ne sont peut-être pas encore visibles et par conséquent le solde de votre porte-monnaie est peut-être erroné. Cette information sera juste quand votre porte-monnaie aura fini de se synchroniser avec le réseau Bitcoin, comme décrit ci-dessous.</translation>
    </message>
    <message>
        <source>Attempting to spend bitcoins that are affected by not-yet-displayed transactions will not be accepted by the network.</source>
        <translation>Toute tentative de dépense de bitcoins affectés par des transactions qui ne sont pas encore affichées ne sera pas acceptée par le réseau.</translation>
    </message>
    <message>
        <source>Number of blocks left</source>
        <translation>Nombre de blocs restants</translation>
    </message>
    <message>
        <source>Unknown...</source>
        <translation>Inconnu...</translation>
    </message>
    <message>
        <source>Last block time</source>
        <translation>Estampille temporelle du dernier bloc</translation>
    </message>
    <message>
        <source>Progress</source>
        <translation>Progression</translation>
    </message>
    <message>
        <source>Progress increase per hour</source>
        <translation>Avancement de la progression par heure</translation>
    </message>
    <message>
        <source>calculating...</source>
        <translation>calcul en cours...</translation>
    </message>
    <message>
        <source>Estimated time left until synced</source>
        <translation>Temps estimé avant la fin de la synchronisation</translation>
    </message>
    <message>
        <source>Hide</source>
        <translation>Cacher</translation>
    </message>
    <message>
        <source>Unknown. Syncing Headers (%1)...</source>
        <translation>Inconnu. Synchronisation des en-têtes (%1)...</translation>
    </message>
</context>
<context>
    <name>NetWatchLogModel</name>
    <message>
        <source>Address</source>
        <comment>NetWatch: Address header</comment>
        <translation>Adresse</translation>
    </message>
</context>
<context>
    <name>OpenURIDialog</name>
    <message>
        <source>Open URI</source>
        <translation>Ouvrir une URI</translation>
    </message>
    <message>
        <source>Open payment request from URI or file</source>
        <translation>Ouvrir une demande de paiement à partir d’une URI ou d’un fichier</translation>
    </message>
    <message>
        <source>URI:</source>
        <translation>URI :</translation>
    </message>
    <message>
        <source>Select payment request file</source>
        <translation>Choisir le fichier de demande de paiement</translation>
    </message>
    <message>
        <source>Select payment request file to open</source>
        <translation>Choisir le fichier de demande de paiement à ouvrir</translation>
    </message>
</context>
<context>
    <name>OptionsDialog</name>
    <message>
        <source>Options</source>
        <translation>Options</translation>
    </message>
    <message>
        <source>&amp;Main</source>
        <translation>&amp;Principaux</translation>
    </message>
    <message>
        <source>Automatically start %1 after logging in to the system.</source>
        <translation>Démarrer %1 automatiquement après avoir ouvert une session sur l’ordinateur.</translation>
    </message>
    <message>
        <source>&amp;Start %1 on system login</source>
        <translation>&amp;Démarrer %1 lors de l’ouverture d’une session</translation>
    </message>
    <message>
        <source>Size of &amp;database cache</source>
        <translation>Taille du cache de la base de &amp;données</translation>
    </message>
    <message>
        <source>MB</source>
        <translation>Mo</translation>
    </message>
    <message>
        <source>Number of script &amp;verification threads</source>
        <translation>Nombre de fils de &amp;vérification de script</translation>
    </message>
    <message>
        <source>IP address of the proxy (e.g. IPv4: 127.0.0.1 / IPv6: ::1)</source>
        <translation>Adresse IP du mandataire (p. ex. IPv4 : 127.0.0.1 / IPv6 : ::1)</translation>
    </message>
    <message>
        <source>Shows if the supplied default SOCKS5 proxy is used to reach peers via this network type.</source>
        <translation>Indique si le mandataire SOCKS5 par défaut fourni est utilisé pour atteindre des pairs par ce type de réseau.</translation>
    </message>
    <message>
        <source>Use separate SOCKS&amp;5 proxy to reach peers via Tor hidden services:</source>
        <translation>Utiliser un mandataire SOCKS&amp;5 séparé pour atteindre les pairs en utilisant les services cachés de Tor.</translation>
    </message>
    <message>
        <source>Hide the icon from the system tray.</source>
        <translation>Masquer l'icône dans la zone de notification.</translation>
    </message>
    <message>
        <source>&amp;Hide tray icon</source>
        <translation>Cac&amp;her l’icône de la zone de notification</translation>
    </message>
    <message>
        <source>Minimize instead of exit the application when the window is closed. When this option is enabled, the application will be closed only after selecting Exit in the menu.</source>
        <translation>Minimiser au lieu de quitter l’application lorsque la fenêtre est fermée. Si cette option est activée, l’application ne sera fermée qu’en sélectionnant Quitter dans le menu.</translation>
    </message>
    <message>
        <source>Third party URLs (e.g. a block explorer) that appear in the transactions tab as context menu items. %s in the URL is replaced by transaction hash. Multiple URLs are separated by vertical bar |.</source>
        <translation>URL de tiers (p. ex. un explorateur de blocs) apparaissant dans l’onglet des transactions comme éléments du menu contextuel. %s dans l’URL est remplacé par le hachage de la transaction. Les URL multiples sont séparées par une barre verticale |.</translation>
    </message>
    <message>
        <source>Active command-line options that override above options:</source>
        <translation>Options de ligne de commande actives qui remplacent les options ci-dessus :</translation>
    </message>
    <message>
        <source>Open the %1 configuration file from the working directory.</source>
        <translation>Ouvrir le fichier de configuration %1 du répertoire de travail.</translation>
    </message>
    <message>
        <source>Open Configuration File</source>
        <translation>Ouvrir le fichier de configuration</translation>
    </message>
    <message>
        <source>Reset all client options to default.</source>
        <translation>Réinitialiser toutes les options du client aux valeurs par défaut.</translation>
    </message>
    <message>
        <source>&amp;Reset Options</source>
        <translation>&amp;Réinitialiser les options</translation>
    </message>
    <message>
        <source>&amp;Network</source>
        <translation>&amp;Réseau</translation>
    </message>
    <message>
        <source>(0 = auto, &lt;0 = leave that many cores free)</source>
        <translation>(0 = auto, &lt; 0 = laisser ce nombre de cœurs inutilisés)</translation>
    </message>
    <message>
        <source>W&amp;allet</source>
        <translation>&amp;Porte-monnaie</translation>
    </message>
    <message>
        <source>Expert</source>
        <translation>Expert</translation>
    </message>
    <message>
        <source>Enable coin &amp;control features</source>
        <translation>Activer les fonctions de &amp;contrôle des pièces</translation>
    </message>
    <message>
        <source>If you disable the spending of unconfirmed change, the change from a transaction cannot be used until that transaction has at least one confirmation. This also affects how your balance is computed.</source>
        <translation>Si vous désactivé la dépense de la monnaie non confirmée, la monnaie d’une transaction ne peut pas être utilisée tant que cette transaction n’a pas reçu au moins une confirmation. Celai affecte aussi le calcul de votre solde.</translation>
    </message>
    <message>
        <source>&amp;Spend unconfirmed change</source>
        <translation>&amp;Dépenser la monnaie non confirmée</translation>
    </message>
    <message>
        <source>Automatically open the Bitcoin client port on the router. This only works when your router supports UPnP and it is enabled.</source>
        <translation>Ouvrir automatiquement le port du client Bitcoin sur le routeur. Cela ne fonctionne que si votre routeur prend en charge l’UPnP et si la fonction est activée.</translation>
    </message>
    <message>
        <source>Map port using &amp;UPnP</source>
        <translation>Mapper le port avec l’&amp;UPnP</translation>
    </message>
    <message>
        <source>Accept connections from outside.</source>
        <translation>Accepter les connexions provenant de l’extérieur.</translation>
    </message>
    <message>
        <source>Allow incomin&amp;g connections</source>
        <translation>Permettre les connexions e&amp;ntrantes</translation>
    </message>
    <message>
        <source>Connect to the Bitcoin network through a SOCKS5 proxy.</source>
        <translation>Se connecter au réseau Bitcoin par un mandataire SOCKS5.</translation>
    </message>
    <message>
        <source>&amp;Connect through SOCKS5 proxy (default proxy):</source>
        <translation>Se &amp;connecter par un mandataire SOCKS5 (mandataire par défaut) :</translation>
    </message>
    <message>
        <source>Proxy &amp;IP:</source>
        <translation>&amp;IP du mandataire :</translation>
    </message>
    <message>
        <source>&amp;Port:</source>
        <translation>&amp;Port :</translation>
    </message>
    <message>
        <source>Port of the proxy (e.g. 9050)</source>
        <translation>Port du mandataire (p. ex. 9050)</translation>
    </message>
    <message>
        <source>Used for reaching peers via:</source>
        <translation>Utilisé pour rejoindre les pairs par :</translation>
    </message>
    <message>
        <source>IPv4</source>
        <translation>IPv4</translation>
    </message>
    <message>
        <source>IPv6</source>
        <translation>IPv6</translation>
    </message>
    <message>
        <source>Tor</source>
        <translation>Tor</translation>
    </message>
    <message>
        <source>Connect to the Bitcoin network through a separate SOCKS5 proxy for Tor hidden services.</source>
        <translation>Se connecter au réseau Bitcoin au travers d’un mandataire SOCKS5 séparé pour les services cachés de Tor.</translation>
    </message>
    <message>
        <source>&amp;Window</source>
        <translation>&amp;Fenêtre</translation>
    </message>
    <message>
        <source>Show only a tray icon after minimizing the window.</source>
        <translation>N’afficher qu’une icône dans la zone de notification après minimisation.</translation>
    </message>
    <message>
        <source>&amp;Minimize to the tray instead of the taskbar</source>
        <translation>&amp;Minimiser dans la zone de notification au lieu de la barre des tâches</translation>
    </message>
    <message>
        <source>M&amp;inimize on close</source>
        <translation>M&amp;inimiser lors de la fermeture</translation>
    </message>
    <message>
        <source>&amp;Display</source>
        <translation>&amp;Affichage</translation>
    </message>
    <message>
        <source>User Interface &amp;language:</source>
        <translation>&amp;Langue de l’interface utilisateur :</translation>
    </message>
    <message>
        <source>The user interface language can be set here. This setting will take effect after restarting %1.</source>
        <translation>La langue de l’interface utilisateur peut être définie ici. Ce réglage sera pris en compte après redémarrage de %1.</translation>
    </message>
    <message>
        <source>&amp;Unit to show amounts in:</source>
        <translation>&amp;Unité d’affichage des montants :</translation>
    </message>
    <message>
        <source>Choose the default subdivision unit to show in the interface and when sending coins.</source>
        <translation>Choisir la sous-unité par défaut d’affichage dans l’interface et lors d’envoi de pièces.</translation>
    </message>
    <message>
        <source>Whether to show coin control features or not.</source>
        <translation>Afficher ou non les fonctions de contrôle des pièces.</translation>
    </message>
    <message>
        <source>&amp;Third party transaction URLs</source>
        <translation>URL de transaction de &amp;tiers</translation>
    </message>
    <message>
        <source>&amp;OK</source>
        <translation>&amp;OK</translation>
    </message>
    <message>
        <source>&amp;Cancel</source>
        <translation>A&amp;nnuler</translation>
    </message>
    <message>
        <source>default</source>
        <translation>par défaut</translation>
    </message>
    <message>
        <source>none</source>
        <translation>aucune</translation>
    </message>
    <message>
        <source>Bitcoin Core</source>
        <translation>Bitcoin Core</translation>
    </message>
    <message>
        <source>Confirm options reset</source>
        <translation>Confirmer la réinitialisation des options</translation>
    </message>
    <message>
        <source>Client restart required to activate changes.</source>
        <translation>Le redémarrage du client est exigé pour activer les changements.</translation>
    </message>
    <message>
        <source>Client will be shut down. Do you want to proceed?</source>
        <translation>Le client sera arrêté. Voulez-vous continuer ?</translation>
    </message>
    <message>
        <source>Configuration options</source>
        <translation>Options de configuration</translation>
    </message>
    <message>
        <source>The configuration file is used to specify advanced user options which override GUI settings. Additionally, any command-line options will override this configuration file.</source>
        <translation>Le fichier de configuration est utilisé pour indiquer aux utilisateurs experts quelles options remplacent les paramètres de l’IUG. De plus, toute option de ligne de commande modifiera ce fichier de configuration.</translation>
    </message>
    <message>
        <source>Error</source>
        <translation>Erreur</translation>
    </message>
    <message>
        <source>The configuration file could not be opened.</source>
        <translation>Impossible d’ouvrir le fichier de configuration.</translation>
    </message>
    <message>
        <source>This change would require a client restart.</source>
        <translation>Ce changement demanderait un redémarrage du client.</translation>
    </message>
    <message>
        <source>The supplied proxy address is invalid.</source>
        <translation>L’adresse de serveur mandataire fournie est invalide.</translation>
    </message>
</context>
<context>
    <name>OverviewPage</name>
    <message>
        <source>Form</source>
        <translation>Formulaire</translation>
    </message>
    <message>
        <source>The displayed information may be out of date. Your wallet automatically synchronizes with the Bitcoin network after a connection is established, but this process has not completed yet.</source>
        <translation>Les informations affichées peuvent être obsolètes. Votre porte-monnaie est automatiquement synchronisé avec le réseau Bitcoin lorsque la connexion s’établit, or ce processus n’est pas encore terminé.</translation>
    </message>
    <message>
        <source>Watch-only:</source>
        <translation>Juste-regarder :</translation>
    </message>
    <message>
        <source>Available:</source>
        <translation>Disponible :</translation>
    </message>
    <message>
        <source>Your current spendable balance</source>
        <translation>Votre solde actuel disponible</translation>
    </message>
    <message>
        <source>Pending:</source>
        <translation>En attente :</translation>
    </message>
    <message>
        <source>Total of transactions that have yet to be confirmed, and do not yet count toward the spendable balance</source>
        <translation>Total des transactions qui doivent encore être confirmées et qui ne sont pas prises en compte dans le solde disponible</translation>
    </message>
    <message>
        <source>Immature:</source>
        <translation>Immature :</translation>
    </message>
    <message>
        <source>Mined balance that has not yet matured</source>
        <translation>Le solde miné n’est pas encore mûr</translation>
    </message>
    <message>
        <source>Balances</source>
        <translation>Soldes</translation>
    </message>
    <message>
        <source>Total:</source>
        <translation>Total :</translation>
    </message>
    <message>
        <source>Your current total balance</source>
        <translation>Votre solde total actuel</translation>
    </message>
    <message>
        <source>Your current balance in watch-only addresses</source>
        <translation>Votre balance actuelle en adresses juste-regarder</translation>
    </message>
    <message>
        <source>Spendable:</source>
        <translation>Disponible :</translation>
    </message>
    <message>
        <source>Recent transactions</source>
        <translation>Transactions récentes</translation>
    </message>
    <message>
        <source>Unconfirmed transactions to watch-only addresses</source>
        <translation>Transactions non confirmées vers des adresses juste-regarder</translation>
    </message>
    <message>
        <source>Mined balance in watch-only addresses that has not yet matured</source>
        <translation>Le solde miné dans des adresses juste-regarder, qui n’est pas encore mûr</translation>
    </message>
    <message>
        <source>Current total balance in watch-only addresses</source>
        <translation>Solde total actuel dans des adresses juste-regarder</translation>
    </message>
</context>
<context>
    <name>PaymentServer</name>
    <message>
        <source>Payment request error</source>
        <translation>Erreur de demande de paiement</translation>
    </message>
    <message>
        <source>Cannot start bitcoin: click-to-pay handler</source>
        <translation>Impossible de démarrer le gestionnaire de cliquer-pour-payer bitcoin:</translation>
    </message>
    <message>
        <source>URI handling</source>
        <translation>Gestion des URI</translation>
    </message>
    <message>
        <source>Payment request fetch URL is invalid: %1</source>
        <translation>L’URL de récupération de la demande de paiement est invalide : %1</translation>
    </message>
    <message>
        <source>Invalid payment address %1</source>
        <translation>Adresse de paiement invalide %1</translation>
    </message>
    <message>
        <source>URI cannot be parsed! This can be caused by an invalid Bitcoin address or malformed URI parameters.</source>
        <translation>L’URI ne peut pas être analysée ! Cela peut être causé par une adresse Bitcoin invalide ou par des paramètres d’URI mal formés.</translation>
    </message>
    <message>
        <source>Payment request file handling</source>
        <translation>Gestion des fichiers de demande de paiement</translation>
    </message>
    <message>
        <source>Payment request file cannot be read! This can be caused by an invalid payment request file.</source>
        <translation>Le fichier de demande de paiement ne peut pas être lu ! Cela peut être causé par un fichier de demande de paiement invalide.</translation>
    </message>
    <message>
        <source>Payment request rejected</source>
        <translation>Demande de paiement rejetée</translation>
    </message>
    <message>
        <source>Payment request network doesn't match client network.</source>
        <translation>Le réseau de la demande de paiement ne correspond pas au réseau du client.</translation>
    </message>
    <message>
        <source>Payment request expired.</source>
        <translation>La demande de paiement a expiré</translation>
    </message>
    <message>
        <source>Payment request is not initialized.</source>
        <translation>La demande de paiement n’est pas initialisée.</translation>
    </message>
    <message>
        <source>Unverified payment requests to custom payment scripts are unsupported.</source>
        <translation>Les demandes de paiements non vérifiées vers des scripts de paiement personnalisés ne sont pas prises en charge.</translation>
    </message>
    <message>
        <source>Invalid payment request.</source>
        <translation>Demande de paiement invalide.</translation>
    </message>
    <message>
        <source>Requested payment amount of %1 is too small (considered dust).</source>
        <translation>Le paiement demandé d’un montant de %1 est trop faible (considéré comme de la poussière).</translation>
    </message>
    <message>
        <source>Refund from %1</source>
        <translation>Remboursement de %1</translation>
    </message>
    <message>
        <source>Payment request %1 is too large (%2 bytes, allowed %3 bytes).</source>
        <translation>La demande de paiement %1 est trop grande (%2 octets, %3 octets permis).</translation>
    </message>
    <message>
        <source>Error communicating with %1: %2</source>
        <translation>Erreur de communication avec %1 : %2</translation>
    </message>
    <message>
        <source>Payment request cannot be parsed!</source>
        <translation>La demande de paiement ne peut pas être analysée !</translation>
    </message>
    <message>
        <source>Bad response from server %1</source>
        <translation>Mauvaise réponse du serveur %1</translation>
    </message>
    <message>
        <source>Network request error</source>
        <translation>Erreur de demande réseau</translation>
    </message>
    <message>
        <source>Payment acknowledged</source>
        <translation>Le paiement a été confirmé</translation>
    </message>
</context>
<context>
    <name>PeerTableModel</name>
    <message>
        <source>User Agent</source>
        <translation>Agent utilisateur</translation>
    </message>
    <message>
        <source>Node/Service</source>
        <translation>Nœud/service</translation>
    </message>
    <message>
        <source>NodeId</source>
        <translation>ID de nœud</translation>
    </message>
    <message>
        <source>Ping</source>
        <translation>Ping</translation>
    </message>
    <message>
        <source>Sent</source>
        <translation>Envoyé</translation>
    </message>
    <message>
        <source>Received</source>
        <translation>Reçu</translation>
    </message>
</context>
<context>
    <name>QObject</name>
    <message>
        <source>Amount</source>
        <translation>Montant</translation>
    </message>
    <message>
        <source>Enter a Bitcoin address (e.g. %1)</source>
        <translation>Saisir une adresse Bitcoin (p. ex. %1)</translation>
    </message>
    <message>
        <source>%1 d</source>
        <translation>%1 j</translation>
    </message>
    <message>
        <source>%1 h</source>
        <translation>%1 h</translation>
    </message>
    <message>
        <source>%1 m</source>
        <translation>%1 min</translation>
    </message>
    <message>
        <source>%1 s</source>
        <translation>%1 s</translation>
    </message>
    <message>
        <source>None</source>
        <translation>Aucun</translation>
    </message>
    <message>
        <source>N/A</source>
        <translation>N.D.</translation>
    </message>
    <message>
        <source>%1 ms</source>
        <translation>%1 ms</translation>
    </message>
    <message numerus="yes">
        <source>%n second(s)</source>
        <translation><numerusform>%n seconde</numerusform><numerusform>%n secondes</numerusform></translation>
    </message>
    <message numerus="yes">
        <source>%n minute(s)</source>
        <translation><numerusform>%n minute</numerusform><numerusform>%n minutes</numerusform></translation>
    </message>
    <message numerus="yes">
        <source>%n hour(s)</source>
        <translation><numerusform>%n heure</numerusform><numerusform>%n heures</numerusform></translation>
    </message>
    <message numerus="yes">
        <source>%n day(s)</source>
        <translation><numerusform>%n jour</numerusform><numerusform>%n jours</numerusform></translation>
    </message>
    <message numerus="yes">
        <source>%n week(s)</source>
        <translation><numerusform>%n semaine</numerusform><numerusform>%n semaines</numerusform></translation>
    </message>
    <message>
        <source>%1 and %2</source>
        <translation>%1 et %2</translation>
    </message>
    <message numerus="yes">
        <source>%n year(s)</source>
        <translation><numerusform>%n an</numerusform><numerusform>%n ans</numerusform></translation>
    </message>
    <message>
        <source>%1 B</source>
        <translation>%1 o</translation>
    </message>
    <message>
        <source>%1 KB</source>
        <translation>%1 Ko</translation>
    </message>
    <message>
        <source>%1 MB</source>
        <translation>%1 Mo</translation>
    </message>
    <message>
        <source>%1 GB</source>
        <translation>%1 Go</translation>
    </message>
    <message>
        <source>%1 didn't yet exit safely...</source>
        <translation>%1 ne s’est pas encore arrêté en toute sécurité...</translation>
    </message>
    <message>
        <source>unknown</source>
        <translation>inconnue</translation>
    </message>
    <message>
        <source>Blk</source>
        <comment>Tx Watch: Block type abbreviation</comment>
        <translation>Blc</translation>
    </message>
    <message>
        <source>Txn</source>
        <comment>Tx Watch: Transaction type abbreviation</comment>
        <translation>Tsn</translation>
    </message>
</context>
<context>
    <name>QObject::QObject</name>
    <message>
        <source>Error: Specified data directory "%1" does not exist.</source>
        <translation>Erreur : le répertoire de données indiqué « %1 » n’existe pas.</translation>
    </message>
    <message>
        <source>Error: Cannot parse configuration file: %1. Only use key=value syntax.</source>
        <translation>Erreur : impossible d’analyser le fichier de configuration : %1. N’utiliser que la syntaxe clef=valeur.</translation>
    </message>
    <message>
        <source>Error: %1</source>
        <translation>Erreur : %1</translation>
    </message>
</context>
<context>
    <name>QRImageWidget</name>
    <message>
        <source>&amp;Save Image...</source>
        <translation>&amp;Enregistrer l’image...</translation>
    </message>
    <message>
        <source>&amp;Copy Image</source>
        <translation>&amp;Copier l’image</translation>
    </message>
    <message>
        <source>Save QR Code</source>
        <translation>Enregistrer le code QR</translation>
    </message>
    <message>
        <source>PNG Image (*.png)</source>
        <translation>Image PNG (*.png)</translation>
    </message>
</context>
<context>
    <name>RPCConsole</name>
    <message>
        <source>N/A</source>
        <translation>N.D.</translation>
    </message>
    <message>
        <source>Client version</source>
        <translation>Version du client</translation>
    </message>
    <message>
        <source>&amp;Information</source>
        <translation>&amp;Informations</translation>
    </message>
    <message>
        <source>Debug window</source>
        <translation>Fenêtre de débogage</translation>
    </message>
    <message>
        <source>General</source>
        <translation>Général</translation>
    </message>
    <message>
        <source>Using BerkeleyDB version</source>
        <translation>Version BerkeleyDB utilisée</translation>
    </message>
    <message>
        <source>Datadir</source>
        <translation>Datadir</translation>
    </message>
    <message>
        <source>Startup time</source>
        <translation>Heure de démarrage</translation>
    </message>
    <message>
        <source>Network</source>
        <translation>Réseau</translation>
    </message>
    <message>
        <source>Name</source>
        <translation>Nom</translation>
    </message>
    <message>
        <source>Number of connections</source>
        <translation>Nombre de connexions</translation>
    </message>
    <message>
        <source>Block chain</source>
        <translation>Chaîne de blocs</translation>
    </message>
    <message>
        <source>Current number of blocks</source>
        <translation>Nombre actuel de blocs</translation>
    </message>
    <message>
        <source>Memory Pool</source>
        <translation>Réserve de mémoire</translation>
    </message>
    <message>
        <source>Current number of transactions</source>
        <translation>Nombre actuel de transactions</translation>
    </message>
    <message>
        <source>Memory usage</source>
        <translation>Utilisation de la mémoire</translation>
    </message>
    <message>
        <source>Wallet: </source>
        <translation type="unfinished">Porte-monnaie: </translation>
    </message>
    <message>
        <source>&amp;Reset</source>
        <translation>&amp;Réinitialiser</translation>
    </message>
    <message>
        <source>Received</source>
        <translation>Reçu</translation>
    </message>
    <message>
        <source>Sent</source>
        <translation>Envoyé</translation>
    </message>
    <message>
        <source>&amp;Peers</source>
        <translation>&amp;Pairs</translation>
    </message>
    <message>
        <source>Banned peers</source>
        <translation>Pairs bannis</translation>
    </message>
    <message>
        <source>Select a peer to view detailed information.</source>
        <translation>Choisir un pair pour voir l’information détaillée.</translation>
    </message>
    <message>
        <source>Whitelisted</source>
        <translation>Dans la liste blanche</translation>
    </message>
    <message>
        <source>Direction</source>
        <translation>Direction</translation>
    </message>
    <message>
        <source>Version</source>
        <translation>Version</translation>
    </message>
    <message>
        <source>Starting Block</source>
        <translation>Bloc de départ</translation>
    </message>
    <message>
        <source>Synced Headers</source>
        <translation>En-têtes synchronisés</translation>
    </message>
    <message>
        <source>Synced Blocks</source>
        <translation>Blocs synchronisés</translation>
    </message>
    <message>
        <source>User Agent</source>
        <translation>Agent utilisateur</translation>
    </message>
    <message>
        <source>Open the %1 debug log file from the current data directory. This can take a few seconds for large log files.</source>
        <translation>Ouvrir le fichier journal de débogage de %1 à partir du répertoire de données actuel. Cela peut prendre quelques secondes pour les fichiers journaux de grande taille.</translation>
    </message>
    <message>
        <source>Decrease font size</source>
        <translation>Diminuer la taille de police</translation>
    </message>
    <message>
        <source>Increase font size</source>
        <translation>Augmenter la taille de police</translation>
    </message>
    <message>
        <source>Services</source>
        <translation>Services</translation>
    </message>
    <message>
        <source>Ban Score</source>
        <translation>Pointage des bannissements</translation>
    </message>
    <message>
        <source>Connection Time</source>
        <translation>Temps de connexion</translation>
    </message>
    <message>
        <source>Last Send</source>
        <translation>Dernier envoi</translation>
    </message>
    <message>
        <source>Last Receive</source>
        <translation>Dernière réception</translation>
    </message>
    <message>
        <source>Ping Time</source>
        <translation>Temps de ping</translation>
    </message>
    <message>
        <source>The duration of a currently outstanding ping.</source>
        <translation>La durée d’un ping en cours.</translation>
    </message>
    <message>
        <source>Ping Wait</source>
        <translation>Attente du ping</translation>
    </message>
    <message>
        <source>Min Ping</source>
        <translation>Ping min.</translation>
    </message>
    <message>
        <source>Time Offset</source>
        <translation>Décalage temporel</translation>
    </message>
    <message>
        <source>Last block time</source>
        <translation>Estampille temporelle du dernier bloc</translation>
    </message>
    <message>
        <source>&amp;Open</source>
        <translation>&amp;Ouvrir</translation>
    </message>
    <message>
        <source>&amp;Console</source>
        <translation>&amp;Console</translation>
    </message>
    <message>
        <source>&amp;Network Traffic</source>
        <translation>Trafic &amp;réseau</translation>
    </message>
    <message>
        <source>Totals</source>
        <translation>Totaux</translation>
    </message>
    <message>
        <source>In:</source>
        <translation>Entrant :</translation>
    </message>
    <message>
        <source>Out:</source>
        <translation>Sortant :</translation>
    </message>
    <message>
        <source>Debug log file</source>
        <translation>Fichier journal de débogage</translation>
    </message>
    <message>
        <source>Clear console</source>
        <translation>Effacer la console</translation>
    </message>
    <message>
        <source>1 &amp;hour</source>
        <translation>1 &amp;heure</translation>
    </message>
    <message>
        <source>1 &amp;day</source>
        <translation>1 &amp;jour</translation>
    </message>
    <message>
        <source>1 &amp;week</source>
        <translation>1 &amp;semaine</translation>
    </message>
    <message>
        <source>1 &amp;year</source>
        <translation>1 &amp;an</translation>
    </message>
    <message>
        <source>&amp;Disconnect</source>
        <translation>&amp;Déconnecter</translation>
    </message>
    <message>
        <source>Ban for</source>
        <translation>Bannir pendant</translation>
    </message>
    <message>
        <source>&amp;Unban</source>
        <translation>&amp;Réhabiliter</translation>
    </message>
    <message>
        <source>Welcome to the %1 RPC console.</source>
        <translation>Bienvenue sur la console RPC de %1.</translation>
    </message>
    <message>
        <source>Use up and down arrows to navigate history, and %1 to clear screen.</source>
        <translation>Utiliser les touches de déplacement pour naviguer dans l’historique et %1 pour effacer l’écran.</translation>
    </message>
    <message>
        <source>Type %1 for an overview of available commands.</source>
        <translation>Taper %1 pour afficher un aperçu des commandes proposées.</translation>
    </message>
    <message>
        <source>For more information on using this console type %1.</source>
        <translation>Pour plus d’informations sur l’utilisation de cette console, taper %1.</translation>
    </message>
    <message>
        <source>WARNING: Scammers have been active, telling users to type commands here, stealing their wallet contents. Do not use this console without fully understanding the ramifications of a command.</source>
        <translation>AVERTISSEMENT : des fraudeurs sont réputés être à l’oeuvre, demandant aux utilisateurs de taper des commandes ici, dérobant ainsi le contenu de leurs porte-monnaie. Ne pas utiliser cette console sans une compréhension parfaite des conséquences d’une commande.</translation>
    </message>
    <message>
        <source>Network activity disabled</source>
        <translation>L’activité réseau est désactivée.</translation>
    </message>
    <message>
        <source>(node id: %1)</source>
        <translation>(ID de nœud : %1)</translation>
    </message>
    <message>
        <source>via %1</source>
        <translation>par %1</translation>
    </message>
    <message>
        <source>never</source>
        <translation>jamais</translation>
    </message>
    <message>
        <source>Inbound</source>
        <translation>Entrant</translation>
    </message>
    <message>
        <source>Outbound</source>
        <translation>Sortant</translation>
    </message>
    <message>
        <source>Yes</source>
        <translation>Oui</translation>
    </message>
    <message>
        <source>No</source>
        <translation>Non</translation>
    </message>
    <message>
        <source>Unknown</source>
        <translation>Inconnu</translation>
    </message>
</context>
<context>
    <name>ReceiveCoinsDialog</name>
    <message>
        <source>&amp;Amount:</source>
        <translation>&amp;Montant :</translation>
    </message>
    <message>
        <source>&amp;Label:</source>
        <translation>&amp;Étiquette :</translation>
    </message>
    <message>
        <source>&amp;Message:</source>
        <translation>M&amp;essage :</translation>
    </message>
    <message>
        <source>An optional message to attach to the payment request, which will be displayed when the request is opened. Note: The message will not be sent with the payment over the Bitcoin network.</source>
        <translation>Un message facultatif à joindre à la demande de paiement et qui sera affiché à l’ouverture de celle-ci. Note : le message ne sera pas envoyé avec le paiement par le réseau Bitcoin.</translation>
    </message>
    <message>
        <source>An optional label to associate with the new receiving address.</source>
        <translation>Un étiquette facultative à associer à la nouvelle adresse de réception.</translation>
    </message>
    <message>
        <source>Use this form to request payments. All fields are &lt;b&gt;optional&lt;/b&gt;.</source>
        <translation>Utiliser ce formulaire pour demander des paiements. Tous les champs sont  &lt;b&gt;facultatifs&lt;/b&gt;.</translation>
    </message>
    <message>
        <source>An optional amount to request. Leave this empty or zero to not request a specific amount.</source>
        <translation>Un montant facultatif à demander. Ne rien saisir ou un zéro pour ne pas demander de montant précis.</translation>
    </message>
    <message>
        <source>Clear all fields of the form.</source>
        <translation>Effacer tous les champs du formulaire.</translation>
    </message>
    <message>
        <source>Clear</source>
        <translation>Effacer</translation>
    </message>
    <message>
        <source>Native segwit addresses (aka Bech32 or BIP-173) reduce your transaction fees later on and offer better protection against typos, but old wallets don't support them. When unchecked, an address compatible with older wallets will be created instead.</source>
        <translation>Les adresses SegWit natives (aussi appelées Bech32 ou BIP-173) réduisent vos frais de transaction ultérieurs et offrent une meilleure protection contre les erreurs de frappe, mais les anciens porte-monnaie ne les prennent pas en charge. Si cette option n’est pas cochée, une adresse compatible avec les anciens porte-monnaie sera plutôt créée.</translation>
    </message>
    <message>
        <source>Generate native segwit (Bech32) address</source>
        <translation>Générer une adresse SegWit native (Bech32)</translation>
    </message>
    <message>
<<<<<<< HEAD
        <source>Requested payments history</source>
        <translation>Historique des paiements demandés</translation>
    </message>
    <message>
        <source>&amp;Request payment</source>
        <translation>&amp;Demander un paiement</translation>
    </message>
    <message>
=======
>>>>>>> 6eccb372
        <source>Show the selected request (does the same as double clicking an entry)</source>
        <translation>Afficher la demande choisie (comme double-cliquer sur une entrée)</translation>
    </message>
    <message>
        <source>Show</source>
        <translation>Afficher</translation>
    </message>
    <message>
        <source>Remove the selected entries from the list</source>
        <translation>Retirer les entrées sélectionnées de la liste</translation>
    </message>
    <message>
        <source>Remove</source>
        <translation>Retirer</translation>
    </message>
    <message>
        <source>Copy URI</source>
        <translation>Copier l’URI</translation>
    </message>
    <message>
        <source>Copy label</source>
        <translation>Copier l’étiquette</translation>
    </message>
    <message>
        <source>Copy message</source>
        <translation>Copier le message</translation>
    </message>
    <message>
        <source>Copy amount</source>
        <translation>Copier le montant</translation>
    </message>
</context>
<context>
    <name>ReceiveRequestDialog</name>
    <message>
        <source>QR Code</source>
        <translation>Code QR</translation>
    </message>
    <message>
        <source>Copy &amp;URI</source>
        <translation>Copier l’&amp;URI</translation>
    </message>
    <message>
        <source>Copy &amp;Address</source>
        <translation>Copier l’&amp;adresse</translation>
    </message>
    <message>
        <source>&amp;Save Image...</source>
        <translation>&amp;Enregistrer l’image...</translation>
    </message>
    <message>
        <source>Request payment to %1</source>
        <translation>Demande de paiement à %1</translation>
    </message>
    <message>
        <source>Payment information</source>
        <translation>Informations de paiement</translation>
    </message>
    <message>
        <source>URI</source>
        <translation>URI</translation>
    </message>
    <message>
        <source>Address</source>
        <translation>Adresse</translation>
    </message>
    <message>
        <source>Amount</source>
        <translation>Montant</translation>
    </message>
    <message>
        <source>Label</source>
        <translation>Étiquette</translation>
    </message>
    <message>
        <source>Message</source>
        <translation>Message</translation>
    </message>
    <message>
        <source>Resulting URI too long, try to reduce the text for label / message.</source>
        <translation>L’URI résultante est trop longue. Essayez de réduire le texte de l’étiquette ou du message.</translation>
    </message>
    <message>
        <source>Error encoding URI into QR Code.</source>
        <translation>Erreur d’encodage de l’URI en code QR.</translation>
    </message>
</context>
<context>
    <name>RecentRequestsTableModel</name>
    <message>
        <source>Date</source>
        <translation>Date</translation>
    </message>
    <message>
        <source>Label</source>
        <translation>Étiquette</translation>
    </message>
    <message>
        <source>Message</source>
        <translation>Message</translation>
    </message>
    <message>
        <source>(no label)</source>
        <translation>(aucune étiquette)</translation>
    </message>
    <message>
        <source>(no message)</source>
        <translation>(aucun message)</translation>
    </message>
    <message>
        <source>(no amount requested)</source>
        <translation>(aucun montant demandé)</translation>
    </message>
    <message>
        <source>Requested</source>
        <translation>Demandée</translation>
    </message>
</context>
<context>
    <name>SendCoinsDialog</name>
    <message>
        <source>Send Coins</source>
        <translation>Envoyer des pièces</translation>
    </message>
    <message>
        <source>Coin Control Features</source>
        <translation>Fonctions de contrôle des pièces</translation>
    </message>
    <message>
        <source>Inputs...</source>
        <translation>Entrants...</translation>
    </message>
    <message>
        <source>automatically selected</source>
        <translation>choisi automatiquement</translation>
    </message>
    <message>
        <source>Insufficient funds!</source>
        <translation>Fonds insuffisants !</translation>
    </message>
    <message>
        <source>Quantity:</source>
        <translation>Quantité :</translation>
    </message>
    <message>
        <source>Bytes:</source>
        <translation>Octets :</translation>
    </message>
    <message>
        <source>Amount:</source>
        <translation>Montant :</translation>
    </message>
    <message>
        <source>Fee:</source>
        <translation>Frais :</translation>
    </message>
    <message>
        <source>After Fee:</source>
        <translation>Après les frais :</translation>
    </message>
    <message>
        <source>Change:</source>
        <translation>Monnaie :</translation>
    </message>
    <message>
        <source>If this is activated, but the change address is empty or invalid, change will be sent to a newly generated address.</source>
        <translation>Si cette option est activée et l’adresse de monnaie est vide ou invalide, la monnaie sera envoyée vers une adresse nouvellement générée.</translation>
    </message>
    <message>
        <source>Custom change address</source>
        <translation>Adresse personnalisée de monnaie</translation>
    </message>
    <message>
        <source>Transaction Fee:</source>
        <translation>Frais de transaction :</translation>
    </message>
    <message>
        <source>Choose...</source>
        <translation>Choisir...</translation>
    </message>
    <message>
        <source>Using the fallbackfee can result in sending a transaction that will take several hours or days (or never) to confirm. Consider choosing your fee manually or wait until you have validated the complete chain.</source>
        <translation>L’utilisation de l’option « fallbackfee » (frais de repli) peut avoir comme effet d’envoyer une transaction qui prendra plusieurs heures ou jours pour être confirmée ou qui ne le sera jamais. Envisagez de choisir vos frais manuellement ou attendez d’avoir validé l’intégralité de la chaîne.</translation>
    </message>
    <message>
        <source>Warning: Fee estimation is currently not possible.</source>
        <translation>Avertissement : l’estimation des frais n’est actuellement pas possible.</translation>
    </message>
    <message>
        <source>collapse fee-settings</source>
        <translation>réduire les paramètres des frais</translation>
    </message>
    <message>
        <source>per kilobyte</source>
        <translation>par kilo-octet</translation>
    </message>
    <message>
        <source>Hide</source>
        <translation>Cacher</translation>
    </message>
    <message>
        <source>Paying only the minimum fee is just fine as long as there is less transaction volume than space in the blocks. But be aware that this can end up in a never confirming transaction once there is more demand for bitcoin transactions than the network can process.</source>
        <translation>Il est correct de payer les frais minimum tant que le volume transactionnel est inférieur à l’espace dans les blocs. Mais soyez conscient que cela pourrait résulter en une transaction n’étant jamais confirmée une fois qu’il y aura plus de transactions que le réseau ne pourra en traiter.</translation>
    </message>
    <message>
        <source>(read the tooltip)</source>
        <translation>(lire l’infobulle)</translation>
    </message>
    <message>
        <source>Recommended:</source>
        <translation>Recommandés :</translation>
    </message>
    <message>
        <source>Custom:</source>
        <translation>Personnalisés : </translation>
    </message>
    <message>
        <source>(Smart fee not initialized yet. This usually takes a few blocks...)</source>
        <translation>(Les frais intelligents ne sont pas encore initialisés. Cela prend habituellement quelques blocs...)</translation>
    </message>
    <message>
        <source>Send to multiple recipients at once</source>
        <translation>Envoyer à plusieurs destinataires à la fois</translation>
    </message>
    <message>
        <source>Add &amp;Recipient</source>
        <translation>Ajouter un &amp;destinataire</translation>
    </message>
    <message>
        <source>Clear all fields of the form.</source>
        <translation>Effacer tous les champs du formulaire.</translation>
    </message>
    <message>
        <source>Dust:</source>
        <translation>Poussière :</translation>
    </message>
    <message>
        <source>Confirmation time target:</source>
        <translation>Estimation du délai de confirmation :</translation>
    </message>
    <message>
        <source>Enable Replace-By-Fee</source>
        <translation>Activer Remplacer-par-des-frais</translation>
    </message>
    <message>
        <source>With Replace-By-Fee (BIP-125) you can increase a transaction's fee after it is sent. Without this, a higher fee may be recommended to compensate for increased transaction delay risk.</source>
        <translation>Avec Remplacer-par-des-frais (BIP-125), vous pouvez augmenter les frais de transaction après qu’elle est envoyée. Sans cela, des frais plus élevés peuvent être recommandés pour compenser le risque accru de retard transactionnel.</translation>
    </message>
    <message>
        <source>Clear &amp;All</source>
        <translation>&amp;Tout effacer</translation>
    </message>
    <message>
        <source>Balance:</source>
        <translation>Solde :</translation>
    </message>
    <message>
        <source>Confirm the send action</source>
        <translation>Confirmer l’action d’envoi</translation>
    </message>
    <message>
        <source>S&amp;end</source>
        <translation>E&amp;nvoyer</translation>
    </message>
    <message>
        <source>Copy quantity</source>
        <translation>Copier la quantité</translation>
    </message>
    <message>
        <source>Copy amount</source>
        <translation>Copier le montant</translation>
    </message>
    <message>
        <source>Copy fee</source>
        <translation>Copier les frais</translation>
    </message>
    <message>
        <source>Copy after fee</source>
        <translation>Copier après les frais</translation>
    </message>
    <message>
        <source>Copy bytes</source>
        <translation>Copier les octets</translation>
    </message>
    <message>
        <source>Copy dust</source>
        <translation>Copier la poussière</translation>
    </message>
    <message>
        <source>Copy change</source>
        <translation>Copier la monnaie</translation>
    </message>
    <message>
        <source>%1 (%2 blocks)</source>
        <translation>%1 (%2 blocs)</translation>
    </message>
    <message>
        <source>%1 to %2</source>
        <translation>%1 à %2</translation>
    </message>
    <message>
        <source>Are you sure you want to send?</source>
        <translation>Voulez-vous vraiment envoyer ?</translation>
    </message>
    <message>
        <source>added as transaction fee</source>
        <translation>ajoutés comme frais de transaction</translation>
    </message>
    <message>
        <source>Total Amount %1</source>
        <translation>Montant total %1</translation>
    </message>
    <message>
        <source>or</source>
        <translation>ou</translation>
    </message>
    <message>
        <source>You can increase the fee later (signals Replace-By-Fee, BIP-125).</source>
        <translation>Vous pouvez augmenter les frais ultérieurement (signale Remplacer-par-des-frais, BIP-125).</translation>
    </message>
    <message>
        <source>Not signalling Replace-By-Fee, BIP-125.</source>
        <translation>Ne signale pas Remplacer-par-des-frais, BIP-125.</translation>
    </message>
    <message>
        <source>Confirm send coins</source>
        <translation>Confirmer l’envoi de pièces</translation>
    </message>
    <message>
        <source>The recipient address is not valid. Please recheck.</source>
        <translation>L’adresse du destinataire est invalide. Veuillez la revérifier.</translation>
    </message>
    <message>
        <source>The amount to pay must be larger than 0.</source>
        <translation>Le montant à payer doit être supérieur à 0.</translation>
    </message>
    <message>
        <source>The amount exceeds your balance.</source>
        <translation>Le montant dépasse votre solde.</translation>
    </message>
    <message>
        <source>The total exceeds your balance when the %1 transaction fee is included.</source>
        <translation>Le montant dépasse votre solde lorsque les frais de transaction de %1 sont inclus.</translation>
    </message>
    <message>
        <source>Duplicate address found: addresses should only be used once each.</source>
        <translation>Adresse identique trouvée : chaque adresse ne devrait être utilisée qu’une fois.</translation>
    </message>
    <message>
        <source>Transaction creation failed!</source>
        <translation>Échec de création de la transaction !</translation>
    </message>
    <message>
        <source>The transaction was rejected with the following reason: %1</source>
        <translation>La transaction a été rejetée pour la raison suivante : %1</translation>
    </message>
    <message>
        <source>A fee higher than %1 is considered an absurdly high fee.</source>
        <translation>Des frais supérieurs à %1 sont considérés comme ridiculement élevés.</translation>
    </message>
    <message>
        <source>Payment request expired.</source>
        <translation>La demande de paiement a expiré</translation>
    </message>
    <message>
        <source>Pay only the required fee of %1</source>
        <translation>Payer seulement les frais exigés de %1</translation>
    </message>
    <message numerus="yes">
        <source>Estimated to begin confirmation within %n block(s).</source>
        <translation><numerusform>Il est estimé que la confirmation commencera dans %n bloc.</numerusform><numerusform>Il est estimé que la confirmation commencera dans %n blocs.</numerusform></translation>
    </message>
    <message>
        <source>Warning: Invalid Bitcoin address</source>
        <translation>Avertissement : adresse Bitcoin invalide</translation>
    </message>
    <message>
        <source>Warning: Unknown change address</source>
        <translation>Avertissement : adresse de monnaie inconnue</translation>
    </message>
    <message>
        <source>Confirm custom change address</source>
        <translation>Confimer l’adresse personnalisée de monnaie</translation>
    </message>
    <message>
        <source>The address you selected for change is not part of this wallet. Any or all funds in your wallet may be sent to this address. Are you sure?</source>
        <translation>L’adresse que vous avez sélectionnée pour la monnaie ne fait pas partie de ce porte-monnaie. Les fonds de ce porte-monnaie peuvent en partie ou en totalité être envoyés vers cette adresse. Êtes-vous certain ?</translation>
    </message>
    <message>
        <source>(no label)</source>
        <translation>(aucune étiquette)</translation>
    </message>
</context>
<context>
    <name>SendCoinsEntry</name>
    <message>
        <source>A&amp;mount:</source>
        <translation>&amp;Montant :</translation>
    </message>
    <message>
        <source>Pay &amp;To:</source>
        <translation>&amp;Payer à :</translation>
    </message>
    <message>
        <source>&amp;Label:</source>
        <translation>É&amp;tiquette :</translation>
    </message>
    <message>
        <source>Choose previously used address</source>
        <translation>Choisir une adresse déjà utilisée</translation>
    </message>
    <message>
        <source>This is a normal payment.</source>
        <translation>Ceci est un paiement normal.</translation>
    </message>
    <message>
        <source>The Bitcoin address to send the payment to</source>
        <translation>L’adresse Bitcoin à laquelle envoyer le paiement</translation>
    </message>
    <message>
        <source>Alt+A</source>
        <translation>Alt+A</translation>
    </message>
    <message>
        <source>Paste address from clipboard</source>
        <translation>Coller l’adresse du presse-papiers</translation>
    </message>
    <message>
        <source>Alt+P</source>
        <translation>Alt+P</translation>
    </message>
    <message>
        <source>Remove this entry</source>
        <translation>Retirer cette entrée</translation>
    </message>
    <message>
        <source>The fee will be deducted from the amount being sent. The recipient will receive less bitcoins than you enter in the amount field. If multiple recipients are selected, the fee is split equally.</source>
        <translation>Les frais seront déduits du montant envoyé. Le destinataire recevra moins de bitcoins que le montant saisi dans le champ de montant. Si plusieurs destinataires sont sélectionnés, les frais seront partagés également..</translation>
    </message>
    <message>
        <source>S&amp;ubtract fee from amount</source>
        <translation>S&amp;oustraire les frais du montant</translation>
    </message>
    <message>
        <source>Use available balance</source>
        <translation>Utiliser le solde disponible</translation>
    </message>
    <message>
        <source>Message:</source>
        <translation>Message :</translation>
    </message>
    <message>
        <source>This is an unauthenticated payment request.</source>
        <translation>Cette demande de paiement n’est pas authentifiée.</translation>
    </message>
    <message>
        <source>This is an authenticated payment request.</source>
        <translation>Cette demande de paiement est authentifiée.</translation>
    </message>
    <message>
        <source>Enter a label for this address to add it to the list of used addresses</source>
        <translation>Saisir une étiquette pour cette adresse afin de l’ajouter à la liste d’adresses utilisées</translation>
    </message>
    <message>
        <source>A message that was attached to the bitcoin: URI which will be stored with the transaction for your reference. Note: This message will not be sent over the Bitcoin network.</source>
        <translation>Un message qui était joint à l’URI bitcoin: et qui sera stocké avec la transaction pour référence. Note : ce message ne sera pas envoyé par le réseau Bitcoin.</translation>
    </message>
    <message>
        <source>Pay To:</source>
        <translation>Payer à :</translation>
    </message>
    <message>
        <source>Memo:</source>
        <translation>Mémo :</translation>
    </message>
    <message>
        <source>Enter a label for this address to add it to your address book</source>
        <translation>Saisir une étiquette pour cette adresse afin de l’ajouter à votre carnet d’adresses</translation>
    </message>
</context>
<context>
    <name>SendConfirmationDialog</name>
    <message>
        <source>Yes</source>
        <translation>Oui</translation>
    </message>
</context>
<context>
    <name>ShutdownWindow</name>
    <message>
        <source>%1 is shutting down...</source>
        <translation>Arrêt de %1...</translation>
    </message>
    <message>
        <source>Do not shut down the computer until this window disappears.</source>
        <translation>Ne pas éteindre l’ordinateur jusqu’à la disparition de cette fenêtre.</translation>
    </message>
</context>
<context>
    <name>SignVerifyMessageDialog</name>
    <message>
        <source>Signatures - Sign / Verify a Message</source>
        <translation>Signatures - Signer / vérifier un message</translation>
    </message>
    <message>
        <source>&amp;Sign Message</source>
        <translation>&amp;Signer un message</translation>
    </message>
    <message>
        <source>You can sign messages/agreements with your addresses to prove you can receive bitcoins sent to them. Be careful not to sign anything vague or random, as phishing attacks may try to trick you into signing your identity over to them. Only sign fully-detailed statements you agree to.</source>
        <translation>Vous pouvez signer des messages ou des accords avec vos adresses pour prouver que vous pouvez recevoir des bitcoins à ces dernières. Faites attention de ne rien signer de vague ou au hasard, car des attaques d’hameçonnage pourraient essayer de vous faire signer avec votre identité afin de l’usurper. Ne signez que des déclarations entièrement détaillées et avec lesquelles vous êtes d’accord.</translation>
    </message>
    <message>
        <source>The Bitcoin address to sign the message with</source>
        <translation>L’adresse Bitcoin avec laquelle signer le message</translation>
    </message>
    <message>
        <source>Choose previously used address</source>
        <translation>Choisir une adresse déjà utilisée</translation>
    </message>
    <message>
        <source>Alt+A</source>
        <translation>Alt+A</translation>
    </message>
    <message>
        <source>Paste address from clipboard</source>
        <translation>Coller une adresse du presse-papiers</translation>
    </message>
    <message>
        <source>Alt+P</source>
        <translation>Alt+P</translation>
    </message>
    <message>
        <source>Enter the message you want to sign here</source>
        <translation>Saisir ici le message que vous désirez signer</translation>
    </message>
    <message>
        <source>Signature</source>
        <translation>Signature</translation>
    </message>
    <message>
        <source>Copy the current signature to the system clipboard</source>
        <translation>Copier la signature actuelle dans le presse-papiers</translation>
    </message>
    <message>
        <source>Sign the message to prove you own this Bitcoin address</source>
        <translation>Signer le message afin de prouver que vous détenez cette adresse Bitcoin</translation>
    </message>
    <message>
        <source>Sign &amp;Message</source>
        <translation>Signer le &amp;message</translation>
    </message>
    <message>
        <source>Reset all sign message fields</source>
        <translation>Réinitialiser tous les champs de signature de message</translation>
    </message>
    <message>
        <source>Clear &amp;All</source>
        <translation>&amp;Tout effacer</translation>
    </message>
    <message>
        <source>&amp;Verify Message</source>
        <translation>&amp;Vérifier un message</translation>
    </message>
    <message>
        <source>Enter the receiver's address, message (ensure you copy line breaks, spaces, tabs, etc. exactly) and signature below to verify the message. Be careful not to read more into the signature than what is in the signed message itself, to avoid being tricked by a man-in-the-middle attack. Note that this only proves the signing party receives with the address, it cannot prove sendership of any transaction!</source>
        <translation>Saisir ci-dessous l’adresse du destinataire, le message (s’assurer de copier fidèlement les retours à la ligne, les espaces, les tabulations, etc.) et la signature pour vérifier le message. Faire attention à ne pas déduire davantage de la signature que ce qui est contenu dans le message signé même, pour éviter d’être trompé par une attaque d’homme du milieu. Prendre en compte que cela ne fait que prouver que le signataire reçoit l’adresse et ne peut pas prouver la provenance d’une transaction !</translation>
    </message>
    <message>
        <source>The Bitcoin address the message was signed with</source>
        <translation>L’adresse Bitcoin avec laquelle le message a été signé</translation>
    </message>
    <message>
        <source>Verify the message to ensure it was signed with the specified Bitcoin address</source>
        <translation>Vérifier le message pour s’assurer qu’il a été signé avec l’adresse Bitcoin indiquée</translation>
    </message>
    <message>
        <source>Verify &amp;Message</source>
        <translation>Vérifier le &amp;message</translation>
    </message>
    <message>
        <source>Reset all verify message fields</source>
        <translation>Réinitialiser tous les champs de vérification de message</translation>
    </message>
    <message>
        <source>Click "Sign Message" to generate signature</source>
        <translation>Cliquez sur « Signer le message » pour générer la signature</translation>
    </message>
    <message>
        <source>The entered address is invalid.</source>
        <translation>L’adresse saisie est invalide.</translation>
    </message>
    <message>
        <source>Please check the address and try again.</source>
        <translation>Veuillez vérifier l’adresse et ressayer.</translation>
    </message>
    <message>
        <source>The entered address does not refer to a key.</source>
        <translation>L’adresse saisie ne fait pas référence à une clé.</translation>
    </message>
    <message>
        <source>Wallet unlock was cancelled.</source>
        <translation>Le déverrouillage du porte-monnaie a été annulé.</translation>
    </message>
    <message>
        <source>Private key for the entered address is not available.</source>
        <translation>La clé privée pour l’adresse saisie n’est pas disponible.</translation>
    </message>
    <message>
        <source>Message signing failed.</source>
        <translation>Échec de signature du message.</translation>
    </message>
    <message>
        <source>Message signed.</source>
        <translation>Le message a été signé.</translation>
    </message>
    <message>
        <source>The signature could not be decoded.</source>
        <translation>La signature n’a pu être décodée.</translation>
    </message>
    <message>
        <source>Please check the signature and try again.</source>
        <translation>Veuillez vérifier la signature et ressayer.</translation>
    </message>
    <message>
        <source>The signature did not match the message digest.</source>
        <translation>La signature ne correspond pas au condensé du message.</translation>
    </message>
    <message>
        <source>Message verification failed.</source>
        <translation>Échec de vérification du message.</translation>
    </message>
    <message>
        <source>Message verified.</source>
        <translation>Le message a été vérifié.</translation>
    </message>
</context>
<context>
    <name>SplashScreen</name>
    <message>
        <source>[testnet]</source>
        <translation>[testnet]</translation>
    </message>
</context>
<context>
    <name>TrafficGraphWidget</name>
    <message>
        <source>KB/s</source>
        <translation>Ko/s</translation>
    </message>
</context>
<context>
    <name>TransactionDesc</name>
    <message numerus="yes">
        <source>Open for %n more block(s)</source>
        <translation><numerusform>Ouvert pendant encore %n bloc</numerusform><numerusform>Ouvert pendant encore %n blocs</numerusform></translation>
    </message>
    <message>
        <source>Open until %1</source>
        <translation>Ouvert jusqu’à %1</translation>
    </message>
    <message>
        <source>conflicted with a transaction with %1 confirmations</source>
        <translation>est en conflit avec une transaction ayant %1 confirmations</translation>
    </message>
    <message>
        <source>%1/offline</source>
        <translation>%1/hors ligne</translation>
    </message>
    <message>
        <source>0/unconfirmed, %1</source>
        <translation>0/non confirmées, %1</translation>
    </message>
    <message>
        <source>in memory pool</source>
        <translation>dans la réserve de mémoire</translation>
    </message>
    <message>
        <source>not in memory pool</source>
        <translation>pas dans la réserve de mémoire</translation>
    </message>
    <message>
        <source>abandoned</source>
        <translation>abandonnée</translation>
    </message>
    <message>
        <source>%1/unconfirmed</source>
        <translation>%1/non confirmée</translation>
    </message>
    <message>
        <source>%1 confirmations</source>
        <translation>%1 confirmations</translation>
    </message>
    <message>
        <source>Status</source>
        <translation>État</translation>
    </message>
    <message>
        <source>, has not been successfully broadcast yet</source>
        <translation>, n’a pas encore été diffusée avec succès</translation>
    </message>
    <message numerus="yes">
        <source>, broadcast through %n node(s)</source>
        <translation><numerusform>, diffusée par %n nœud</numerusform><numerusform>, diffusée par %n nœuds</numerusform></translation>
    </message>
    <message>
        <source>Date</source>
        <translation>Date</translation>
    </message>
    <message>
        <source>Source</source>
        <translation>Source</translation>
    </message>
    <message>
        <source>Generated</source>
        <translation>Générée</translation>
    </message>
    <message>
        <source>From</source>
        <translation>De</translation>
    </message>
    <message>
        <source>unknown</source>
        <translation>inconnue</translation>
    </message>
    <message>
        <source>To</source>
        <translation>À</translation>
    </message>
    <message>
        <source>own address</source>
        <translation>votre adresse</translation>
    </message>
    <message>
        <source>watch-only</source>
        <translation>juste-regarder</translation>
    </message>
    <message>
        <source>label</source>
        <translation>étiquette</translation>
    </message>
    <message>
        <source>Credit</source>
        <translation>Crédit</translation>
    </message>
    <message numerus="yes">
        <source>matures in %n more block(s)</source>
        <translation><numerusform>arrivera à maturité dans %n bloc</numerusform><numerusform>arrivera à maturité dans %n blocs</numerusform></translation>
    </message>
    <message>
        <source>not accepted</source>
        <translation>refusée</translation>
    </message>
    <message>
        <source>Debit</source>
        <translation>Débit</translation>
    </message>
    <message>
        <source>Total debit</source>
        <translation>Débit total</translation>
    </message>
    <message>
        <source>Total credit</source>
        <translation>Crédit total</translation>
    </message>
    <message>
        <source>Transaction fee</source>
        <translation>Frais de transaction</translation>
    </message>
    <message>
        <source>Net amount</source>
        <translation>Montant net</translation>
    </message>
    <message>
        <source>Message</source>
        <translation>Message</translation>
    </message>
    <message>
        <source>Comment</source>
        <translation>Commentaire</translation>
    </message>
    <message>
        <source>Transaction ID</source>
        <translation>ID de la transaction</translation>
    </message>
    <message>
        <source>Transaction total size</source>
        <translation>Taille totale de la transaction</translation>
    </message>
    <message>
        <source>Output index</source>
        <translation>Index de sorties</translation>
    </message>
    <message>
        <source>Merchant</source>
        <translation>Marchand</translation>
    </message>
    <message>
        <source>Generated coins must mature %1 blocks before they can be spent. When you generated this block, it was broadcast to the network to be added to the block chain. If it fails to get into the chain, its state will change to "not accepted" and it won't be spendable. This may occasionally happen if another node generates a block within a few seconds of yours.</source>
        <translation>Les pièces générées doivent mûrir pendant %1 blocs avant de pouvoir être dépensées. Lorsque ce bloc a été généré, il a été diffusé sur le réseau pour être ajouté à la chaîne de blocs. Si son intégration à la chaîne échoue, son état sera modifié en « refusée » et il ne sera pas possible de le dépenser. Cela peut arriver occasionnellement si un autre nœud génère un bloc à quelques secondes du vôtre.</translation>
    </message>
    <message>
        <source>Debug information</source>
        <translation>Informations de débogage</translation>
    </message>
    <message>
        <source>Transaction</source>
        <translation>Transaction</translation>
    </message>
    <message>
        <source>Inputs</source>
        <translation>Entrées</translation>
    </message>
    <message>
        <source>Amount</source>
        <translation>Montant</translation>
    </message>
    <message>
        <source>true</source>
        <translation>vrai</translation>
    </message>
    <message>
        <source>false</source>
        <translation>faux</translation>
    </message>
</context>
<context>
    <name>TransactionDescDialog</name>
    <message>
        <source>This pane shows a detailed description of the transaction</source>
        <translation>Ce panneau affiche une description détaillée de la transaction</translation>
    </message>
    <message>
        <source>Details for %1</source>
        <translation>Détails de %1</translation>
    </message>
</context>
<context>
    <name>TransactionTableModel</name>
    <message>
        <source>Date</source>
        <translation>Date</translation>
    </message>
    <message>
        <source>Type</source>
        <translation>Type</translation>
    </message>
    <message>
        <source>Label</source>
        <translation>Étiquette</translation>
    </message>
    <message numerus="yes">
        <source>Open for %n more block(s)</source>
        <translation><numerusform>Ouvert pendant encore %n bloc</numerusform><numerusform>Ouvert pendant encore %n blocs</numerusform></translation>
    </message>
    <message>
        <source>Open until %1</source>
        <translation>Ouvert jusqu’à %1</translation>
    </message>
    <message>
        <source>Offline</source>
        <translation>Hors ligne</translation>
    </message>
    <message>
        <source>Unconfirmed</source>
        <translation>Non confirmée</translation>
    </message>
    <message>
        <source>Abandoned</source>
        <translation>Abandonnée</translation>
    </message>
    <message>
        <source>Confirming (%1 of %2 recommended confirmations)</source>
        <translation>Confirmation (%1 sur %2 confirmations recommandées)</translation>
    </message>
    <message>
        <source>Confirmed (%1 confirmations)</source>
        <translation>Confirmée (%1 confirmations)</translation>
    </message>
    <message>
        <source>Conflicted</source>
        <translation>En conflit</translation>
    </message>
    <message>
        <source>Immature (%1 confirmations, will be available after %2)</source>
        <translation>Immature (%1 confirmations, sera disponible après %2)</translation>
    </message>
    <message>
        <source>This block was not received by any other nodes and will probably not be accepted!</source>
        <translation>Ce bloc n’a été reçu par aucun autre nœud et ne sera probablement pas accepté !</translation>
    </message>
    <message>
        <source>Generated but not accepted</source>
        <translation>Générée mais refusée</translation>
    </message>
    <message>
        <source>Received with</source>
        <translation>Reçue avec</translation>
    </message>
    <message>
        <source>Received from</source>
        <translation>Reçue de</translation>
    </message>
    <message>
        <source>Sent to</source>
        <translation>Envoyée à</translation>
    </message>
    <message>
        <source>Payment to yourself</source>
        <translation>Paiement à vous-même</translation>
    </message>
    <message>
        <source>Mined</source>
        <translation>Miné</translation>
    </message>
    <message>
        <source>watch-only</source>
        <translation>juste-regarder</translation>
    </message>
    <message>
        <source>(n/a)</source>
        <translation>(n.d)</translation>
    </message>
    <message>
        <source>(no label)</source>
        <translation>(aucune étiquette)</translation>
    </message>
    <message>
        <source>Transaction status. Hover over this field to show number of confirmations.</source>
        <translation>État de la transaction. Survoler ce champ avec la souris pour afficher le nombre de confirmations.</translation>
    </message>
    <message>
        <source>Date and time that the transaction was received.</source>
        <translation>Date et heure de réception de la transaction.</translation>
    </message>
    <message>
        <source>Type of transaction.</source>
        <translation>Type de transaction.</translation>
    </message>
    <message>
        <source>Whether or not a watch-only address is involved in this transaction.</source>
        <translation>Une adresse juste-regarder est-elle ou non impliquée dans cette transaction.</translation>
    </message>
    <message>
        <source>User-defined intent/purpose of the transaction.</source>
        <translation>Intention/but de la transaction défini par l’utilisateur.</translation>
    </message>
    <message>
        <source>Amount removed from or added to balance.</source>
        <translation>Le montant a été ajouté ou soustrait du solde.</translation>
    </message>
</context>
<context>
    <name>TransactionView</name>
    <message>
        <source>All</source>
        <translation>Toutes</translation>
    </message>
    <message>
        <source>Today</source>
        <translation>Aujourd’hui</translation>
    </message>
    <message>
        <source>This week</source>
        <translation>Cette semaine</translation>
    </message>
    <message>
        <source>This month</source>
        <translation>Ce mois</translation>
    </message>
    <message>
        <source>Last month</source>
        <translation>Le mois dernier</translation>
    </message>
    <message>
        <source>This year</source>
        <translation>Cette année</translation>
    </message>
    <message>
        <source>Range...</source>
        <translation>Plage…</translation>
    </message>
    <message>
        <source>Received with</source>
        <translation>Reçue avec</translation>
    </message>
    <message>
        <source>Sent to</source>
        <translation>Envoyée à</translation>
    </message>
    <message>
        <source>To yourself</source>
        <translation>À vous-même</translation>
    </message>
    <message>
        <source>Mined</source>
        <translation>Miné </translation>
    </message>
    <message>
        <source>Other</source>
        <translation>Autres </translation>
    </message>
    <message>
        <source>Enter address, transaction id, or label to search</source>
        <translation>Saisir l'adresse, l’ID de transaction ou l'étiquette à chercher</translation>
    </message>
    <message>
        <source>Min amount</source>
        <translation>Montant min.</translation>
    </message>
    <message>
        <source>Abandon transaction</source>
        <translation>Abandonner la transaction</translation>
    </message>
    <message>
        <source>Increase transaction fee</source>
        <translation>Augmenter les frais de transaction</translation>
    </message>
    <message>
        <source>Copy address</source>
        <translation>Copier l’adresse</translation>
    </message>
    <message>
        <source>Copy label</source>
        <translation>Copier l’étiquette </translation>
    </message>
    <message>
        <source>Copy amount</source>
        <translation>Copier le montant </translation>
    </message>
    <message>
        <source>Copy transaction ID</source>
        <translation>Copier l’ID de la transaction</translation>
    </message>
    <message>
        <source>Copy raw transaction</source>
        <translation>Copier la transaction brute</translation>
    </message>
    <message>
        <source>Copy full transaction details</source>
        <translation>Copier tous les détails de la transaction</translation>
    </message>
    <message>
        <source>Edit label</source>
        <translation>Modifier l’étiquette </translation>
    </message>
    <message>
        <source>Show transaction details</source>
        <translation>Afficher les détails de la transaction</translation>
    </message>
    <message>
        <source>Export Transaction History</source>
        <translation>Exporter l’historique transactionnel</translation>
    </message>
    <message>
        <source>Comma separated file (*.csv)</source>
        <translation>Valeurs séparées par des virgules (*.csv)</translation>
    </message>
    <message>
        <source>Confirmed</source>
        <translation>Confirmée</translation>
    </message>
    <message>
        <source>Watch-only</source>
        <translation>Juste-regarder</translation>
    </message>
    <message>
        <source>Date</source>
        <translation>Date </translation>
    </message>
    <message>
        <source>Type</source>
        <translation>Type </translation>
    </message>
    <message>
        <source>Label</source>
        <translation>Étiquette</translation>
    </message>
    <message>
        <source>Address</source>
        <translation>Adresse</translation>
    </message>
    <message>
        <source>ID</source>
        <translation>ID </translation>
    </message>
    <message>
        <source>Exporting Failed</source>
        <translation>Échec d’exportation</translation>
    </message>
    <message>
        <source>There was an error trying to save the transaction history to %1.</source>
        <translation>Une erreur est survenue lors de l’enregistrement de l’historique transactionnel vers %1.</translation>
    </message>
    <message>
        <source>Exporting Successful</source>
        <translation>L’exportation est réussie</translation>
    </message>
    <message>
        <source>The transaction history was successfully saved to %1.</source>
        <translation>L’historique transactionnel a été enregistré avec succès vers %1.</translation>
    </message>
    <message>
        <source>Range:</source>
        <translation>Plage :</translation>
    </message>
    <message>
        <source>to</source>
        <translation>à </translation>
    </message>
</context>
<context>
    <name>UnitDisplayStatusBarControl</name>
    <message>
        <source>Unit to show amounts in. Click to select another unit.</source>
        <translation>Unité d’affichage des montants. Cliquer pour choisir une autre unité.</translation>
    </message>
</context>
<context>
    <name>WalletFrame</name>
    <message>
        <source>No wallet has been loaded.</source>
        <translation>Aucun porte-monnaie n’a été chargé.</translation>
    </message>
</context>
<context>
    <name>WalletModel</name>
    <message>
        <source>Send Coins</source>
        <translation>Envoyer des pièces</translation>
    </message>
    <message>
        <source>Fee bump error</source>
        <translation>Erreur d’augmentation des frais</translation>
    </message>
    <message>
        <source>Increasing transaction fee failed</source>
        <translation>Échec d’augmentation des frais de transaction</translation>
    </message>
    <message>
        <source>Do you want to increase the fee?</source>
        <translation>Souhaitez-vous augmenter les frais ?</translation>
    </message>
    <message>
        <source>Current fee:</source>
        <translation>Frais actuels :</translation>
    </message>
    <message>
        <source>Increase:</source>
        <translation>Augmentation :</translation>
    </message>
    <message>
        <source>New fee:</source>
        <translation>Nouveaux frais :</translation>
    </message>
    <message>
        <source>Confirm fee bump</source>
        <translation>Confirmer l’augmentation des frais</translation>
    </message>
    <message>
        <source>Can't sign transaction.</source>
        <translation>Impossible de signer la transaction.</translation>
    </message>
    <message>
        <source>Could not commit transaction</source>
        <translation>Impossible de valider la transaction</translation>
    </message>
</context>
<context>
    <name>WalletView</name>
    <message>
        <source>&amp;Export</source>
        <translation>&amp;Exporter</translation>
    </message>
    <message>
        <source>Export the data in the current tab to a file</source>
        <translation>Exporter les données de l’onglet actuel vers un fichier</translation>
    </message>
    <message>
        <source>Backup Wallet</source>
        <translation>Sauvegarder le porte-monnaie</translation>
    </message>
    <message>
        <source>Wallet Data (*.dat)</source>
        <translation>Données du porte-monnaie (*.dat)</translation>
    </message>
    <message>
        <source>Backup Failed</source>
        <translation>Échec de la sauvegarde</translation>
    </message>
    <message>
        <source>There was an error trying to save the wallet data to %1.</source>
        <translation>Une erreur est survenue lors de l’enregistrement des données du porte-monnaie vers %1.</translation>
    </message>
    <message>
        <source>Backup Successful</source>
        <translation>La sauvegarde est réussie</translation>
    </message>
    <message>
        <source>The wallet data was successfully saved to %1.</source>
        <translation>Les données du porte-monnaie ont été enregistrées avec succès vers %1</translation>
    </message>
</context>
<context>
    <name>bitcoin-core</name>
    <message>
        <source>Options:</source>
        <translation>Options :</translation>
    </message>
    <message>
        <source>Specify data directory</source>
        <translation>Indiquer le répertoire de données</translation>
    </message>
    <message>
        <source>Connect to a node to retrieve peer addresses, and disconnect</source>
        <translation>Se connecter à un nœud pour obtenir des adresses de pairs puis se déconnecter</translation>
    </message>
    <message>
        <source>Specify your own public address</source>
        <translation>Indiquer votre propre adresse publique</translation>
    </message>
    <message>
        <source>Accept command line and JSON-RPC commands</source>
        <translation>Accepter les commandes JSON-RPC et en ligne de commande</translation>
    </message>
    <message>
        <source>Distributed under the MIT software license, see the accompanying file %s or %s</source>
        <translation>Distribué sous la licence MIT d’utilisation d’un logiciel. Consulter le fichier joint %s ou %s</translation>
    </message>
    <message>
        <source>If &lt;category&gt; is not supplied or if &lt;category&gt; = 1, output all debugging information.</source>
        <translation>Si &lt;category&gt; n’est pas indiqué ou si &lt;category&gt; = 1, extraire toutes les données de débogage.</translation>
    </message>
    <message>
        <source>Prune configured below the minimum of %d MiB.  Please use a higher number.</source>
        <translation>L’élagage est configuré au-dessous du minimum de %d Mio. Veuillez utiliser un nombre plus élevé.</translation>
    </message>
    <message>
        <source>Prune: last wallet synchronisation goes beyond pruned data. You need to -reindex (download the whole blockchain again in case of pruned node)</source>
        <translation>Élagage : la dernière synchronisation de porte-monnaie va par-delà les données élaguées.  Vous devez -reindex (réindexer, télécharger de nouveau toute la chaîne de blocs en cas de nœud élagué)</translation>
    </message>
    <message>
        <source>Rescans are not possible in pruned mode. You will need to use -reindex which will download the whole blockchain again.</source>
        <translation>Les rebalayages sont impossibles en mode élagage. Vous devrez utiliser -reindex, ce qui téléchargera de nouveau la chaîne de blocs en entier.</translation>
    </message>
    <message>
        <source>Error: A fatal internal error occurred, see debug.log for details</source>
        <translation>Erreur : une erreur interne fatale s’est produite. Voir debug.log pour plus de détails</translation>
    </message>
    <message>
        <source>Fee (in %s/kB) to add to transactions you send (default: %s)</source>
        <translation>Les frais (en %s/ko) à ajouter aux transactions que vous envoyez (par défaut : %s)</translation>
    </message>
    <message>
        <source>Pruning blockstore...</source>
        <translation>Élagage du magasin de blocs...</translation>
    </message>
    <message>
        <source>Run in the background as a daemon and accept commands</source>
        <translation>Fonctionner en arrière-plan en tant que démon et accepter les commandes</translation>
    </message>
    <message>
        <source>Unable to start HTTP server. See debug log for details.</source>
        <translation>Impossible de démarrer le serveur HTTP. Voir le journal de débogage pour plus de détails.</translation>
    </message>
    <message>
        <source>Bitcoin Core</source>
        <translation>Bitcoin Core</translation>
    </message>
    <message>
        <source>The %s developers</source>
        <translation>Les développeurs de %s</translation>
    </message>
    <message>
        <source>A fee rate (in %s/kB) that will be used when fee estimation has insufficient data (default: %s)</source>
        <translation>Un taux de frais (en %s/Ko) qui sera utilisé si l’estimation de frais ne possède pas suffisamment de données (par défaut : %s)</translation>
    </message>
    <message>
        <source>Accept relayed transactions received from whitelisted peers even when not relaying transactions (default: %d)</source>
        <translation>Accepter les transactions relayées reçues de pairs de la liste blanche même si le nœud ne relaie pas les transactions (par défaut : %d)</translation>
    </message>
    <message>
        <source>Add a node to connect to and attempt to keep the connection open (see the `addnode` RPC command help for more info)</source>
        <translation>Ajouter un nœud auquel se connecter et tenter de garder la connexion ouverte (voir l’aide de la commande RPC « addnode » pour plus d’infos)</translation>
    </message>
    <message>
        <source>Bind to given address and always listen on it. Use [host]:port notation for IPv6</source>
        <translation>Se lier à l’adresse donnée et toujours l’écouter. Utiliser la notation [host]:port pour l’IPv6</translation>
    </message>
    <message>
        <source>Cannot obtain a lock on data directory %s. %s is probably already running.</source>
        <translation>Impossible d’obtenir un verrou sur le répertoire de données %s. %s fonctionne probablement déjà.</translation>
    </message>
    <message>
        <source>Cannot provide specific connections and have addrman find outgoing connections at the same.</source>
        <translation>Il est impossible de fournir des connexions particulières et en même temps demander à addrman de trouver les connexions sortantes.</translation>
    </message>
    <message>
        <source>Connect only to the specified node(s); -connect=0 disables automatic connections (the rules for this peer are the same as for -addnode)</source>
        <translation>Se connecter seulement aux nœuds précisés ; -connect=0 désactive les connexions automatiques (les règles pour ce pair sont identiques à celles de -addnode)</translation>
    </message>
    <message>
        <source>Delete all wallet transactions and only recover those parts of the blockchain through -rescan on startup</source>
        <translation>Supprimer toutes les transactions du porte-monnaie et ne récupérer que ces parties de la chaîne de blocs avec -rescan au démarrage</translation>
    </message>
    <message>
        <source>Error reading %s! All keys read correctly, but transaction data or address book entries might be missing or incorrect.</source>
        <translation>Erreur de lecture de %s ! Toutes les clés ont été lues correctement, mais les données transactionnelles ou les entrées du carnet d’adresses sont peut-être manquantes ou incorrectes.</translation>
    </message>
    <message>
        <source>Exclude debugging information for a category. Can be used in conjunction with -debug=1 to output debug logs for all categories except one or more specified categories.</source>
        <translation>Exclure les informations de débogage pour une catégorie. Peut être utilisé en combinaison avec -debug=1 pour sortir les journaux de débogage pour toutes les catégories sauf une ou plusieurs particulières.</translation>
    </message>
    <message>
        <source>Execute command when a wallet transaction changes (%s in cmd is replaced by TxID)</source>
        <translation>Exécuter la commande lorsqu’une transaction de porte-monnaie change (%s dans la commande est remplacée par TxID)</translation>
    </message>
    <message>
        <source>If this block is in the chain assume that it and its ancestors are valid and potentially skip their script verification (0 to verify all, default: %s, testnet: %s)</source>
        <translation>Si ce bloc est dans la chaîne, supposer qu’il est valide, ainsi que ces ancêtres, et ignorer potentiellement la vérification de leur script (0 pour tout vérifier, valeur par défaut : %s, réseau de test : %s)</translation>
    </message>
    <message>
        <source>Maximum allowed median peer time offset adjustment. Local perspective of time may be influenced by peers forward or backward by this amount. (default: %u seconds)</source>
        <translation>Réglage moyen maximal autorisé de décalage de l’heure d’un pair. La perspective locale du temps peut être influencée par les pairs, en avance ou en retard, de cette valeur. (Par défaut : %u secondes)</translation>
    </message>
    <message>
        <source>Maximum total fees (in %s) to use in a single wallet transaction or raw transaction; setting this too low may abort large transactions (default: %s)</source>
        <translation>Frais totaux maximaux (en %s) à utiliser en une seule transaction de porte-monnaie ou transaction brute ; les définir trop bas pourrait interrompre les grosses transactions (par défaut : %s)</translation>
    </message>
    <message>
        <source>Please check that your computer's date and time are correct! If your clock is wrong, %s will not work properly.</source>
        <translation>Veuillez vérifier que l’heure et la date de votre ordinateur sont justes ! Si votre horloge n’est pas à l’heure, %s ne fonctionnera pas correctement.</translation>
    </message>
    <message>
        <source>Please contribute if you find %s useful. Visit %s for further information about the software.</source>
        <translation>Si vous trouvez %s utile, vous pouvez y contribuer. Vous trouverez davantage d’informations à propos du logiciel sur %s.</translation>
    </message>
    <message>
        <source>Query for peer addresses via DNS lookup, if low on addresses (default: 1 unless -connect used)</source>
        <translation>Demander les adresses de pairs par consultation DNS si l’on manque d’adresses (par défaut : 1 sauf si -connect est utilisé)</translation>
    </message>
    <message>
        <source>Reduce storage requirements by enabling pruning (deleting) of old blocks. This allows the pruneblockchain RPC to be called to delete specific blocks, and enables automatic pruning of old blocks if a target size in MiB is provided. This mode is incompatible with -txindex and -rescan. Warning: Reverting this setting requires re-downloading the entire blockchain. (default: 0 = disable pruning blocks, 1 = allow manual pruning via RPC, &gt;%u = automatically prune block files to stay under the specified target size in MiB)</source>
        <translation>Réduire les exigences de stockage en activant l’élagage (suppression) des anciens blocs. Cela permet d’appeler le RPC « pruneblockchain » pour supprimer des blocs précis et active l’élagage automatique des anciens blocs si une taille cible en Mio est fournie. Ce mode n’est pas compatible avec -txindex et -rescan. Avertissement : ramener ce paramètre à sa valeur antérieure exige de retélécharger l’intégralité de la chaîne de blocs (par défaut : 0 = désactiver l’élagage des blocs, 1 = permettre l’élagage manuel par RPC, &gt;%u = élaguer automatiquement les fichiers de blocs pour rester en deçà de la taille cible précisée en Mio).</translation>
    </message>
    <message>
        <source>Set lowest fee rate (in %s/kB) for transactions to be included in block creation. (default: %s)</source>
        <translation>Définir le taux minimal de frais (en %s/Ko) pour les transactions à inclure dans la création de blocs (par défaut : %s)</translation>
    </message>
    <message>
        <source>Set maximum size of high-priority/low-fee transactions in bytes (default: %d)</source>
        <translation>Définir la taille maximale en octets des transactions à priorité élevée et frais modiques (par défaut : %d)</translation>
    </message>
    <message>
        <source>Set the number of script verification threads (%u to %d, 0 = auto, &lt;0 = leave that many cores free, default: %d)</source>
        <translation>Définir le nombre de fils de vérification des scripts (%u à %d, 0 = auto, &lt; 0 = laisser ce nombre de cœurs inutilisés, par défaut : %d)</translation>
    </message>
    <message>
        <source>The block database contains a block which appears to be from the future. This may be due to your computer's date and time being set incorrectly. Only rebuild the block database if you are sure that your computer's date and time are correct</source>
        <translation>La base de données de blocs contient un bloc qui semble provenir du futur. Cela pourrait être causé par la date et l’heure erronées de votre ordinateur. Ne reconstruisez la base de données de blocs que si vous êtes certain que la date et l’heure de votre ordinateur sont justes.</translation>
    </message>
    <message>
        <source>This is a pre-release test build - use at your own risk - do not use for mining or merchant applications</source>
        <translation>Ceci est une préversion de test - son utilisation est entièrement à vos risques - ne pas l’utiliser pour miner ou pour des applications marchandes</translation>
    </message>
    <message>
        <source>This is the transaction fee you may discard if change is smaller than dust at this level</source>
        <translation>Les frais de transaction que vous pouvez ignorer si la monnaie rendue est inférieure à la poussière à ce niveau</translation>
    </message>
    <message>
        <source>Unable to replay blocks. You will need to rebuild the database using -reindex-chainstate.</source>
        <translation>Impossible de relire les blocs. Vous devrez reconstruire la base de données en utilisant -reindex-chainstate.</translation>
    </message>
    <message>
        <source>Unable to rewind the database to a pre-fork state. You will need to redownload the blockchain</source>
        <translation>Impossible de rebobiner la base de données à un état préfourche. Vous devrez retélécharger la chaîne de blocs</translation>
    </message>
    <message>
        <source>Use UPnP to map the listening port (default: 1 when listening and no -proxy)</source>
        <translation>Utiliser l’UPnP pour mapper le port d’écoute (par défaut : 1 en écoute et sans -proxy)</translation>
    </message>
    <message>
        <source>Username and hashed password for JSON-RPC connections. The field &lt;userpw&gt; comes in the format: &lt;USERNAME&gt;:&lt;SALT&gt;$&lt;HASH&gt;. A canonical python script is included in share/rpcuser. The client then connects normally using the rpcuser=&lt;USERNAME&gt;/rpcpassword=&lt;PASSWORD&gt; pair of arguments. This option can be specified multiple times</source>
        <translation>Nom d’utilisateur et mot de passe haché pour les connexions JSON-RPC. Le champ &lt;userpw&gt; est au format : &lt;USERNAME&gt;:&lt;SALT&gt;$&lt;HASH&gt;. Un script python canonique est inclus dans share/rpcuser. Le client se connecte ensuite normalement en utilisant la paire d’arguments rpcuser=&lt;USERNAME&gt;/rpcpassword=&lt;PASSWORD&gt;. Cette option peut être précisée plusieurs fois.</translation>
    </message>
    <message>
        <source>Wallet will not create transactions that violate mempool chain limits (default: %u)</source>
        <translation>Un porte-monnaie ne créera aucune transaction qui enfreint les limites de chaîne de la réserve de mémoire (par défaut : %u)</translation>
    </message>
    <message>
        <source>Warning: The network does not appear to fully agree! Some miners appear to be experiencing issues.</source>
        <translation>Avertissement : le réseau ne semble pas totalement d’accord ! Certains mineurs semblent éprouver des problèmes.</translation>
    </message>
    <message>
        <source>Warning: We do not appear to fully agree with our peers! You may need to upgrade, or other nodes may need to upgrade.</source>
        <translation>Avertissement : nous ne semblons pas être en accord complet avec nos pairs ! Une mise à niveau pourrait être nécessaire pour vous ou pour d’autres nœuds du réseau.</translation>
    </message>
    <message>
        <source>Whether to save the mempool on shutdown and load on restart (default: %u)</source>
        <translation>Enregistrer ou non la réserve de mémoire lors de la fermeture et la charger ou non lors du redémarrage (par défaut : %u)</translation>
    </message>
    <message>
        <source>Whitelist peers using the given IP address (e.g. 1.2.3.4) or CIDR notated network (e.g. 1.2.3.0/24). Can be specified multiple times.</source>
        <translation>Pairs de la liste blanche se connectant à partir de l'adresse IP donnée (p. ex. 1.2.3.4) ou du réseau noté CIDR (p. ex. 1.2.3.0/24). Peut être spécifié plusieurs fois.</translation>
    </message>
    <message>
        <source>%d of last 100 blocks have unexpected version</source>
        <translation>%d des 100 derniers blocs ont une version inattendue</translation>
    </message>
    <message>
        <source>%s corrupt, salvage failed</source>
        <translation>%s corrompu, la récupération a échoué</translation>
    </message>
    <message>
        <source>-maxmempool must be at least %d MB</source>
        <translation>-maxmempool doit être d’au moins %d Mo</translation>
    </message>
    <message>
        <source>&lt;category&gt; can be:</source>
        <translation>&lt;category&gt; peut être :</translation>
    </message>
    <message>
        <source>Accept connections from outside (default: 1 if no -proxy or -connect)</source>
        <translation>Accepter les connexions entrantes (par défaut : 1 si aucun -proxy ou -connect )</translation>
    </message>
    <message>
        <source>Append comment to the user agent string</source>
        <translation>Ajouter un commentaire à la chaîne d’agent utilisateur</translation>
    </message>
    <message>
        <source>Attempt to recover private keys from a corrupt wallet on startup</source>
        <translation>Tenter de récupérer les clés privées d’un porte-monnaie corrompu lors du démarrage</translation>
    </message>
    <message>
        <source>Block creation options:</source>
        <translation>Options de création de blocs :</translation>
    </message>
    <message>
        <source>Cannot resolve -%s address: '%s'</source>
        <translation>Impossible de résoudre l’adresse -%s : « %s »</translation>
    </message>
    <message>
        <source>Chain selection options:</source>
        <translation>Options de sélection de la chaîne :</translation>
    </message>
    <message>
        <source>Change index out of range</source>
        <translation>L’index de changement est hors échelle</translation>
    </message>
    <message>
        <source>Connection options:</source>
        <translation>Options de connexion :</translation>
    </message>
    <message>
        <source>Copyright (C) %i-%i</source>
        <translation>Tous droits réservés (C) %i-%i</translation>
    </message>
    <message>
        <source>Corrupted block database detected</source>
        <translation>Une base de données de blocs corrompue a été détectée</translation>
    </message>
    <message>
        <source>Debugging/Testing options:</source>
        <translation>Options de débogage/de test :</translation>
    </message>
    <message>
        <source>Do not load the wallet and disable wallet RPC calls</source>
        <translation>Ne pas charger le porte-monnaie et désactiver les appels RPC</translation>
    </message>
    <message>
        <source>Do you want to rebuild the block database now?</source>
        <translation>Voulez-vous reconstruire la base de données de blocs maintenant ?</translation>
    </message>
    <message>
        <source>Enable publish hash block in &lt;address&gt;</source>
        <translation>Activer la publication du bloc de hachage dans &lt;address&gt;</translation>
    </message>
    <message>
        <source>Enable publish hash transaction in &lt;address&gt;</source>
        <translation>Activer la publication de la transaction de hachage dans &lt;address&gt;</translation>
    </message>
    <message>
        <source>Enable publish raw block in &lt;address&gt;</source>
        <translation>Activer la publication du bloc brut dans &lt;address&gt;</translation>
    </message>
    <message>
        <source>Enable publish raw transaction in &lt;address&gt;</source>
        <translation>Activer la publication de la transaction brute dans &lt;address&gt;</translation>
    </message>
    <message>
        <source>Enable transaction replacement in the memory pool (default: %u)</source>
        <translation>Activer le remplacement de transactions dans la réserve de mémoire (par défaut : %u)</translation>
    </message>
    <message>
        <source>Error creating %s: You can't create non-HD wallets with this version.</source>
        <translation>Erreur de création de %s : vous ne pouvez pas créer de porte-monnaie non HD avec cette version.</translation>
    </message>
    <message>
        <source>Error initializing block database</source>
        <translation>Erreur d’initialisation de la base de données de blocs</translation>
    </message>
    <message>
        <source>Error initializing wallet database environment %s!</source>
        <translation>Erreur d’initialisation de l’environnement de la base de données du porte-monnaie %s !</translation>
    </message>
    <message>
        <source>Error loading %s</source>
        <translation>Erreur de chargement de %s</translation>
    </message>
    <message>
        <source>Error loading %s: Wallet corrupted</source>
        <translation>Erreur de chargement de %s : porte-monnaie corrompu</translation>
    </message>
    <message>
        <source>Error loading %s: Wallet requires newer version of %s</source>
        <translation>Erreur de chargement de %s : le porte-monnaie exige une version plus récente de %s</translation>
    </message>
    <message>
        <source>Error loading block database</source>
        <translation>Erreur de chargement de la base de données de blocs</translation>
    </message>
    <message>
        <source>Error opening block database</source>
        <translation>Erreur d’ouverture de la base de données de blocs</translation>
    </message>
    <message>
        <source>Error: Disk space is low!</source>
        <translation>Erreur : l’espace disque est faible !</translation>
    </message>
    <message>
        <source>Failed to listen on any port. Use -listen=0 if you want this.</source>
        <translation>Échec d’écoute sur un port quelconque. Utiliser -listen=0 si vous le voulez.</translation>
    </message>
    <message>
        <source>Failed to rescan the wallet during initialization</source>
        <translation>Échec de réanalyse du porte-monnaie lors de l’initialisation</translation>
    </message>
    <message>
        <source>Importing...</source>
        <translation>Importation...</translation>
    </message>
    <message>
        <source>Incorrect or no genesis block found. Wrong datadir for network?</source>
        <translation>Bloc de genèse incorrect ou introuvable. Mauvais datadir pour le réseau ?</translation>
    </message>
    <message>
        <source>Initialization sanity check failed. %s is shutting down.</source>
        <translation>L’initialisation du test de cohérence a échoué. %s est en cours de fermeture. </translation>
    </message>
    <message>
        <source>Invalid amount for -%s=&lt;amount&gt;: '%s'</source>
        <translation>Montant invalide pour -%s=&lt;amount&gt; : « %s »</translation>
    </message>
    <message>
        <source>Invalid amount for -discardfee=&lt;amount&gt;: '%s'</source>
        <translation>Montant invalide pour -discardfee=&lt;amount&gt; : « %s »</translation>
    </message>
    <message>
        <source>Invalid amount for -fallbackfee=&lt;amount&gt;: '%s'</source>
        <translation>Montant invalide pour -fallbackfee=&lt;amount&gt; : « %s »</translation>
    </message>
    <message>
        <source>Keep the transaction memory pool below &lt;n&gt; megabytes (default: %u)</source>
        <translation>Garder la réserve de mémoire transactionnelle sous &lt;n&gt; mégaoctets (par défaut : %u)</translation>
    </message>
    <message>
        <source>Loading P2P addresses...</source>
        <translation>Chargement des adresses P2P...</translation>
    </message>
    <message>
        <source>Loading banlist...</source>
        <translation>Chargement de la liste d’interdiction...</translation>
    </message>
    <message>
        <source>Location of the auth cookie (default: data dir)</source>
        <translation>Emplacement du fichier témoin auth (par défaut : data dir)</translation>
    </message>
    <message>
        <source>Minimum bytes per sigop in transactions we relay and mine (default: %u)</source>
        <translation>Octets minimaux par sigop dans les transactions que nous relayons et minons (par défaut : %u)</translation>
    </message>
    <message>
        <source>Not enough file descriptors available.</source>
        <translation>Pas assez de descripteurs de fichiers proposés.</translation>
    </message>
    <message>
        <source>Only connect to nodes in network &lt;net&gt; (ipv4, ipv6 or onion)</source>
        <translation>Seulement se connecter aux nœuds du réseau &lt;net&gt; (IPv4, IPv6 ou oignon)</translation>
    </message>
    <message>
        <source>Print this help message and exit</source>
        <translation>Imprimer ce message d’aide et quitter</translation>
    </message>
    <message>
        <source>Print version and exit</source>
        <translation>Imprimer la version et quitter</translation>
    </message>
    <message>
        <source>Prune cannot be configured with a negative value.</source>
        <translation>L’élagage ne peut pas être configuré avec une valeur négative.</translation>
    </message>
    <message>
        <source>Prune mode is incompatible with -txindex.</source>
        <translation>Le mode élagage n’est pas compatible avec -txindex.</translation>
    </message>
    <message>
        <source>Rebuild chain state and block index from the blk*.dat files on disk</source>
        <translation>Reconstruire l’état de la chaîne et l’index des blocs à partir des fichiers blk*.dat sur le disque</translation>
    </message>
    <message>
        <source>Rebuild chain state from the currently indexed blocks</source>
        <translation>Reconstruire l’état de la chaîne à partir des blocs indexés actuellement</translation>
    </message>
    <message>
        <source>Replaying blocks...</source>
        <translation>Relecture des blocs...</translation>
    </message>
    <message>
        <source>Rewinding blocks...</source>
        <translation>Rebobinage des blocs...</translation>
    </message>
    <message>
        <source>Send transactions with full-RBF opt-in enabled (RPC only, default: %u)</source>
        <translation>Envoyer les transactions avec « full-RBF opt-in » activé (RPC seulement, par défaut : %u)</translation>
    </message>
    <message>
        <source>Set database cache size in megabytes (%d to %d, default: %d)</source>
        <translation>Définir la taille du cache de la base de données en mégaoctets (%d à %d, default: %d)</translation>
    </message>
    <message>
        <source>Set maximum block size in bytes (default: %d)</source>
        <translation>Définir la taille minimale de bloc en octets (par défaut : %d)</translation>
    </message>
    <message>
        <source>Specify wallet file (within data directory)</source>
        <translation>Indiquer le fichier de porte-monnaie (dans le répertoire de données)</translation>
    </message>
    <message>
        <source>The source code is available from %s.</source>
        <translation>Le code source se trouve sur %s.</translation>
    </message>
    <message>
        <source>Transaction fee and change calculation failed</source>
        <translation>Échec du calcul des frais de transaction et de la monnaie</translation>
    </message>
    <message>
        <source>Unable to bind to %s on this computer. %s is probably already running.</source>
        <translation>Impossible de se lier à %s sur cet ordinateur. %s fonctionne probablement déjà.</translation>
    </message>
    <message>
        <source>Unsupported argument -benchmark ignored, use -debug=bench.</source>
        <translation>Argument non pris en charge -benchmark ignoré, utiliser -debug=bench.</translation>
    </message>
    <message>
        <source>Unsupported argument -debugnet ignored, use -debug=net.</source>
        <translation>Argument non pris en charge -debugnet ignoré, utiliser -debug=net.</translation>
    </message>
    <message>
        <source>Unsupported argument -tor found, use -onion.</source>
        <translation>Argument non pris en charge -tor trouvé, utiliser -onion</translation>
    </message>
    <message>
        <source>Unsupported logging category %s=%s.</source>
        <translation>Catégorie de journalisation non prise en charge %s=%s.</translation>
    </message>
    <message>
        <source>Upgrading UTXO database</source>
        <translation>Mise à niveau de la base de données UTXO</translation>
    </message>
    <message>
        <source>Use UPnP to map the listening port (default: %u)</source>
        <translation>Utiliser l’UPnP pour mapper le port d’écoute (par défaut : %u)</translation>
    </message>
    <message>
        <source>Use the test chain</source>
        <translation>Utiliser la chaîne de test</translation>
    </message>
    <message>
        <source>User Agent comment (%s) contains unsafe characters.</source>
        <translation>Le commentaire d’agent utilisateur (%s) contient des caractères dangereux.</translation>
    </message>
    <message>
        <source>Verifying blocks...</source>
        <translation>Vérification des blocs... </translation>
    </message>
    <message>
        <source>Wallet debugging/testing options:</source>
        <translation>Options de débogage/de test du porte-monnaie :</translation>
    </message>
    <message>
        <source>Wallet needed to be rewritten: restart %s to complete</source>
        <translation>Le porte-monnaie devait être réécrit : redémarrer %s pour terminer l’opération.</translation>
    </message>
    <message>
        <source>Wallet options:</source>
        <translation>Options du porte-monnaie :</translation>
    </message>
    <message>
        <source>Allow JSON-RPC connections from specified source. Valid for &lt;ip&gt; are a single IP (e.g. 1.2.3.4), a network/netmask (e.g. 1.2.3.4/255.255.255.0) or a network/CIDR (e.g. 1.2.3.4/24). This option can be specified multiple times</source>
        <translation>Permettre les connexions JSON-RPC de sources spécifiques. Valide pour &lt;ip&gt; qui sont une IP simple (p. ex. 1.2.3.4), un réseau/masque réseau (p. ex. 1.2.3.4/255.255.255.0) ou un réseau/CIDR (p. ex. 1.2.3.4/24). Cette option peut être être précisée plusieurs fois</translation>
    </message>
    <message>
        <source>Bind to given address and whitelist peers connecting to it. Use [host]:port notation for IPv6</source>
        <translation>Se lier à l’adresse donnée et aux pairs s’y connectant. Utiliser la notation [host]:port pour l’IPv6</translation>
    </message>
    <message>
        <source>Create new files with system default permissions, instead of umask 077 (only effective with disabled wallet functionality)</source>
        <translation>Créer de nouveaux fichiers avec les permissions système par défaut, au lieu de umask 077 (effectif seulement avec la fonction du porte-monnaie désactivée)</translation>
    </message>
    <message>
        <source>Discover own IP addresses (default: 1 when listening and no -externalip or -proxy)</source>
        <translation>Découvrir ses propres adresses (par défaut : 1 en écoute et sans externalip ou -proxy)</translation>
    </message>
    <message>
        <source>Error: Listening for incoming connections failed (listen returned error %s)</source>
        <translation>Erreur : l’écoute des connexions entrantes a échoué (l’écoute a retourné l’erreur %s)</translation>
    </message>
    <message>
        <source>Execute command when a relevant alert is received or we see a really long fork (%s in cmd is replaced by message)</source>
        <translation>Exécuter une commande lorsqu’une alerte pertinente est reçue, ou si nous voyons une bifurcation vraiment étendue (%s dans la commande est remplacé par le message)</translation>
    </message>
    <message>
        <source>Fees (in %s/kB) smaller than this are considered zero fee for relaying, mining and transaction creation (default: %s)</source>
        <translation>Les frais (en %s/Ko) inférieurs à ce seuil sont considérés comme étant nuls pour le relais, le minage et la création de transactions (par défaut : %s)</translation>
    </message>
    <message>
        <source>If paytxfee is not set, include enough fee so transactions begin confirmation on average within n blocks (default: %u)</source>
        <translation>Si paytxfee n’est pas défini, inclure suffisamment de frais afin que les transactions commencent la confirmation en moyenne avant n blocs (par défaut : %u)</translation>
    </message>
    <message>
        <source>Invalid amount for -maxtxfee=&lt;amount&gt;: '%s' (must be at least the minrelay fee of %s to prevent stuck transactions)</source>
        <translation>Montant invalide pour -maxtxfee=&lt;amount&gt; : « %s » (doit être au moins les frais minrelay de %s pour prévenir le blocage des transactions)</translation>
    </message>
    <message>
        <source>Maximum size of data in data carrier transactions we relay and mine (default: %u)</source>
        <translation>Quantité maximale de données dans les transactions du porteur de données que nous relayons et minons (par défaut : %u)</translation>
    </message>
    <message>
        <source>Randomize credentials for every proxy connection. This enables Tor stream isolation (default: %u)</source>
        <translation>Aléer les authentifiants pour chaque connexion mandataire. Cela active l’isolement de flux de Tor (par défaut : %u) </translation>
    </message>
    <message>
        <source>The transaction amount is too small to send after the fee has been deducted</source>
        <translation>Le montant de la transaction est trop bas pour être envoyé une fois que les frais ont été déduits</translation>
    </message>
    <message>
        <source>Whitelisted peers cannot be DoS banned and their transactions are always relayed, even if they are already in the mempool, useful e.g. for a gateway</source>
        <translation>Les pairs de la liste blanche ne peuvent pas être bannis DoS et leurs transactions sont toujours relayées, même si elles sont déjà dans le mempool, utile p. ex. pour une passerelle</translation>
    </message>
    <message>
        <source>You need to rebuild the database using -reindex to go back to unpruned mode.  This will redownload the entire blockchain</source>
        <translation>Vous devez reconstruire la base de données en utilisant -reindex afin de revenir au mode sans élagage. Cela retéléchargera complètement la chaîne de blocs.</translation>
    </message>
    <message>
        <source>(default: %u)</source>
        <translation>(par défaut : %u)</translation>
    </message>
    <message>
        <source>Accept public REST requests (default: %u)</source>
        <translation>Accepter les demandes REST publiques (par défaut : %u)</translation>
    </message>
    <message>
        <source>Automatically create Tor hidden service (default: %d)</source>
        <translation>Créer automatiquement un service caché Tor (par défaut : %d)</translation>
    </message>
    <message>
        <source>Connect through SOCKS5 proxy</source>
        <translation>Se connecter par un mandataire SOCKS5</translation>
    </message>
    <message>
        <source>Error loading %s: You can't disable HD on an already existing HD wallet</source>
        <translation>Erreur de chargement de %s : vous ne pouvez pas désactiver HD sur un porte-monnaie HD existant</translation>
    </message>
    <message>
        <source>Error reading from database, shutting down.</source>
        <translation>Erreur de lecture de la base de données, fermeture en cours.</translation>
    </message>
    <message>
        <source>Error upgrading chainstate database</source>
        <translation>Erreur de mise à niveau de la base de données d’état de la chaîne</translation>
    </message>
    <message>
        <source>Imports blocks from external blk000??.dat file on startup</source>
        <translation>Importe des blocs à partir d’un fichier blk000??.dat externe lors du démarrage</translation>
    </message>
    <message>
        <source>Information</source>
        <translation>Informations</translation>
    </message>
    <message>
        <source>Invalid -onion address or hostname: '%s'</source>
        <translation>Adresse ou nom d’hôte -onion invalide : « %s »</translation>
    </message>
    <message>
        <source>Invalid -proxy address or hostname: '%s'</source>
        <translation>Adresse ou nom d’hôte -proxy invalide : « %s »</translation>
    </message>
    <message>
        <source>Invalid amount for -paytxfee=&lt;amount&gt;: '%s' (must be at least %s)</source>
        <translation>Montant invalide pour -paytxfee=&lt;montant&gt; : « %s » (doit être au moins %s)</translation>
    </message>
    <message>
        <source>Invalid netmask specified in -whitelist: '%s'</source>
        <translation>Masque réseau invalide indiqué dans -whitelist : « %s »</translation>
    </message>
    <message>
        <source>Keep at most &lt;n&gt; unconnectable transactions in memory (default: %u)</source>
        <translation>Garder au plus &lt;n&gt; transactions non connectables en mémoire (par défaut : %u)</translation>
    </message>
    <message>
        <source>Need to specify a port with -whitebind: '%s'</source>
        <translation>Un port doit être précisé avec -whitebind : « %s »</translation>
    </message>
    <message>
        <source>Node relay options:</source>
        <translation>Options de relais du nœud :</translation>
    </message>
    <message>
        <source>RPC server options:</source>
        <translation>Options du serveur RPC :</translation>
    </message>
    <message>
        <source>Reducing -maxconnections from %d to %d, because of system limitations.</source>
        <translation>Réduction de -maxconnections de %d à %d, due aux restrictions du système</translation>
    </message>
    <message>
        <source>Rescan the block chain for missing wallet transactions on startup</source>
        <translation>Réanalyser la chaîne de blocs au démarrage, à la recherche de transactions de porte-monnaie manquantes</translation>
    </message>
    <message>
        <source>Send trace/debug info to console instead of debug.log file</source>
        <translation>Envoyer les infos de débogage/trace à la console au lieu du fichier debug.log</translation>
    </message>
    <message>
        <source>Show all debugging options (usage: --help -help-debug)</source>
        <translation>Montrer toutes les options de débogage (utilisation : --help --help-debug)</translation>
    </message>
    <message>
        <source>Shrink debug.log file on client startup (default: 1 when no -debug)</source>
        <translation>Réduire le fichier debug.log lors du démarrage du client (par défaut : 1 sans -debug)</translation>
    </message>
    <message>
        <source>Signing transaction failed</source>
        <translation>Échec de signature de la transaction</translation>
    </message>
    <message>
        <source>The transaction amount is too small to pay the fee</source>
        <translation>Le montant de la transaction est trop bas pour que les frais soient payés</translation>
    </message>
    <message>
        <source>This is experimental software.</source>
        <translation>Ceci est un logiciel expérimental.</translation>
    </message>
    <message>
        <source>Tor control port password (default: empty)</source>
        <translation>Mot de passe du port de contrôle Tor (par défaut : vide)</translation>
    </message>
    <message>
        <source>Tor control port to use if onion listening enabled (default: %s)</source>
        <translation>Port de contrôle Tor à utiliser si l’écoute onion est activée (par défaut :%s)</translation>
    </message>
    <message>
        <source>Transaction amount too small</source>
        <translation>Le montant de la transaction est trop bas</translation>
    </message>
    <message>
        <source>Transaction too large for fee policy</source>
        <translation>La transaction est trop grosse pour la politique de frais</translation>
    </message>
    <message>
        <source>Transaction too large</source>
        <translation>La transaction est trop grosse</translation>
    </message>
    <message>
        <source>Unable to bind to %s on this computer (bind returned error %s)</source>
        <translation>Impossible de se lier à %s sur cet ordinateur (bind a retourné l’erreur %s)</translation>
    </message>
    <message>
        <source>Unable to generate initial keys</source>
        <translation>Impossible de générer les clés initiales</translation>
    </message>
    <message>
        <source>Upgrade wallet to latest format on startup</source>
        <translation>Mettre à niveau le porte-monnaie au démarrage vers le format le plus récent</translation>
    </message>
    <message>
        <source>Username for JSON-RPC connections</source>
        <translation>Nom d’utilisateur pour les connexions JSON-RPC</translation>
    </message>
    <message>
        <source>Verifying wallet(s)...</source>
        <translation>Vérification des porte-monnaie...</translation>
    </message>
    <message>
        <source>Wallet %s resides outside wallet directory %s</source>
        <translation>Le porte-monnaie %s se trouve en dehors du répertoire de porte-monnaie %s</translation>
    </message>
    <message>
        <source>Warning</source>
        <translation>Avertissement</translation>
    </message>
    <message>
        <source>Warning: unknown new rules activated (versionbit %i)</source>
        <translation>Avertissement : nouvelles règles inconnues activées (bit de version %i)</translation>
    </message>
    <message>
        <source>Whether to operate in a blocks only mode (default: %u)</source>
        <translation>Fonctionner ou non en mode blocs seulement (par défaut : %u)</translation>
    </message>
    <message>
        <source>You need to rebuild the database using -reindex to change -txindex</source>
        <translation>Vous devez reconstruire la base de données en utilisant -reindex afin de modifier -txindex</translation>
    </message>
    <message>
        <source>Zapping all transactions from wallet...</source>
        <translation>Supprimer toutes les transactions du porte-monnaie...</translation>
    </message>
    <message>
        <source>ZeroMQ notification options:</source>
        <translation>Options de notification ZeroMQ</translation>
    </message>
    <message>
        <source>Password for JSON-RPC connections</source>
        <translation>Mot de passe pour les connexions JSON-RPC</translation>
    </message>
    <message>
        <source>Execute command when the best block changes (%s in cmd is replaced by block hash)</source>
        <translation>Exécuter la commande lorsque le meilleur bloc change (%s dans cmd est remplacé par le hachage du bloc)</translation>
    </message>
    <message>
        <source>Allow DNS lookups for -addnode, -seednode and -connect</source>
        <translation>Autoriser les recherches DNS pour -addnode, -seednode et -connect</translation>
    </message>
    <message>
        <source>(1 = keep tx meta data e.g. account owner and payment request information, 2 = drop tx meta data)</source>
        <translation>(1 = conserver les métadonnées de transmission, p. ex. les informations du propriétaire du compte et de demande de paiement, 2 = abandonner les métadonnées de transmission)</translation>
    </message>
    <message>
        <source>-maxtxfee is set very high! Fees this large could be paid on a single transaction.</source>
        <translation>La valeur -maxtxfee est très élevée ! Des frais aussi élevés pourraient être payés en une seule transaction.</translation>
    </message>
    <message>
        <source>Bind to given address to listen for JSON-RPC connections. This option is ignored unless -rpcallowip is also passed. Port is optional and overrides -rpcport. Use [host]:port notation for IPv6. This option can be specified multiple times (default: 127.0.0.1 and ::1 i.e., localhost, or if -rpcallowip has been specified, 0.0.0.0 and :: i.e., all addresses)</source>
        <translation>Se lier à l’adresse donnée pour écouter des connexions JSON-RPC. Cette option est ignorée à moins que -rpcallowip soit aussi passé. Le port est facultatif et remplace -rpcport. Utiliser la notation [host]:port pour l’IPv6. Cette option peut être précisée plusieurs fois (par défaut : 127.0.0.1 et ::1 c.-à-d. l’hôte local ou si -rpcallowip a été précisé, 0.0.0.0 et :: c.-à-d. toutes les adresses)</translation>
    </message>
    <message>
        <source>Do not keep transactions in the mempool longer than &lt;n&gt; hours (default: %u)</source>
        <translation>Ne pas conserver de transactions dans la réserve de mémoire plus de &lt;n&gt; heures (par défaut : %u)</translation>
    </message>
    <message>
        <source>Equivalent bytes per sigop in transactions for relay and mining (default: %u)</source>
        <translation>Octets équivalents par sigop dans les transactions pour relayer et miner (par défaut : %u)</translation>
    </message>
    <message>
        <source>Error loading %s: You can't enable HD on an already existing non-HD wallet</source>
        <translation>Erreur de chargement de %s : vous ne pouvez pas activer HD sur un porte-monnaie non HD existant</translation>
    </message>
    <message>
        <source>Error loading wallet %s. -wallet parameter must only specify a filename (not a path).</source>
        <translation>Erreur de chargement du porte-monnaie %s. Le paramètre -wallet ne doit indiquer qu’un nom de fichier (pas un chemin).</translation>
    </message>
    <message>
        <source>Fees (in %s/kB) smaller than this are considered zero fee for transaction creation (default: %s)</source>
        <translation>Les frais (en %s/Ko) inférieurs à ce seuil sont considérés comme étant nuls pour la création de transactions (par défaut : %s)</translation>
    </message>
    <message>
        <source>Force relay of transactions from whitelisted peers even if they violate local relay policy (default: %d)</source>
        <translation>Forcer le relais de transactions des pairs de la liste blanche même s’ils transgressent la politique locale de relais (par défaut : %d)</translation>
    </message>
    <message>
        <source>How thorough the block verification of -checkblocks is (0-4, default: %u)</source>
        <translation>Degré de profondeur de la vérification des blocs -checkblocks (0-4, par défaut : %u)</translation>
    </message>
    <message>
        <source>Maintain a full transaction index, used by the getrawtransaction rpc call (default: %u)</source>
        <translation>Maintenir un index complet des transactions, utilisé par l’appel RPC getrawtransaction (obtenir la transaction brute) (par défaut : %u)</translation>
    </message>
    <message>
        <source>Number of seconds to keep misbehaving peers from reconnecting (default: %u)</source>
        <translation>Délai en secondes de refus de reconnexion pour les pairs présentant un mauvais comportement (par défaut : %u)</translation>
    </message>
    <message>
        <source>Output debugging information (default: %u, supplying &lt;category&gt; is optional)</source>
        <translation>Extraire les informations de débogage (par défaut : %u, fournir &lt;category&gt; est facultatif)</translation>
    </message>
    <message>
        <source>Sets the serialization of raw transaction or block hex returned in non-verbose mode, non-segwit(0) or segwit(1) (default: %d)</source>
        <translation>Définit la sérialisation de la transaction brute ou les données hexa de bloc retournées en mode non-verbose, non-segwit(0) ou segwit(1) (par défaut : %d)</translation>
    </message>
    <message>
        <source>Specify directory to hold wallets (default: &lt;datadir&gt;/wallets if it exists, otherwise &lt;datadir&gt;)</source>
        <translation>Indiquer le répertoire où placer les porte-monnaie (par défaut : &lt;datadir&gt;/wallets s’il existe, autrement &lt;datadir&gt;)</translation>
    </message>
    <message>
        <source>Specify location of debug log file: this can be an absolute path or a path relative to the data directory (default: %s)</source>
        <translation>Indiquer l’emplacement du fichier journal de débogage : ce peut être un chemin absolu ou un chemin relatif au répertoire de données (par défaut : %s)</translation>
    </message>
    <message>
        <source>Support filtering of blocks and transaction with bloom filters (default: %u)</source>
        <translation>Prendre en charge le filtrage des blocs et des transactions avec les filtres bloom (par défaut : %u)</translation>
    </message>
    <message>
        <source>The fee rate (in %s/kB) that indicates your tolerance for discarding change by adding it to the fee (default: %s). Note: An output is discarded if it is dust at this rate, but we will always discard up to the dust relay fee and a discard fee above that is limited by the fee estimate for the longest target</source>
        <translation>Le taux de frais (en %s/Ko) qui indique votre tolérance à renoncer à la monnaie en l’ajoutant aux frais (par défaut : %s). Note : une sortie est rejetée si elle est considérée comme poussière pour ce taux, mais nous rejetterons toujours jusqu’aux frais de relais poussière et des frais de rejet par delà cette valeur qui sont limités par l’estimation de frais pour la cible la plus longue </translation>
    </message>
    <message>
        <source>This is the transaction fee you may pay when fee estimates are not available.</source>
        <translation>Il s’agit des frais de transaction que vous pourriez payer si aucune estimation de frais n’est proposée.</translation>
    </message>
    <message>
        <source>This product includes software developed by the OpenSSL Project for use in the OpenSSL Toolkit %s and cryptographic software written by Eric Young and UPnP software written by Thomas Bernard.</source>
        <translation>Ce produit comprend des logiciels développés par le Projet OpenSSL pour être utilisés dans la boîte à outils OpenSSL %s, et un logiciel cryptographique écrit par Eric Young, ainsi qu’un logiciel UPnP écrit par Thomas Bernard.</translation>
    </message>
    <message>
        <source>Total length of network version string (%i) exceeds maximum length (%i). Reduce the number or size of uacomments.</source>
        <translation>La taille totale de la chaîne de version de réseau (%i) dépasse la longueur maximale (%i). Réduire le nombre ou la taille des commentaires uacomments.</translation>
    </message>
    <message>
        <source>Tries to keep outbound traffic under the given target (in MiB per 24h), 0 = no limit (default: %d)</source>
        <translation>Tente de garder le trafic sortant sous la cible donnée (en Mio par 24 h), 0 = sans limite (par défaut : %d)</translation>
    </message>
    <message>
        <source>Unsupported argument -socks found. Setting SOCKS version isn't possible anymore, only SOCKS5 proxies are supported.</source>
        <translation>L’argument non pris en charge -socks a été trouvé. Il n’est plus possible de définir la version de SOCKS, seuls les mandataires SOCKS5 sont pris en charge.</translation>
    </message>
    <message>
        <source>Unsupported argument -whitelistalwaysrelay ignored, use -whitelistrelay and/or -whitelistforcerelay.</source>
        <translation>Argument non pris charge -whitelistalwaysrelay ignoré, utiliser -whitelistrelay et/ou -whitelistforcerelay.</translation>
    </message>
    <message>
        <source>Use separate SOCKS5 proxy to reach peers via Tor hidden services (default: %s)</source>
        <translation>Utiliser un serveur mandataire SOCKS5 séparé pour atteindre les pairs par les services cachés de Tor (par défaut : %s)</translation>
    </message>
    <message>
        <source>Warning: Unknown block versions being mined! It's possible unknown rules are in effect</source>
        <translation>Avertissement : des versions de blocs inconnues sont minées ! Il est possible que des règles inconnues soient en vigueur</translation>
    </message>
    <message>
        <source>Warning: Wallet file corrupt, data salvaged! Original %s saved as %s in %s; if your balance or transactions are incorrect you should restore from a backup.</source>
        <translation>Avertissement : le fichier du porte-monnaie est corrompu, les données ont été récupérées ! Le fichier %s original a été enregistré en tant que %s dans %s ; si votre solde ou vos transactions sont incorrects, vous devriez restaurer une sauvegarde.</translation>
    </message>
    <message>
        <source>%s is set very high!</source>
        <translation>La valeur %s est très élevée !</translation>
    </message>
    <message>
        <source>(default: %s)</source>
        <translation>(par défaut : %s)</translation>
    </message>
    <message>
        <source>Always query for peer addresses via DNS lookup (default: %u)</source>
        <translation>Toujours demander les adresses des pairs par recherche DNS (par défaut : %u)</translation>
    </message>
    <message>
        <source>Error loading wallet %s. -wallet filename must be a regular file.</source>
        <translation>Erreur de chargement du porte-monnaie %s. Le paramètre -wallet doit être un fichier ordinaire.</translation>
    </message>
    <message>
        <source>Error loading wallet %s. Duplicate -wallet filename specified.</source>
        <translation>Erreur de chargement du porte-monnaie %s. Le nom de fichier -wallet indiqué est un doublon.</translation>
    </message>
    <message>
        <source>Error loading wallet %s. Invalid characters in -wallet filename.</source>
        <translation>Erreur de chargement du porte-monnaie %s. Il y a des caractères invalides dans le nom de fichier -wallet.</translation>
    </message>
    <message>
        <source>How many blocks to check at startup (default: %u, 0 = all)</source>
        <translation>Nombre de blocs à vérifier au démarrage (par défaut : %u, 0 = tous)</translation>
    </message>
    <message>
        <source>Include IP addresses in debug output (default: %u)</source>
        <translation>Inclure les adresses IP à la sortie de débogage (par défaut : %u)</translation>
    </message>
    <message>
        <source>Keypool ran out, please call keypoolrefill first</source>
        <translation>La réserve de clés est épuisée, veuillez d’abord appeler « keypoolrefill »</translation>
    </message>
    <message>
        <source>Listen for JSON-RPC connections on &lt;port&gt; (default: %u or testnet: %u)</source>
        <translation>Écouter les connexions JSON-RPC sur &lt;port&gt; (par défaut : %u ou tesnet : %u)</translation>
    </message>
    <message>
        <source>Listen for connections on &lt;port&gt; (default: %u or testnet: %u)</source>
        <translation>Écouter les connexions sur &lt;port&gt; (par défaut : %u ou tesnet : %u)</translation>
    </message>
    <message>
        <source>Maintain at most &lt;n&gt; connections to peers (default: %u)</source>
        <translation>Garder au plus &lt;n&gt; connexions avec les pairs (par défaut : %u)</translation>
    </message>
    <message>
        <source>Make the wallet broadcast transactions</source>
        <translation>Obliger le porte-monnaie à diffuser les transactions</translation>
    </message>
    <message>
        <source>Maximum per-connection receive buffer, &lt;n&gt;*1000 bytes (default: %u)</source>
        <translation>Tampon maximal de réception par connexion, &lt;n&gt;*1000 octets (par défaut : %u)</translation>
    </message>
    <message>
        <source>Maximum per-connection send buffer, &lt;n&gt;*1000 bytes (default: %u)</source>
        <translation>Tampon maximal d’envoi par connexion », &lt;n&gt;*1000 octets (par défaut : %u)</translation>
    </message>
    <message>
        <source>Prepend debug output with timestamp (default: %u)</source>
        <translation>Ajouter l’estampille temporelle au début de la sortie de débogage (par défaut : %u)</translation>
    </message>
    <message>
        <source>Relay and mine data carrier transactions (default: %u)</source>
        <translation>Relayer et miner les transactions du porteur de données (par défaut : %u)</translation>
    </message>
    <message>
        <source>Relay non-P2SH multisig (default: %u)</source>
        <translation>Relayer les multisignatures non-P2SH (par défaut : %u)</translation>
    </message>
    <message>
        <source>Set key pool size to &lt;n&gt; (default: %u)</source>
        <translation>Définir la taille de la réserve de clés à &lt;n&gt; (par défaut : %u)</translation>
    </message>
    <message>
        <source>Set maximum BIP141 block weight (default: %d)</source>
        <translation>Définir le poids maximal de bloc BIP141 (par défaut : %d)</translation>
    </message>
    <message>
        <source>Set the number of threads to service RPC calls (default: %d)</source>
        <translation>Définir le nombre de fils pour les appels RPC (par défaut : %d)</translation>
    </message>
    <message>
        <source>Specify configuration file (default: %s)</source>
        <translation>Indiquer le fichier de configuration (par défaut : %s)</translation>
    </message>
    <message>
        <source>Specify connection timeout in milliseconds (minimum: 1, default: %d)</source>
        <translation>Indiquer le délai d’expiration de la connexion en millisecondes (minimum : 1, par défaut : %d)</translation>
    </message>
    <message>
        <source>Specify pid file (default: %s)</source>
        <translation>Indiquer le fichier pid (par défaut : %s)</translation>
    </message>
    <message>
        <source>Spend unconfirmed change when sending transactions (default: %u)</source>
        <translation>Dépenser la monnaie non confirmée lors de l’envoi de transactions (par défaut : %u)</translation>
    </message>
    <message>
        <source>Starting network threads...</source>
        <translation>Démarrage des processus réseau...</translation>
    </message>
    <message>
        <source>The wallet will avoid paying less than the minimum relay fee.</source>
        <translation>Le porte-monnaie évitera de payer moins que les frais minimaux de relais. </translation>
    </message>
    <message>
        <source>This is the minimum transaction fee you pay on every transaction.</source>
        <translation>Il s’agit des frais minimaux que vous payez pour chaque transaction. </translation>
    </message>
    <message>
        <source>This is the transaction fee you will pay if you send a transaction.</source>
        <translation>Il s’agit des frais minimaux que vous payez si vous envoyez une transaction.</translation>
    </message>
    <message>
        <source>Threshold for disconnecting misbehaving peers (default: %u)</source>
        <translation>Seuil de déconnexion des pairs présentant un mauvais comportement (par défaut : %u)</translation>
    </message>
    <message>
        <source>Transaction amounts must not be negative</source>
        <translation>Les montants transactionnels ne doivent pas être négatifs</translation>
    </message>
    <message>
        <source>Transaction has too long of a mempool chain</source>
        <translation>La chaîne de la réserve de mémoire de la transaction est trop longue</translation>
    </message>
    <message>
        <source>Transaction must have at least one recipient</source>
        <translation>La transaction doit comporter au moins un destinataire</translation>
    </message>
    <message>
        <source>Unknown network specified in -onlynet: '%s'</source>
        <translation>Réseau inconnu précisé dans -onlynet : « %s »</translation>
    </message>
    <message>
        <source>Insufficient funds</source>
        <translation>Fonds insuffisants</translation>
    </message>
    <message>
        <source>Loading block index...</source>
        <translation>Chargement de l’index des blocs…</translation>
    </message>
    <message>
        <source>Loading wallet...</source>
        <translation>Chargement du porte-monnaie…</translation>
    </message>
    <message>
        <source>Cannot downgrade wallet</source>
        <translation>Impossible de revenir à une version inférieure du porte-monnaie</translation>
    </message>
    <message>
        <source>Rescanning...</source>
        <translation>Nouvelle analyse…</translation>
    </message>
    <message>
        <source>Done loading</source>
        <translation>Chargement terminé</translation>
    </message>
    <message>
        <source>Error</source>
        <translation>Erreur</translation>
    </message>
</context>
</TS><|MERGE_RESOLUTION|>--- conflicted
+++ resolved
@@ -1944,7 +1944,6 @@
         <translation>Générer une adresse SegWit native (Bech32)</translation>
     </message>
     <message>
-<<<<<<< HEAD
         <source>Requested payments history</source>
         <translation>Historique des paiements demandés</translation>
     </message>
@@ -1953,8 +1952,6 @@
         <translation>&amp;Demander un paiement</translation>
     </message>
     <message>
-=======
->>>>>>> 6eccb372
         <source>Show the selected request (does the same as double clicking an entry)</source>
         <translation>Afficher la demande choisie (comme double-cliquer sur une entrée)</translation>
     </message>
@@ -2260,20 +2257,16 @@
         <translation>Voulez-vous vraiment envoyer ?</translation>
     </message>
     <message>
-        <source>added as transaction fee</source>
-        <translation>ajoutés comme frais de transaction</translation>
-    </message>
-    <message>
-        <source>Total Amount %1</source>
-        <translation>Montant total %1</translation>
-    </message>
-    <message>
         <source>or</source>
         <translation>ou</translation>
     </message>
     <message>
         <source>You can increase the fee later (signals Replace-By-Fee, BIP-125).</source>
         <translation>Vous pouvez augmenter les frais ultérieurement (signale Remplacer-par-des-frais, BIP-125).</translation>
+    </message>
+    <message>
+        <source>Transaction fee</source>
+        <translation>Frais de transaction</translation>
     </message>
     <message>
         <source>Not signalling Replace-By-Fee, BIP-125.</source>
@@ -3269,10 +3262,6 @@
         <translation>Exclure les informations de débogage pour une catégorie. Peut être utilisé en combinaison avec -debug=1 pour sortir les journaux de débogage pour toutes les catégories sauf une ou plusieurs particulières.</translation>
     </message>
     <message>
-        <source>Execute command when a wallet transaction changes (%s in cmd is replaced by TxID)</source>
-        <translation>Exécuter la commande lorsqu’une transaction de porte-monnaie change (%s dans la commande est remplacée par TxID)</translation>
-    </message>
-    <message>
         <source>If this block is in the chain assume that it and its ancestors are valid and potentially skip their script verification (0 to verify all, default: %s, testnet: %s)</source>
         <translation>Si ce bloc est dans la chaîne, supposer qu’il est valide, ainsi que ces ancêtres, et ignorer potentiellement la vérification de leur script (0 pour tout vérifier, valeur par défaut : %s, réseau de test : %s)</translation>
     </message>
