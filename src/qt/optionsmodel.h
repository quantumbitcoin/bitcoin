// Copyright (c) 2011-2015 The Bitcoin Core developers
// Distributed under the MIT software license, see the accompanying
// file COPYING or http://www.opensource.org/licenses/mit-license.php.

#ifndef BITCOIN_QT_OPTIONSMODEL_H
#define BITCOIN_QT_OPTIONSMODEL_H

#include "amount.h"

#include <QAbstractListModel>

QT_BEGIN_NAMESPACE
class QNetworkProxy;
QT_END_NAMESPACE

/** Interface from Qt to configuration data structure for Bitcoin client.
   To Qt, the options are presented as a list with the different options
   laid out vertically.
   This can be changed to a tree once the settings become sufficiently
   complex.
 */
class OptionsModel : public QAbstractListModel
{
    Q_OBJECT

public:
    explicit OptionsModel(QObject *parent = 0, bool resetSettings = false);

    enum OptionID {
        StartAtStartup,         // bool
        HideTrayIcon,           // bool
        MinimizeToTray,         // bool
        NetworkPort,            // int
        MapPortUPnP,            // bool
        MinimizeOnClose,        // bool
        ProxyUse,               // bool
        ProxyIP,                // QString
        ProxyPort,              // int
        ProxyUseTor,            // bool
        ProxyIPTor,             // QString
        ProxyPortTor,           // int
        DisplayUnit,            // BitcoinUnits::Unit
        DisplayAddresses,       // bool
        ThirdPartyTxUrls,       // QString
        Language,               // QString
        CoinControlFeatures,    // bool
        ThreadsScriptVerif,     // int
        DatabaseCache,          // int
        SpendZeroConfChange,    // bool
        Listen,                 // bool
        maxuploadtarget,
        peerbloomfilters,       // bool
<<<<<<< HEAD
=======
        mempoolreplacement,
        maxorphantx,
        maxmempool,
        mempoolexpiry,
        rejectunknownscripts,   // bool
        minrelaytxfee,
        bytespersigop,
        bytespersigopstrict,
        limitancestorcount,
        limitancestorsize,
        limitdescendantcount,
        limitdescendantsize,
        spamfilter,             // bool
        rejectbaremultisig,     // bool
        datacarriersize,
        blockmaxsize,
        blockprioritysize,
        blockmaxweight,
        priorityaccurate,       // bool
        corepolicy,
>>>>>>> 9994958a
        OptionIDRowCount,
    };

    void Init(bool resetSettings = false);
    void Reset();

    int rowCount(const QModelIndex & parent = QModelIndex()) const;
    QVariant data(const QModelIndex & index, int role = Qt::DisplayRole) const;
    bool setData(const QModelIndex & index, const QVariant & value, int role = Qt::EditRole);
    /** Updates current unit in memory, settings and emits displayUnitChanged(newUnit) signal */
    void setDisplayUnit(const QVariant &value);

    /* Explicit getters */
    bool getHideTrayIcon() { return fHideTrayIcon; }
    bool getMinimizeToTray() { return fMinimizeToTray; }
    bool getMinimizeOnClose() { return fMinimizeOnClose; }
    int getDisplayUnit() { return nDisplayUnit; }
    bool getDisplayAddresses() { return bDisplayAddresses; }
    QString getThirdPartyTxUrls() { return strThirdPartyTxUrls; }
    bool getProxySettings(QNetworkProxy& proxy) const;
    bool getCoinControlFeatures() { return fCoinControlFeatures; }
    const QString& getOverriddenByCommandLine() { return strOverriddenByCommandLine; }

    /* Restart flag helper */
    void setRestartRequired(bool fRequired);
    bool isRestartRequired();

private:
    /* Qt-only settings */
    bool fHideTrayIcon;
    bool fMinimizeToTray;
    bool fMinimizeOnClose;
    QString language;
    int nDisplayUnit;
    bool bDisplayAddresses;
    QString strThirdPartyTxUrls;
    bool fCoinControlFeatures;
    /* settings that were overriden by command-line */
    QString strOverriddenByCommandLine;

    /* rwconf settings that require a restart */
    bool f_peerbloomfilters;

    // Add option to list of GUI options overridden through command line/config file
    void addOverriddenOption(const std::string &option);

    // Check settings version and upgrade default values if required
    void checkAndMigrate();
Q_SIGNALS:
    void displayUnitChanged(int unit);
    void coinControlFeaturesChanged(bool);
    void hideTrayIconChanged(bool);
};

#endif // BITCOIN_QT_OPTIONSMODEL_H<|MERGE_RESOLUTION|>--- conflicted
+++ resolved
@@ -50,8 +50,6 @@
         Listen,                 // bool
         maxuploadtarget,
         peerbloomfilters,       // bool
-<<<<<<< HEAD
-=======
         mempoolreplacement,
         maxorphantx,
         maxmempool,
@@ -72,7 +70,6 @@
         blockmaxweight,
         priorityaccurate,       // bool
         corepolicy,
->>>>>>> 9994958a
         OptionIDRowCount,
     };
 
