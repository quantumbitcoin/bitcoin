--- conflicted
+++ resolved
@@ -644,13 +644,9 @@
                     return state.Invalid(false, REJECT_DUPLICATE, "txn-mempool-conflict");
                 }
 
-<<<<<<< HEAD
+                }  // ignore_rejects
+
                 setConflicts.emplace(ptxConflicting->GetHash(), true);
-=======
-                }  // ignore_rejects
-
-                setConflicts.insert(ptxConflicting->GetHash());
->>>>>>> e44861aa
             }
         }
     }
