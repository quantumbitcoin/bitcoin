--- conflicted
+++ resolved
@@ -654,14 +654,11 @@
         // Ignore problems here, since we are responsible for this file
     }
 
-<<<<<<< HEAD
-=======
     if (IsThisSoftwareExpired(GetTime())) {
         QMessageBox::critical(0, QObject::tr("Software expired"), QObject::tr("This software is expired, and may be out of consensus. You must choose to upgrade or override this expiration."));
         return EXIT_FAILURE;
     }
 
->>>>>>> a5de5f04
     QScopedPointer<const NetworkStyle> networkStyle(NetworkStyle::instantiate(QString::fromStdString(Params().NetworkIDString())));
     assert(!networkStyle.isNull());
     // Allow for separate UI settings for testnets
