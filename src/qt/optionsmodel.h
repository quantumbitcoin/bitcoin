// Copyright (c) 2011-2016 The Bitcoin Core developers
// Distributed under the MIT software license, see the accompanying
// file COPYING or http://www.opensource.org/licenses/mit-license.php.

#ifndef BITCOIN_QT_OPTIONSMODEL_H
#define BITCOIN_QT_OPTIONSMODEL_H

#include "amount.h"

#include <QAbstractListModel>

QT_BEGIN_NAMESPACE
class QNetworkProxy;
QT_END_NAMESPACE

/** Interface from Qt to configuration data structure for Bitcoin client.
   To Qt, the options are presented as a list with the different options
   laid out vertically.
   This can be changed to a tree once the settings become sufficiently
   complex.
 */
class OptionsModel : public QAbstractListModel
{
    Q_OBJECT

public:
    explicit OptionsModel(QObject *parent = 0, bool resetSettings = false);

    enum OptionID {
        StartAtStartup,         // bool
        HideTrayIcon,           // bool
        MinimizeToTray,         // bool
        NetworkPort,            // int
        MapPortUPnP,            // bool
        MinimizeOnClose,        // bool
        ProxyUse,               // bool
        ProxyIP,                // QString
        ProxyPort,              // int
        ProxyUseTor,            // bool
        ProxyIPTor,             // QString
        ProxyPortTor,           // int
        DisplayUnit,            // BitcoinUnits::Unit
        DisplayAddresses,       // bool
        ThirdPartyTxUrls,       // QString
        Language,               // QString
        walletrbf,              // bool
        CoinControlFeatures,    // bool
        ThreadsScriptVerif,     // int
        DatabaseCache,          // int
        SpendZeroConfChange,    // bool
        Listen,                 // bool
        maxuploadtarget,
        peerbloomfilters,       // bool
<<<<<<< HEAD
=======
        blockreconstructionextratxn,
        mempoolreplacement,
        maxorphantx,
        maxmempool,
        incrementalrelayfee,
        mempoolexpiry,
        rejectunknownscripts,   // bool
        rejectspkreuse,         // bool
        minrelaytxfee,
        bytespersigop,
        bytespersigopstrict,
        limitancestorcount,
        limitancestorsize,
        limitdescendantcount,
        limitdescendantsize,
        rejectbaremultisig,     // bool
        datacarriersize,
        dustrelayfee,
        blockmintxfee,
        blockmaxsize,
        blockprioritysize,
        blockmaxweight,
        corepolicy,
>>>>>>> 488c683b
        OptionIDRowCount,
    };

    void Init(bool resetSettings = false);
    void Reset();

    int rowCount(const QModelIndex & parent = QModelIndex()) const;
    QVariant data(const QModelIndex & index, int role = Qt::DisplayRole) const;
    bool setData(const QModelIndex & index, const QVariant & value, int role = Qt::EditRole);
    /** Updates current unit in memory, settings and emits displayUnitChanged(newUnit) signal */
    void setDisplayUnit(const QVariant &value);

    /* Explicit getters */
    bool getHideTrayIcon() { return fHideTrayIcon; }
    bool getMinimizeToTray() { return fMinimizeToTray; }
    bool getMinimizeOnClose() { return fMinimizeOnClose; }
    int getDisplayUnit() { return nDisplayUnit; }
    bool getDisplayAddresses() { return bDisplayAddresses; }
    QString getThirdPartyTxUrls() { return strThirdPartyTxUrls; }
    bool getProxySettings(QNetworkProxy& proxy) const;
    bool getCoinControlFeatures() { return fCoinControlFeatures; }
    const QString& getOverriddenByCommandLine() { return strOverriddenByCommandLine; }

    /* Restart flag helper */
    void setRestartRequired(bool fRequired);
    bool isRestartRequired();

private:
    /* Qt-only settings */
    bool fHideTrayIcon;
    bool fMinimizeToTray;
    bool fMinimizeOnClose;
    QString language;
    int nDisplayUnit;
    bool bDisplayAddresses;
    QString strThirdPartyTxUrls;
    bool fCoinControlFeatures;
    /* settings that were overridden by command-line */
    QString strOverriddenByCommandLine;

    /* rwconf settings that require a restart */
    bool f_peerbloomfilters;
<<<<<<< HEAD
=======
    bool f_rejectspkreuse;
>>>>>>> 488c683b

    // Add option to list of GUI options overridden through command line/config file
    void addOverriddenOption(const std::string &option);

    // Check settings version and upgrade default values if required
    void checkAndMigrate();
Q_SIGNALS:
    void displayUnitChanged(int unit);
    void coinControlFeaturesChanged(bool);
    void hideTrayIconChanged(bool);
};

#endif // BITCOIN_QT_OPTIONSMODEL_H<|MERGE_RESOLUTION|>--- conflicted
+++ resolved
@@ -51,8 +51,6 @@
         Listen,                 // bool
         maxuploadtarget,
         peerbloomfilters,       // bool
-<<<<<<< HEAD
-=======
         blockreconstructionextratxn,
         mempoolreplacement,
         maxorphantx,
@@ -76,7 +74,6 @@
         blockprioritysize,
         blockmaxweight,
         corepolicy,
->>>>>>> 488c683b
         OptionIDRowCount,
     };
 
@@ -119,10 +116,7 @@
 
     /* rwconf settings that require a restart */
     bool f_peerbloomfilters;
-<<<<<<< HEAD
-=======
     bool f_rejectspkreuse;
->>>>>>> 488c683b
 
     // Add option to list of GUI options overridden through command line/config file
     void addOverriddenOption(const std::string &option);
