<TS language="el_GR" version="2.1">
<context>
    <name>AddressBookPage</name>
    <message>
        <source>Right-click to edit address or label</source>
        <translation>Δεξί-κλικ για επεξεργασία της διεύθυνσης ή της ετικέτας</translation>
    </message>
    <message>
        <source>Create a new address</source>
        <translation>Δημιουργία νέας διεύθυνσης</translation>
    </message>
    <message>
        <source>&amp;New</source>
        <translation>&amp;Νέo</translation>
    </message>
    <message>
        <source>Copy the currently selected address to the system clipboard</source>
        <translation>Αντέγραψε την επιλεγμένη διεύθυνση στο πρόχειρο του συστήματος</translation>
    </message>
    <message>
        <source>&amp;Copy</source>
        <translation>&amp;Αντιγραφή</translation>
    </message>
    <message>
        <source>C&amp;lose</source>
        <translation>Κ&amp;λείσιμο</translation>
    </message>
    <message>
        <source>Delete the currently selected address from the list</source>
        <translation>Αντιγραφη της επιλεγμενης διεύθυνσης στο πρόχειρο του συστηματος</translation>
    </message>
    <message>
        <source>Export the data in the current tab to a file</source>
        <translation>Εξαγωγή δεδομένων καρτέλας σε αρχείο</translation>
    </message>
    <message>
        <source>&amp;Export</source>
        <translation>&amp;Εξαγωγή</translation>
    </message>
    <message>
        <source>&amp;Delete</source>
        <translation>&amp;Διαγραφή</translation>
    </message>
    <message>
<<<<<<< HEAD
=======
        <source>Choose the address to send coins to</source>
        <translation>Επιλογή διεύθυνσης όπου θα σταλθούν νομίσματα</translation>
    </message>
    <message>
        <source>Choose the address to receive coins with</source>
        <translation>Επιλογή διεύθυνσης απ' όπου θα ληφθούν νομίσματα</translation>
    </message>
    <message>
        <source>C&amp;hoose</source>
        <translation>Ε&amp;πιλογή</translation>
    </message>
    <message>
>>>>>>> 46952c81
        <source>Sending addresses</source>
        <translation>Διευθύνσεις αποστολής</translation>
    </message>
    <message>
        <source>Receiving addresses</source>
        <translation>Διευθύνσεις λήψης</translation>
    </message>
<<<<<<< HEAD
    </context>
=======
    <message>
        <source>These are your Bitcoin addresses for sending payments. Always check the amount and the receiving address before sending coins.</source>
        <translation>Αυτές είναι οι Bitcoin διευθύνσεις σας για να λαμβάνετε πληρωμές. Δίνοντας μία ξεχωριστή διεύθυνση σε κάθε αποστολέα, θα μπορείτε να ελέγχετε ποιος σας πληρώνει.</translation>
    </message>
    <message>
        <source>These are your Bitcoin addresses for receiving payments. It is recommended to use a new receiving address for each transaction.</source>
        <translation>Αυτές είναι οι Bitcoin διευθύνσεις σας για να λαμβάνετε πληρωμές. Δίνοντας μία ξεχωριστή διεύθυνση σε κάθε αποστολέα, θα μπορείτε να ελέγχετε ποιος σας πληρώνει.</translation>
    </message>
    <message>
        <source>&amp;Copy Address</source>
        <translation>&amp;Αντιγραφή διεύθυνσης</translation>
    </message>
    <message>
        <source>Copy &amp;Label</source>
        <translation>Αντιγραφή &amp;επιγραφής</translation>
    </message>
    <message>
        <source>&amp;Edit</source>
        <translation>&amp;Επεξεργασία</translation>
    </message>
    <message>
        <source>Export Address List</source>
        <translation>Εξαγωγή της λίστας διευθύνσεων</translation>
    </message>
    <message>
        <source>Comma separated file (*.csv)</source>
        <translation>Αρχείο οριοθετημένο με κόμματα (*.csv)</translation>
    </message>
    <message>
        <source>Exporting Failed</source>
        <translation>Η Εξαγωγή Απέτυχε</translation>
    </message>
    <message>
        <source>There was an error trying to save the address list to %1. Please try again.</source>
        <translation>Παρουσιάστηκε σφάλμα κατά την αποθήκευση της λίστας πορτοφολιών στο %1. Παρακαλώ δοκιμάστε ξανά</translation>
    </message>
</context>
>>>>>>> 46952c81
<context>
    <name>AddressTableModel</name>
    <message>
        <source>Label</source>
        <translation>Επιγραφή</translation>
    </message>
    <message>
        <source>Address</source>
        <translation>Διεύθυνση</translation>
    </message>
    <message>
        <source>(no label)</source>
        <translation>(χωρίς ετικέτα)</translation>
    </message>
</context>
<context>
    <name>AskPassphraseDialog</name>
    <message>
        <source>Passphrase Dialog</source>
        <translation>Φράση πρόσβασης </translation>
    </message>
    <message>
        <source>Enter passphrase</source>
        <translation>Βάλτε κωδικό πρόσβασης</translation>
    </message>
    <message>
        <source>New passphrase</source>
        <translation>&amp;Αλλαγή κωδικού</translation>
    </message>
    <message>
        <source>Repeat new passphrase</source>
        <translation>Επανέλαβε τον νέο κωδικό πρόσβασης</translation>
    </message>
    <message>
<<<<<<< HEAD
        <source>Unlock wallet</source>
        <translation>Ξεκλειδωσε το πορτοφολι</translation>
    </message>
    </context>
=======
        <source>Enter the new passphrase to the wallet.&lt;br/&gt;Please use a passphrase of &lt;b&gt;ten or more random characters&lt;/b&gt;, or &lt;b&gt;eight or more words&lt;/b&gt;.</source>
        <translation>Εισάγετε τον νέο κωδικό πρόσβασης στον πορτοφόλι &lt;br/&gt; Παρακαλώ χρησιμοποιείστε ένα κωδικό με &lt;b&gt; 10 ή περισσότερους τυχαίους χαρακτήρες&lt;/b&gt; ή &lt;b&gt; οχτώ ή παραπάνω λέξεις&lt;/b&gt;.</translation>
    </message>
    <message>
        <source>Encrypt wallet</source>
        <translation>&amp;Κρυπτογράφηση πορτοφολιού</translation>
    </message>
    <message>
        <source>This operation needs your wallet passphrase to unlock the wallet.</source>
        <translation>Αυτη η ενεργεία χρειάζεται τον κωδικό του πορτοφολιού  για να ξεκλειδώσει το πορτοφόλι.</translation>
    </message>
    <message>
        <source>Unlock wallet</source>
        <translation>Ξεκλειδωσε το πορτοφολι</translation>
    </message>
    <message>
        <source>This operation needs your wallet passphrase to decrypt the wallet.</source>
        <translation>Αυτη η ενεργεια χρειάζεται τον κωδικο του πορτοφολιου  για να αποκρυπτογραφησειι το πορτοφολι.</translation>
    </message>
    <message>
        <source>Decrypt wallet</source>
        <translation>Αποκρυπτογράφησε το πορτοφολι</translation>
    </message>
    <message>
        <source>Change passphrase</source>
        <translation>Άλλαξε κωδικο πρόσβασης</translation>
    </message>
    <message>
        <source>Enter the old passphrase and new passphrase to the wallet.</source>
        <translation>Πληκτρολόγησε τον παλιό και τον νέο κωδικό στο πορτοφολι.</translation>
    </message>
    <message>
        <source>Confirm wallet encryption</source>
        <translation>Επιβεβαίωσε την κρυπτογραφηση του πορτοφολιού</translation>
    </message>
    <message>
        <source>Warning: If you encrypt your wallet and lose your passphrase, you will &lt;b&gt;LOSE ALL OF YOUR BITCOINS&lt;/b&gt;!</source>
        <translation>Προσοχη: Εαν κρυπτογραφησεις το πορτοφολι σου και χάσεις τον κωδικο σου θα χάσεις &lt;b&gt; ΟΛΑ ΣΟΥ ΤΑ BITCOINS&lt;/b&gt;!
Είσαι σίγουρος ότι θέλεις να κρυπτογραφησεις το πορτοφολι;</translation>
    </message>
    <message>
        <source>Are you sure you wish to encrypt your wallet?</source>
        <translation>Είστε σίγουροι ότι θέλετε να κρυπτογραφήσετε το πορτοφόλι σας;</translation>
    </message>
    <message>
        <source>Wallet encrypted</source>
        <translation>Κρυπτογραφημενο πορτοφολι</translation>
    </message>
    <message>
        <source>%1 will close now to finish the encryption process. Remember that encrypting your wallet cannot fully protect your bitcoins from being stolen by malware infecting your computer.</source>
        <translation>Το %1 θα κλεισει τώρα για να τελειώσει την διαδικασία κρυπτογράφησης. Θυμήσου ότι κρυπτογραφώντας το πορτοφόλι σου δεν μπορείς να προστατέψεις πλήρως τα bitcoins σου από κλοπή στην περίπτωση που μολυνθεί ο υπολογιστής σου με κακόβουλο λογισμικό.</translation>
    </message>
    <message>
        <source>IMPORTANT: Any previous backups you have made of your wallet file should be replaced with the newly generated, encrypted wallet file. For security reasons, previous backups of the unencrypted wallet file will become useless as soon as you start using the new, encrypted wallet.</source>
        <translation>ΣΗΜΑΝΤΙΚΟ: Τα προηγούμενα αντίγραφα ασφαλείας που έχετε κάνει από το αρχείο του πορτοφόλιου σας θα πρέπει να αντικατασταθουν με το νέο που δημιουργείται, κρυπτογραφημένο αρχείο πορτοφόλιου. Για λόγους ασφαλείας, τα προηγούμενα αντίγραφα ασφαλείας του μη κρυπτογραφημένου αρχείου πορτοφόλιου θα καταστουν άχρηστα μόλις αρχίσετε να χρησιμοποιείτε το νέο κρυπτογραφημένο πορτοφόλι. </translation>
    </message>
    <message>
        <source>Wallet encryption failed</source>
        <translation>Η κρυπτογραφηση του πορτοφολιού απέτυχε</translation>
    </message>
    <message>
        <source>Wallet encryption failed due to an internal error. Your wallet was not encrypted.</source>
        <translation>Η κρυπτογράφηση του πορτοφολιού απέτυχε λογω εσωτερικού σφάλματος. Το πορτοφολι δεν κρυπτογραφηθηκε.</translation>
    </message>
    <message>
        <source>The supplied passphrases do not match.</source>
        <translation>Οι εισαχθέντες κωδικοί δεν ταιριάζουν.</translation>
    </message>
    <message>
        <source>Wallet unlock failed</source>
        <translation>το ξεκλείδωμα του πορτοφολιού απέτυχε</translation>
    </message>
    <message>
        <source>The passphrase entered for the wallet decryption was incorrect.</source>
        <translation>Ο κωδικος που εισήχθη για την αποκρυπτογραφηση του πορτοφολιού ήταν λαθος.</translation>
    </message>
    <message>
        <source>Wallet decryption failed</source>
        <translation>Η αποκρυπτογραφηση του πορτοφολιού απέτυχε</translation>
    </message>
    <message>
        <source>Wallet passphrase was successfully changed.</source>
        <translation>Ο κωδικος του πορτοφολιού άλλαξε με επιτυχία.</translation>
    </message>
    <message>
        <source>Warning: The Caps Lock key is on!</source>
        <translation>Προσοχη: το πλήκτρο Caps Lock είναι ενεργο.</translation>
    </message>
</context>
>>>>>>> 46952c81
<context>
    <name>BanTableModel</name>
    </context>
<context>
    <name>BitcoinGUI</name>
    <message>
        <source>Sign &amp;message...</source>
        <translation>Υπογραφή &amp;Μηνύματος...</translation>
    </message>
    <message>
        <source>Synchronizing with network...</source>
        <translation>Συγχρονισμός με το δίκτυο...</translation>
    </message>
    <message>
        <source>&amp;Overview</source>
        <translation>&amp;Επισκόπηση</translation>
    </message>
    <message>
        <source>Node</source>
        <translation>Κόμβος</translation>
    </message>
    <message>
        <source>Show general overview of wallet</source>
        <translation>Εμφάνισε τη γενική εικόνα του πορτοφολιού</translation>
    </message>
    <message>
        <source>&amp;Transactions</source>
        <translation>&amp;Συναλλαγές</translation>
    </message>
    <message>
        <source>Browse transaction history</source>
        <translation>Περιήγηση στο ιστορικό συναλλαγών</translation>
    </message>
    <message>
        <source>E&amp;xit</source>
        <translation>Έ&amp;ξοδος</translation>
    </message>
    <message>
        <source>Quit application</source>
        <translation>Εξοδος από την εφαρμογή</translation>
    </message>
    <message>
        <source>&amp;About %1</source>
        <translation>&amp;Περί %1</translation>
    </message>
    <message>
        <source>Show information about %1</source>
        <translation>Σχετικά με το %1</translation>
    </message>
    <message>
        <source>About &amp;Qt</source>
        <translation>Σχετικά με &amp;Qt</translation>
    </message>
    <message>
        <source>Show information about Qt</source>
        <translation>Εμφάνισε πληροφορίες σχετικά με Qt</translation>
    </message>
    <message>
        <source>&amp;Options...</source>
        <translation>&amp;Επιλογές...</translation>
    </message>
    <message>
        <source>&amp;Encrypt Wallet...</source>
        <translation>&amp;Κρυπτογράφησε το πορτοφόλι</translation>
    </message>
    <message>
        <source>&amp;Backup Wallet...</source>
        <translation>&amp;Αντίγραφο ασφαλείας του πορτοφολιού</translation>
    </message>
    <message>
        <source>&amp;Change Passphrase...</source>
        <translation>&amp;Άλλαξε κωδικο πρόσβασης</translation>
    </message>
    <message>
        <source>&amp;Sending addresses...</source>
        <translation>Διευθύνσεις αποστολής</translation>
    </message>
    <message>
        <source>&amp;Receiving addresses...</source>
        <translation>Διευθύνσεις λήψης</translation>
    </message>
    <message>
        <source>Open &amp;URI...</source>
        <translation>'Ανοιγμα &amp;URI</translation>
    </message>
    <message>
        <source>Wallet:</source>
        <translation type="unfinished">Πορτοφόλι:</translation>
    </message>
    <message>
        <source>Reindexing blocks on disk...</source>
        <translation>Φόρτωση ευρετηρίου μπλοκ στον σκληρο δισκο...</translation>
    </message>
    <message>
        <source>Send coins to a Bitcoin address</source>
        <translation>Στείλε νομίσματα σε μια διεύθυνση bitcoin</translation>
    </message>
    <message>
        <source>Backup wallet to another location</source>
        <translation>Δημιουργία αντιγράφου ασφαλείας πορτοφολιού σε άλλη τοποθεσία</translation>
    </message>
    <message>
        <source>Change the passphrase used for wallet encryption</source>
        <translation>Αλλαγή του κωδικού κρυπτογράφησης του πορτοφολιού</translation>
    </message>
    <message>
        <source>&amp;Debug window</source>
        <translation>&amp;Παράθυρο αποσφαλμάτωσης</translation>
    </message>
    <message>
        <source>Open debugging and diagnostic console</source>
        <translation>Άνοιγμα κονσόλας αποσφαλμάτωσης και διαγνωστικών</translation>
    </message>
    <message>
        <source>&amp;Verify message...</source>
        <translation>&amp;Επιβεβαίωση μηνύματος</translation>
    </message>
    <message>
        <source>Bitcoin</source>
        <translation>Bitcoin</translation>
    </message>
    <message>
        <source>Wallet</source>
        <translation>Πορτοφόλι</translation>
    </message>
    <message>
        <source>&amp;Send</source>
        <translation>&amp;Αποστολή</translation>
    </message>
    <message>
        <source>&amp;Receive</source>
        <translation>&amp;Παραλαβή </translation>
    </message>
    <message>
        <source>&amp;Show / Hide</source>
        <translation>&amp;Εμφάνισε/Κρύψε</translation>
    </message>
    <message>
        <source>Show or hide the main Window</source>
        <translation>Εμφάνιση ή αποκρύψη του κεντρικου παράθυρου </translation>
    </message>
    <message>
        <source>Encrypt the private keys that belong to your wallet</source>
        <translation>Κρυπτογραφήστε τα ιδιωτικά κλειδιά που ανήκουν στο πορτοφόλι σας </translation>
    </message>
    <message>
        <source>Sign messages with your Bitcoin addresses to prove you own them</source>
        <translation>Υπογράψτε ένα μήνυμα για να βεβαιώσετε πως είστε ο κάτοχος αυτής της διεύθυνσης</translation>
    </message>
    <message>
        <source>Verify messages to ensure they were signed with specified Bitcoin addresses</source>
        <translation>Υπογράψτε ένα μήνυμα για ν' αποδείξετε πως ανήκει μια συγκεκριμένη διεύθυνση Bitcoin</translation>
    </message>
    <message>
        <source>&amp;File</source>
        <translation>&amp;Αρχείο</translation>
    </message>
    <message>
        <source>&amp;Settings</source>
        <translation>&amp;Ρυθμίσεις</translation>
    </message>
    <message>
        <source>&amp;Help</source>
        <translation>&amp;Βοήθεια</translation>
    </message>
    <message>
        <source>Tabs toolbar</source>
        <translation>Εργαλειοθήκη καρτελών</translation>
    </message>
    <message>
        <source>Request payments (generates QR codes and bitcoin: URIs)</source>
        <translation>Αίτηση πληρωμών (δημιουργεί QR codes και διευθύνσεις bitcoin: )</translation>
    </message>
    <message>
        <source>Show the list of used sending addresses and labels</source>
        <translation>Προβολή της λίστας των χρησιμοποιημένων διευθύνσεων και ετικετών αποστολής</translation>
    </message>
    <message>
        <source>Show the list of used receiving addresses and labels</source>
        <translation>Προβολή της λίστας των χρησιμοποιημένων διευθύνσεων και ετικετών λήψεως</translation>
    </message>
    <message>
        <source>Open a bitcoin: URI or payment request</source>
        <translation>Άνοιγμα bitcoin: URI αίτησης πληρωμής</translation>
    </message>
    <message>
        <source>&amp;Command-line options</source>
        <translation>&amp;Επιλογές γραμμής εντολών</translation>
    </message>
    <message>
        <source>%1 behind</source>
        <translation>%1 πίσω</translation>
    </message>
    <message>
        <source>Last received block was generated %1 ago.</source>
        <translation>Το τελευταίο μπλοκ που ελήφθη δημιουργήθηκε %1 πριν.</translation>
    </message>
    <message>
        <source>Transactions after this will not yet be visible.</source>
        <translation>Οι συναλλαγές μετά από αυτό δεν θα είναι ακόμη ορατες.</translation>
    </message>
    <message>
        <source>Error</source>
        <translation>Σφάλμα</translation>
    </message>
    <message>
        <source>Warning</source>
        <translation>Προειδοποίηση</translation>
    </message>
    <message>
        <source>Information</source>
        <translation>Πληροφορία</translation>
    </message>
    <message>
        <source>Up to date</source>
        <translation>Ενημερωμένο</translation>
    </message>
    <message>
        <source>Show the %1 help message to get a list with possible Bitcoin command-line options</source>
        <translation>Εμφανιση του %1 μήνυματος βοήθειας για να πάρετε μια λίστα με τις πιθανές επιλογές Bitcoin γραμμής εντολών.</translation>
    </message>
    <message>
        <source>Catching up...</source>
        <translation>Ενημέρωση...</translation>
    </message>
    <message>
        <source>Date: %1
</source>
        <translation>Ημερομηνία: %1
</translation>
    </message>
    <message>
        <source>Amount: %1
</source>
        <translation>Ποσό: %1
</translation>
    </message>
    <message>
        <source>Type: %1
</source>
        <translation>Τύπος: %1
</translation>
    </message>
    <message>
        <source>Label: %1
</source>
        <translation>Ετικέτα: %1
</translation>
    </message>
    <message>
        <source>Address: %1
</source>
        <translation>Διεύθυνση: %1
</translation>
    </message>
    <message>
        <source>Sent transaction</source>
        <translation>Η συναλλαγή απεστάλη</translation>
    </message>
    <message>
        <source>Incoming transaction</source>
        <translation>Εισερχόμενη συναλλαγή</translation>
    </message>
    <message>
        <source>Wallet is &lt;b&gt;encrypted&lt;/b&gt; and currently &lt;b&gt;unlocked&lt;/b&gt;</source>
        <translation>Το πορτοφόλι είναι &lt;b&gt;κρυπτογραφημένο&lt;/b&gt; και &lt;b&gt;ξεκλείδωτο&lt;/b&gt;</translation>
    </message>
    <message>
        <source>Wallet is &lt;b&gt;encrypted&lt;/b&gt; and currently &lt;b&gt;locked&lt;/b&gt;</source>
        <translation>Το πορτοφόλι είναι &lt;b&gt;κρυπτογραφημένο&lt;/b&gt; και &lt;b&gt;κλειδωμένο&lt;/b&gt;</translation>
    </message>
    </context>
<context>
    <name>CoinControlDialog</name>
    <message>
        <source>Coin Selection</source>
        <translation>Επιλογή κερμάτων</translation>
    </message>
    <message>
        <source>Quantity:</source>
        <translation>Ποσότητα:</translation>
    </message>
    <message>
        <source>Bytes:</source>
        <translation>Bytes:</translation>
    </message>
    <message>
        <source>Amount:</source>
        <translation>Ποσό:</translation>
    </message>
    <message>
        <source>Fee:</source>
        <translation>Ταρίφα</translation>
    </message>
    <message>
        <source>Dust:</source>
        <translation>Σκόνη</translation>
    </message>
    <message>
        <source>After Fee:</source>
        <translation>Ταρίφα αλλαγής</translation>
    </message>
    <message>
        <source>Change:</source>
        <translation>Ρέστα:</translation>
    </message>
    <message>
        <source>(un)select all</source>
        <translation>(από)επιλογή όλων</translation>
    </message>
    <message>
        <source>Tree mode</source>
        <translation>Εμφάνιση τύπου δέντρο</translation>
    </message>
    <message>
        <source>List mode</source>
        <translation>Λίστα εντολών</translation>
    </message>
    <message>
        <source>Amount</source>
        <translation>Ποσό</translation>
    </message>
    <message>
        <source>Received with label</source>
        <translation>Παραλήφθηκε με επιγραφή</translation>
    </message>
    <message>
        <source>Received with address</source>
        <translation>Παραλείφθηκε με την εξής διεύθυνση</translation>
    </message>
    <message>
        <source>Date</source>
        <translation>Ημερομηνία</translation>
    </message>
    <message>
        <source>Confirmations</source>
        <translation>Επικυρώσεις</translation>
    </message>
    <message>
        <source>Confirmed</source>
        <translation>Επικυρωμένες</translation>
    </message>
    <message>
        <source>Copy address</source>
        <translation>Αντιγραφή διεύθυνσης</translation>
    </message>
    <message>
        <source>Copy label</source>
        <translation>Αντιγραφή επιγραφής</translation>
    </message>
    <message>
        <source>Copy amount</source>
        <translation>Αντιγραφή ποσού</translation>
    </message>
    <message>
        <source>Copy transaction ID</source>
        <translation>Αντιγραφη του ID Συναλλαγής</translation>
    </message>
    <message>
        <source>Lock unspent</source>
        <translation>Κλείδωμα αξόδευτων</translation>
    </message>
    <message>
        <source>Unlock unspent</source>
        <translation>Ξεκλείδωμα αξόδευτων</translation>
    </message>
    <message>
        <source>Copy quantity</source>
        <translation>Αντιγραφή ποσότητας</translation>
    </message>
    <message>
        <source>Copy fee</source>
        <translation>Αντιγραφή ταρίφας</translation>
    </message>
    <message>
        <source>Copy after fee</source>
        <translation>Αντιγραφή μετα-ταρίφας</translation>
    </message>
    <message>
        <source>Copy bytes</source>
        <translation>Αντιγραφή των byte</translation>
    </message>
    <message>
        <source>Copy dust</source>
        <translation>Αντιγραφή 'σκόνης'</translation>
    </message>
    <message>
        <source>Copy change</source>
        <translation>Αντιγραφή των ρέστων</translation>
    </message>
    <message>
        <source>(%1 locked)</source>
        <translation>(%1 κλειδωμένο)</translation>
    </message>
    <message>
        <source>yes</source>
        <translation>ναι</translation>
    </message>
    <message>
        <source>no</source>
        <translation>όχι</translation>
    </message>
    <message>
        <source>Can vary +/- %1 satoshi(s) per input.</source>
        <translation>Μπορεί να διαφέρει +/- %1 Satoshi (ες) ανά εγγραφή.</translation>
    </message>
    <message>
        <source>(no label)</source>
        <translation>(χωρίς ετικέτα)</translation>
    </message>
    <message>
        <source>change from %1 (%2)</source>
        <translation>ρέστα από %1 (%2) </translation>
    </message>
    <message>
        <source>(change)</source>
        <translation>(ρέστα)
</translation>
    </message>
</context>
<context>
    <name>EditAddressDialog</name>
    <message>
        <source>Edit Address</source>
        <translation>Επεξεργασία Διεύθυνσης</translation>
    </message>
    <message>
        <source>&amp;Label</source>
        <translation>&amp;Επιγραφή</translation>
    </message>
    <message>
        <source>The label associated with this address list entry</source>
        <translation>Η ετικέτα που συνδέεται με αυτήν την καταχώρηση στο βιβλίο διευθύνσεων</translation>
    </message>
    <message>
        <source>The address associated with this address list entry. This can only be modified for sending addresses.</source>
        <translation>Η διεύθυνση σχετίζεται με αυτή την καταχώρηση του βιβλίου διευθύνσεων. Μπορεί να τροποποιηθεί μόνο για τις διευθύνσεις αποστολής.</translation>
    </message>
    <message>
        <source>&amp;Address</source>
        <translation>&amp;Διεύθυνση</translation>
    </message>
    <message>
        <source>New receiving address</source>
        <translation>Νέα διεύθυνση λήψης</translation>
    </message>
    <message>
        <source>New sending address</source>
        <translation>Νέα διεύθυνση αποστολής</translation>
    </message>
    <message>
        <source>Edit receiving address</source>
        <translation>Επεξεργασία διεύθυνσης λήψης</translation>
    </message>
    <message>
        <source>Edit sending address</source>
        <translation>Επεξεργασία διεύθυνσης αποστολής</translation>
    </message>
    <message>
        <source>The entered address "%1" is not a valid Bitcoin address.</source>
        <translation>Η διεύθυνση "%1" δεν είναι έγκυρη Bitcoin διεύθυνση.</translation>
    </message>
    <message>
        <source>The entered address "%1" is already in the address book.</source>
        <translation>Η διεύθυνση "%1" βρίσκεται ήδη στο βιβλίο διευθύνσεων.</translation>
    </message>
    <message>
        <source>Could not unlock wallet.</source>
        <translation>Δεν είναι δυνατό το ξεκλείδωμα του πορτοφολιού.</translation>
    </message>
    <message>
        <source>New key generation failed.</source>
        <translation>Η δημιουργία νέου κλειδιού απέτυχε.</translation>
    </message>
</context>
<context>
    <name>FreespaceChecker</name>
    <message>
        <source>A new data directory will be created.</source>
        <translation>Θα δημιουργηθεί ένας νέος φάκελος δεδομένων.</translation>
    </message>
    <message>
        <source>name</source>
        <translation>όνομα</translation>
    </message>
    <message>
        <source>Directory already exists. Add %1 if you intend to create a new directory here.</source>
        <translation>Κατάλογος ήδη υπάρχει. Προσθήκη %1, αν σκοπεύετε να δημιουργήσετε έναν νέο κατάλογο εδώ.</translation>
    </message>
    <message>
        <source>Path already exists, and is not a directory.</source>
        <translation>Η διαδρομή υπάρχει ήδη αλλά δεν είναι φάκελος</translation>
    </message>
    <message>
        <source>Cannot create data directory here.</source>
        <translation>Δεν μπορεί να δημιουργηθεί φάκελος δεδομένων εδώ.</translation>
    </message>
</context>
<context>
    <name>GuiNetWatch</name>
    </context>
<context>
    <name>HelpMessageDialog</name>
    <message>
        <source>version</source>
        <translation>έκδοση</translation>
    </message>
    <message>
        <source>(%1-bit)</source>
        <translation>(%1-bit)</translation>
    </message>
    <message>
        <source>About %1</source>
        <translation>Περί %1</translation>
    </message>
    <message>
        <source>Command-line options</source>
        <translation>επιλογής γραμμής εντολών</translation>
    </message>
    <message>
        <source>Usage:</source>
        <translation>Χρήση:</translation>
    </message>
    <message>
        <source>command-line options</source>
        <translation>επιλογής γραμμής εντολών</translation>
    </message>
    </context>
<context>
    <name>Intro</name>
    <message>
        <source>Welcome</source>
        <translation>Καλώς ήρθατε</translation>
    </message>
    <message>
        <source>As this is the first time the program is launched, you can choose where %1 will store its data.</source>
        <translation>Καθώς αυτή είναι η πρώτη φορά που εκκινείται το πρόγραμμα, μπορείτε να διαλέξετε πού θα αποθηκεύει το %1 τα δεδομένα του.</translation>
    </message>
    <message>
        <source>Use the default data directory</source>
        <translation>Χρήση του προεπιλεγμένου φακέλου δεδομένων</translation>
    </message>
    <message>
        <source>Use a custom data directory:</source>
        <translation>Προσαρμογή του φακέλου δεδομένων: </translation>
    </message>
    <message>
        <source>Bitcoin</source>
        <translation>Bitcoin</translation>
    </message>
    <message>
        <source>At least %1 GB of data will be stored in this directory, and it will grow over time.</source>
        <translation>Τουλάχιστον %1GB δεδομένων θα αποθηκευτούν σε αυτόν τον κατάλογο, και θα αυξηθεί με την πάροδο του χρόνου.</translation>
    </message>
    <message>
        <source>%1 will download and store a copy of the Bitcoin block chain.</source>
        <translation>O %1 θα κατεβάσει και να αποθηκεύσει ένα αντίγραφο της αλυσίδας μπλοκ Bitcoin.</translation>
    </message>
    <message>
        <source>The wallet will also be stored in this directory.</source>
        <translation>Το πορτοφόλι θα αποθηκευτεί σε αυτόν τον κατάλογο.</translation>
    </message>
    <message>
        <source>Error: Specified data directory "%1" cannot be created.</source>
        <translation>Σφάλμα: Ο καθορισμένος φάκελος δεδομένων "%1" δεν μπορεί να δημιουργηθεί.</translation>
    </message>
    <message>
        <source>Error</source>
        <translation>Σφάλμα</translation>
    </message>
    <message numerus="yes">
        <source>%n GB of free space available</source>
        <translation><numerusform>%n GB ελεύθερου χώρου διαθέσιμα</numerusform><numerusform>%n GB ελεύθερου χώρου διαθέσιμα</numerusform></translation>
    </message>
    <message numerus="yes">
        <source>(of %n GB needed)</source>
        <translation><numerusform>(από το %n GB που απαιτείται)</numerusform><numerusform>(από τα %n GB που απαιτούνται)</numerusform></translation>
    </message>
</context>
<context>
    <name>MempoolStats</name>
    </context>
<context>
    <name>ModalOverlay</name>
    <message>
        <source>Form</source>
        <translation>Φόρμα</translation>
    </message>
    <message>
        <source>Unknown...</source>
        <translation type="unfinished">Άγνωστο(α)...</translation>
    </message>
    <message>
        <source>Last block time</source>
        <translation>Χρόνος τελευταίου μπλοκ</translation>
    </message>
    <message>
        <source>Hide</source>
        <translation>Απόκρυψη</translation>
    </message>
    </context>
<context>
    <name>NetWatchLogModel</name>
    <message>
        <source>Type</source>
        <comment>NetWatch: Type header</comment>
        <translation>Τύπος</translation>
    </message>
    <message>
        <source>Address</source>
        <comment>NetWatch: Address header</comment>
        <translation>Διεύθυνση</translation>
    </message>
</context>
<context>
    <name>OpenURIDialog</name>
    <message>
        <source>Open URI</source>
        <translation>'Ανοιγμα &amp;URI</translation>
    </message>
    <message>
        <source>Open payment request from URI or file</source>
        <translation>Ανοιχτό αίτημα πληρωμής από URI ή απο αρχείο</translation>
    </message>
    <message>
        <source>URI:</source>
        <translation>URI:</translation>
    </message>
    <message>
        <source>Select payment request file</source>
        <translation>Επιλέξτε πληρωμή αρχείου αίτησης</translation>
    </message>
    <message>
        <source>Select payment request file to open</source>
        <translation>Επιλέξτε αρχείο πληρωμής για άνοιγμα.</translation>
    </message>
</context>
<context>
    <name>OptionsDialog</name>
    <message>
        <source>Options</source>
        <translation>Ρυθμίσεις</translation>
    </message>
    <message>
        <source>&amp;Main</source>
        <translation>&amp;Κύριο</translation>
    </message>
    <message>
        <source>Size of &amp;database cache</source>
        <translation>Μέγεθος κρυφής μνήμης βάσης δεδομένων.</translation>
    </message>
    <message>
        <source>MB</source>
        <translation>MB</translation>
    </message>
    <message>
        <source>Number of script &amp;verification threads</source>
        <translation>Αριθμός script και γραμμές επαλήθευσης </translation>
    </message>
    <message>
        <source>Accept connections from outside</source>
        <translation>Αποδοχή συνδέσεων απο έξω</translation>
    </message>
    <message>
        <source>Allow incoming connections</source>
        <translation>Αποδοχή εισερχόμενων συναλλαγών</translation>
    </message>
    <message>
        <source>IP address of the proxy (e.g. IPv4: 127.0.0.1 / IPv6: ::1)</source>
        <translation>Διεύθυνση IP του διαμεσολαβητή (π.χ. 127.0.0.1  / IPv6: ::1)</translation>
    </message>
    <message>
        <source>Minimize instead of exit the application when the window is closed. When this option is enabled, the application will be closed only after selecting Exit in the menu.</source>
        <translation>Ελαχιστοποίηση αντί για έξοδο κατά το κλείσιμο του παραθύρου. Όταν αυτή η επιλογή είναι ενεργοποιημένη, η εφαρμογή θα κλείνει μόνο αν επιλεχθεί η Έξοδος στο μενού.</translation>
    </message>
    <message>
        <source>Third party URLs (e.g. a block explorer) that appear in the transactions tab as context menu items. %s in the URL is replaced by transaction hash. Multiple URLs are separated by vertical bar |.</source>
        <translation>URLs από τρίτους (π.χ. ένας εξερευνητής μπλοκ) τα οποία εμφανίζονται στην καρτέλα συναλλαγών ως στοιχεία μενού. Το %s στα URL αντικαθιστάται από την τιμή της κατατεμαχισμένης συναλλαγής.</translation>
    </message>
    <message>
        <source>Third party transaction URLs</source>
        <translation>Διευθύνσεις τρίτων συναλλαγών.</translation>
    </message>
    <message>
        <source>Active command-line options that override above options:</source>
        <translation>Ενεργές επιλογές γραμμής-εντολών που παρακάμπτουν τις παραπάνω επιλογές:</translation>
    </message>
    <message>
        <source>Reset all client options to default.</source>
        <translation>Επαναφορα όλων των επιλογων του πελάτη σε default.</translation>
    </message>
    <message>
        <source>&amp;Reset Options</source>
        <translation>Επαναφορα ρυθμίσεων</translation>
    </message>
    <message>
        <source>&amp;Network</source>
        <translation>&amp;Δίκτυο</translation>
    </message>
    <message>
        <source>(0 = auto, &lt;0 = leave that many cores free)</source>
        <translation>(0 = αυτόματο, &lt;0 = ελεύθεροι πυρήνες)</translation>
    </message>
    <message>
        <source>W&amp;allet</source>
        <translation>Π&amp;ορτοφόλι</translation>
    </message>
    <message>
        <source>Expert</source>
        <translation>Έμπειρος</translation>
    </message>
    <message>
        <source>Enable coin &amp;control features</source>
        <translation>Επιλογή κατα πόσο να αναδείχνονται οι δυνατότητες ελέγχου κερμάτων.</translation>
    </message>
    <message>
        <source>If you disable the spending of unconfirmed change, the change from a transaction cannot be used until that transaction has at least one confirmation. This also affects how your balance is computed.</source>
        <translation>Εάν απενεργοποιήσετε το ξόδεμα μη επικυρωμένων ρέστων, τα ρέστα από μια συναλλαγή δεν μπορούν να χρησιμοποιηθούν έως ότου αυτή η συναλλαγή έχει έστω μια επικύρωση. Αυτό επίσης επηρεάζει το πως υπολογίζεται το υπόλοιπό σας.</translation>
    </message>
    <message>
        <source>&amp;Spend unconfirmed change</source>
        <translation>&amp;Ξόδεμα μη επικυρωμένων ρέστων</translation>
    </message>
    <message>
        <source>Automatically open the Bitcoin client port on the router. This only works when your router supports UPnP and it is enabled.</source>
        <translation>Αυτόματο άνοιγμα των θυρών Bitcoin στον δρομολογητή. Λειτουργεί μόνο αν ο δρομολογητής σας υποστηρίζει τη λειτουργία UPnP.</translation>
    </message>
    <message>
        <source>Map port using &amp;UPnP</source>
        <translation>Απόδοση θυρών με χρήστη &amp;UPnP</translation>
    </message>
    <message>
        <source>Connect to the Bitcoin network through a SOCKS5 proxy.</source>
        <translation>Σύνδεση στο Bitcoin δίκτυο μέσω διαμεσολαβητή SOCKS5 (π.χ. για σύνδεση μέσω Tor)</translation>
    </message>
    <message>
        <source>&amp;Connect through SOCKS5 proxy (default proxy):</source>
        <translation>&amp;Σύνδεση μέσω διαμεσολαβητή SOCKS5 (προεπιλεγμένος)</translation>
    </message>
    <message>
        <source>Proxy &amp;IP:</source>
        <translation>&amp;IP διαμεσολαβητή:</translation>
    </message>
    <message>
        <source>&amp;Port:</source>
        <translation>&amp;Θύρα:</translation>
    </message>
    <message>
        <source>Port of the proxy (e.g. 9050)</source>
        <translation>Θύρα διαμεσολαβητή</translation>
    </message>
    <message>
        <source>&amp;Window</source>
        <translation>&amp;Παράθυρο</translation>
    </message>
    <message>
        <source>Show only a tray icon after minimizing the window.</source>
        <translation>Εμφάνιση  μόνο εικονιδίου στην περιοχή ειδοποιήσεων κατά την ελαχιστοποίηση</translation>
    </message>
    <message>
        <source>&amp;Minimize to the tray instead of the taskbar</source>
        <translation>&amp;Ελαχιστοποίηση στην περιοχή ειδοποιήσεων αντί της γραμμής εργασιών</translation>
    </message>
    <message>
        <source>M&amp;inimize on close</source>
        <translation>Ε&amp;λαχιστοποίηση κατά το κλείσιμο</translation>
    </message>
    <message>
        <source>&amp;Display</source>
        <translation>&amp;Απεικόνιση</translation>
    </message>
    <message>
        <source>User Interface &amp;language:</source>
        <translation>Γλώσσα περιβάλλοντος εργασίας: </translation>
    </message>
    <message>
        <source>&amp;Unit to show amounts in:</source>
        <translation>&amp;Μονάδα μέτρησης:</translation>
    </message>
    <message>
        <source>Choose the default subdivision unit to show in the interface and when sending coins.</source>
        <translation>Διαλέξτε την προεπιλεγμένη υποδιαίρεση που θα εμφανίζεται όταν στέλνετε νομίσματα.</translation>
    </message>
    <message>
        <source>Whether to show coin control features or not.</source>
        <translation>Επιλογή κατα πόσο να αναδείχνονται οι δυνατότητες ελέγχου κερμάτων.
</translation>
    </message>
    <message>
        <source>&amp;OK</source>
        <translation>&amp;ΟΚ</translation>
    </message>
    <message>
        <source>&amp;Cancel</source>
        <translation>&amp;Ακύρωση</translation>
    </message>
    <message>
        <source>default</source>
        <translation>προεπιλογή</translation>
    </message>
    <message>
        <source>none</source>
        <translation>κανένα</translation>
    </message>
    <message>
        <source>Bitcoin Core</source>
        <translation>Bitcoin Core</translation>
    </message>
    <message>
        <source>Confirm options reset</source>
        <translation>Επιβεβαιώση των επιλογων επαναφοράς </translation>
    </message>
    <message>
        <source>Client restart required to activate changes.</source>
        <translation>Χρειάζεται επανεκκίνηση του προγράμματος για να ενεργοποιηθούν οι αλλαγές.</translation>
    </message>
    <message>
        <source>This change would require a client restart.</source>
        <translation>Η αλλαγή αυτή θα χρειαστεί επανεκκίνηση του προγράμματος</translation>
    </message>
    <message>
        <source>The supplied proxy address is invalid.</source>
        <translation>Δεν είναι έγκυρη η διεύθυνση διαμεσολαβητή</translation>
    </message>
</context>
<context>
    <name>OverviewPage</name>
    <message>
        <source>Form</source>
        <translation>Φόρμα</translation>
    </message>
    <message>
        <source>The displayed information may be out of date. Your wallet automatically synchronizes with the Bitcoin network after a connection is established, but this process has not completed yet.</source>
        <translation>Οι πληροφορίες που εμφανίζονται μπορεί να είναι ξεπερασμένες. Το πορτοφόλι σας συγχρονίζεται αυτόματα με το δίκτυο Bitcoin μετά από μια σύνδεση, αλλά αυτή η διαδικασία δεν έχει ακόμη ολοκληρωθεί. </translation>
    </message>
    <message>
        <source>Watch-only:</source>
        <translation>Επίβλεψη μόνο:</translation>
    </message>
    <message>
        <source>Available:</source>
        <translation>Διαθέσιμο:</translation>
    </message>
    <message>
        <source>Your current spendable balance</source>
        <translation>Το τρέχον διαθέσιμο υπόλοιπο</translation>
    </message>
    <message>
        <source>Pending:</source>
        <translation>Εκκρεμούν:</translation>
    </message>
    <message>
        <source>Total of transactions that have yet to be confirmed, and do not yet count toward the spendable balance</source>
        <translation>Το άθροισμα των συναλλαγών που δεν έχουν ακόμα επιβεβαιωθεί και δεν προσμετρώνται στο τρέχον διαθέσιμο υπόλοιπό σας</translation>
    </message>
    <message>
        <source>Immature:</source>
        <translation>Ανώριμος</translation>
    </message>
    <message>
        <source>Mined balance that has not yet matured</source>
        <translation>Εξορυγμενο υπόλοιπο που δεν έχει ακόμα ωριμάσει </translation>
    </message>
    <message>
        <source>Balances</source>
        <translation>Υπόλοιπο:</translation>
    </message>
    <message>
        <source>Total:</source>
        <translation>Σύνολο:</translation>
    </message>
    <message>
        <source>Your current total balance</source>
        <translation>Το τρέχον συνολικό υπόλοιπο</translation>
    </message>
    <message>
        <source>Your current balance in watch-only addresses</source>
        <translation>Το τρέχον υπόλοιπο σας σε διευθύνσεις παρακολούθησης μόνο</translation>
    </message>
    <message>
        <source>Spendable:</source>
        <translation>Ξοδεμένα:</translation>
    </message>
    <message>
        <source>Recent transactions</source>
        <translation>Πρόσφατες συναλλαγές</translation>
    </message>
    <message>
        <source>Unconfirmed transactions to watch-only addresses</source>
        <translation>Μη επικυρωμένες συναλλαγές σε διευθύνσεις παρακολούθησης μόνο</translation>
    </message>
    <message>
        <source>Mined balance in watch-only addresses that has not yet matured</source>
        <translation>Εξορυγμένο υπόλοιπο σε διευθύνσεις παρακολούθησης μόνο που δεν έχει ωριμάσει ακόμα</translation>
    </message>
    <message>
        <source>Current total balance in watch-only addresses</source>
        <translation>Το τρέχον συνολικό υπόλοιπο σε διευθύνσεις παρακολούθησης μόνο</translation>
    </message>
</context>
<context>
    <name>PaymentServer</name>
    <message>
        <source>Payment request error</source>
        <translation>Σφάλμα αιτήματος πληρωμής</translation>
    </message>
    <message>
        <source>Cannot start bitcoin: click-to-pay handler</source>
        <translation>Δεν είναι δυνατή η εκκίνηση του Bitcoin: click-to-pay handler</translation>
    </message>
    <message>
        <source>URI handling</source>
        <translation>Χειρισμός URI</translation>
    </message>
    <message>
        <source>Payment request fetch URL is invalid: %1</source>
        <translation>Η διεύθυνση πληρωμής (URL) δεν είναι έγκυρη: %1</translation>
    </message>
    <message>
        <source>Invalid payment address %1</source>
        <translation>Μη έγκυρη διεύθυνση πληρωμής %1</translation>
    </message>
    <message>
        <source>Payment request file handling</source>
        <translation>Επιλέξτε αρχείο πληρωμής για άνοιγμα.</translation>
    </message>
    <message>
        <source>Payment request rejected</source>
        <translation>Η αίτηση πληρωμής έχει αρνηθεί.</translation>
    </message>
    <message>
        <source>Payment request is not initialized.</source>
        <translation>Η αίτηση πληρωμής δεν έχει αρχίζει ακόμα.</translation>
    </message>
    <message>
        <source>Requested payment amount of %1 is too small (considered dust).</source>
        <translation>Το ζητούμενο ποσό πληρωμής του %1 είναι πολύ μικρό (θεωρείται σκόνη)</translation>
    </message>
    <message>
        <source>Refund from %1</source>
        <translation>Επιστροφή ποσού από %1</translation>
    </message>
    <message>
        <source>Error communicating with %1: %2</source>
        <translation>Σφάλμα επικοινωνίας με %1: %2</translation>
    </message>
    <message>
        <source>Payment request cannot be parsed!</source>
        <translation>Η αίτηση πληρωμής δεν μπορεί να αναλυθεί!</translation>
    </message>
    <message>
        <source>Bad response from server %1</source>
        <translation>Κακή απάντηση από διακομιστή %1</translation>
    </message>
    <message>
        <source>Network request error</source>
        <translation>Σφάλμα αιτήματος δικτύου</translation>
    </message>
    <message>
        <source>Payment acknowledged</source>
        <translation>Πληρωμή αναγνωρίστηκε</translation>
    </message>
</context>
<context>
    <name>PeerTableModel</name>
    </context>
<context>
    <name>QObject</name>
    <message>
        <source>Amount</source>
        <translation>Ποσό</translation>
    </message>
    <message>
        <source>Enter a Bitcoin address (e.g. %1)</source>
        <translation>Εισάγετε μια διεύθυνση Bitcoin (π.χ. %1)</translation>
    </message>
    <message>
        <source>%1 d</source>
        <translation>%1 d</translation>
    </message>
    <message>
        <source>%1 h</source>
        <translation>%1 ώ</translation>
    </message>
    <message>
        <source>%1 m</source>
        <translation>%1 λ</translation>
    </message>
    <message>
        <source>%1 s</source>
        <translation>%1 s</translation>
    </message>
    <message>
        <source>None</source>
        <translation>Κανένα</translation>
    </message>
    <message>
        <source>N/A</source>
        <translation>Μη διαθέσιμο</translation>
    </message>
    <message>
        <source>%1 ms</source>
        <translation>%1 ms</translation>
    </message>
    <message>
        <source>%1 and %2</source>
        <translation>%1 και %2</translation>
    </message>
    <message>
        <source>Blk</source>
        <comment>Tx Watch: Block type abbreviation</comment>
        <translation>μπλοκ</translation>
    </message>
    <message>
        <source>Txn</source>
        <comment>Tx Watch: Transaction type abbreviation</comment>
        <translation>Συναλλαγή</translation>
    </message>
</context>
<context>
    <name>QObject::QObject</name>
    </context>
<context>
    <name>QRImageWidget</name>
    <message>
        <source>&amp;Save Image...</source>
        <translation>&amp;Αποθήκευση εικόνας...</translation>
    </message>
    <message>
        <source>&amp;Copy Image</source>
        <translation>&amp;Αντιγραφή εικόνας</translation>
    </message>
    <message>
        <source>Save QR Code</source>
        <translation>Αποθήκευση κώδικα QR</translation>
    </message>
    <message>
        <source>PNG Image (*.png)</source>
        <translation>Εικόνες PNG (*.png)</translation>
    </message>
</context>
<context>
    <name>RPCConsole</name>
    <message>
        <source>N/A</source>
        <translation>Μη διαθέσιμο</translation>
    </message>
    <message>
        <source>Client version</source>
        <translation>Έκδοση Πελάτη</translation>
    </message>
    <message>
        <source>&amp;Information</source>
        <translation>&amp;Πληροφορία</translation>
    </message>
    <message>
        <source>Debug window</source>
        <translation>Παράθυρο αποσφαλμάτωσης</translation>
    </message>
    <message>
        <source>General</source>
        <translation>Γενικά</translation>
    </message>
    <message>
        <source>Using BerkeleyDB version</source>
        <translation>Χρήση BerkeleyDB έκδοσης</translation>
    </message>
    <message>
        <source>Startup time</source>
        <translation>Χρόνος εκκίνησης</translation>
    </message>
    <message>
        <source>Network</source>
        <translation>Δίκτυο</translation>
    </message>
    <message>
        <source>Name</source>
        <translation>Όνομα</translation>
    </message>
    <message>
        <source>Number of connections</source>
        <translation>Αριθμός συνδέσεων</translation>
    </message>
    <message>
        <source>Block chain</source>
        <translation>Αλυσίδα μπλοκ</translation>
    </message>
    <message>
        <source>Current number of blocks</source>
        <translation>Τρέχον αριθμός μπλοκ</translation>
    </message>
    <message>
        <source>Wallet: </source>
        <translation type="unfinished">Πορτοφόλι: </translation>
    </message>
    <message>
        <source>Received</source>
        <translation>Παραλήφθησαν</translation>
    </message>
    <message>
        <source>Sent</source>
        <translation>Αποστολή</translation>
    </message>
    <message>
        <source>&amp;Peers</source>
        <translation>&amp;Χρήστες</translation>
    </message>
    <message>
        <source>Select a peer to view detailed information.</source>
        <translation>Επιλέξτε ένα χρήστη για να δείτε αναλυτικές πληροφορίες.</translation>
    </message>
    <message>
        <source>Version</source>
        <translation>Έκδοση</translation>
    </message>
    <message>
        <source>Services</source>
        <translation>Υπηρεσίες</translation>
    </message>
    <message>
        <source>Ban Score</source>
        <translation>Σκορ αποκλησμού</translation>
    </message>
    <message>
        <source>Connection Time</source>
        <translation>Χρόνος σύνδεσης</translation>
    </message>
    <message>
        <source>Last Send</source>
        <translation>Τελευταία αποστολή</translation>
    </message>
    <message>
        <source>Last Receive</source>
        <translation>Τελευταία λήψη</translation>
    </message>
    <message>
        <source>Ping Time</source>
        <translation>Χρόνος καθυστέρησης</translation>
    </message>
    <message>
        <source>Last block time</source>
        <translation>Χρόνος τελευταίου μπλοκ</translation>
    </message>
    <message>
        <source>&amp;Open</source>
        <translation>&amp;Άνοιγμα</translation>
    </message>
    <message>
        <source>&amp;Console</source>
        <translation>&amp;Κονσόλα</translation>
    </message>
    <message>
        <source>&amp;Network Traffic</source>
        <translation>&amp;Κίνηση δικτύου</translation>
    </message>
    <message>
        <source>&amp;Clear</source>
        <translation>&amp;Εκκαθάριση</translation>
    </message>
    <message>
        <source>Totals</source>
        <translation>Σύνολα</translation>
    </message>
    <message>
        <source>In:</source>
        <translation>Εισερχόμενα:</translation>
    </message>
    <message>
        <source>Out:</source>
        <translation>Εξερχόμενα:</translation>
    </message>
    <message>
        <source>Debug log file</source>
        <translation>Αρχείο καταγραφής εντοπισμού σφαλμάτων </translation>
    </message>
    <message>
        <source>Clear console</source>
        <translation>Καθαρισμός κονσόλας</translation>
    </message>
    <message>
        <source>Use up and down arrows to navigate history, and &lt;b&gt;Ctrl-L&lt;/b&gt; to clear screen.</source>
        <translation>Χρησιμοποιήστε το πάνω και κάτω βέλος για να περιηγηθείτε στο ιστορικο, και &lt;b&gt;Ctrl-L&lt;/b&gt; για εκκαθαριση οθονης.</translation>
    </message>
    <message>
        <source>Type &lt;b&gt;help&lt;/b&gt; for an overview of available commands.</source>
        <translation>Γράψτε &lt;b&gt;help&lt;/b&gt; για μια επισκόπηση των διαθέσιμων εντολών</translation>
    </message>
    <message>
        <source>%1 B</source>
        <translation>%1 B</translation>
    </message>
    <message>
        <source>%1 KB</source>
        <translation>%1 KB</translation>
    </message>
    <message>
        <source>%1 MB</source>
        <translation>%1 MB</translation>
    </message>
    <message>
        <source>%1 GB</source>
        <translation>%1 GB</translation>
    </message>
    <message>
        <source>via %1</source>
        <translation>μέσω %1</translation>
    </message>
    <message>
        <source>never</source>
        <translation>ποτέ</translation>
    </message>
    <message>
        <source>Inbound</source>
        <translation>Εισερχόμενα</translation>
    </message>
    <message>
        <source>Outbound</source>
        <translation>Εξερχόμενα</translation>
    </message>
    <message>
        <source>Unknown</source>
        <translation>Άγνωστο(α)</translation>
    </message>
</context>
<context>
    <name>ReceiveCoinsDialog</name>
    <message>
        <source>&amp;Amount:</source>
        <translation>&amp;Ποσό:</translation>
    </message>
    <message>
        <source>&amp;Label:</source>
        <translation>&amp;Επιγραφή</translation>
    </message>
    <message>
        <source>&amp;Message:</source>
        <translation>&amp;Μήνυμα:</translation>
    </message>
    <message>
        <source>R&amp;euse an existing receiving address (not recommended)</source>
        <translation>Ε&amp;παναχρησιμοποίηση υπάρχουσας διεύθυνσης λήψης (δεν συνιστάται)</translation>
    </message>
    <message>
        <source>Clear all fields of the form.</source>
        <translation>Καθαρισμός όλων των πεδίων της φόρμας.</translation>
    </message>
    <message>
        <source>Clear</source>
        <translation>Καθαρισμός</translation>
    </message>
    <message>
        <source>&amp;Request payment</source>
        <translation>&amp;Αίτηση πληρωμής</translation>
    </message>
    <message>
        <source>Show</source>
        <translation>Εμφάνιση</translation>
    </message>
    <message>
        <source>Remove the selected entries from the list</source>
        <translation>Αφαίρεση επιλεγμένων καταχωρίσεων από τη λίστα</translation>
    </message>
    <message>
        <source>Remove</source>
        <translation>Αφαίρεση</translation>
    </message>
    <message>
        <source>Copy URI</source>
        <translation type="unfinished">Αντιγραφη της επιλεγμενης διεύθυνσης στο πρόχειρο του συστηματος</translation>
    </message>
    <message>
        <source>Copy label</source>
        <translation>Αντιγραφή επιγραφής</translation>
    </message>
    <message>
        <source>Copy message</source>
        <translation>Αντιγραφή μηνύματος</translation>
    </message>
    <message>
        <source>Copy amount</source>
        <translation>Αντιγραφή ποσού</translation>
    </message>
</context>
<context>
    <name>ReceiveRequestDialog</name>
    <message>
        <source>QR Code</source>
        <translation>Κώδικας QR</translation>
    </message>
    <message>
        <source>Copy &amp;URI</source>
        <translation>Αντιγραφη της επιλεγμενης διεύθυνσης στο πρόχειρο του συστηματος</translation>
    </message>
    <message>
        <source>Copy &amp;Address</source>
        <translation>Αντιγραφή &amp;Διεύθυνσης</translation>
    </message>
    <message>
        <source>&amp;Save Image...</source>
        <translation>&amp;Αποθήκευση εικόνας...</translation>
    </message>
    <message>
        <source>Request payment to %1</source>
        <translation>Αίτηση πληρωμής για %1</translation>
    </message>
    <message>
        <source>Payment information</source>
        <translation>Πληροφορίες πληρωμής</translation>
    </message>
    <message>
        <source>URI</source>
        <translation>URI:</translation>
    </message>
    <message>
        <source>Address</source>
        <translation>Διεύθυνση</translation>
    </message>
    <message>
        <source>Amount</source>
        <translation>Ποσό</translation>
    </message>
    <message>
        <source>Label</source>
        <translation>Επιγραφή</translation>
    </message>
    <message>
        <source>Message</source>
        <translation>Μήνυμα</translation>
    </message>
    <message>
        <source>Resulting URI too long, try to reduce the text for label / message.</source>
        <translation>Το αποτέλεσμα της διεύθυνσης είναι πολύ μεγάλο. Μειώστε το μέγεθος για το κείμενο της ετικέτας/ μηνύματος.</translation>
    </message>
    <message>
        <source>Error encoding URI into QR Code.</source>
        <translation>Σφάλμα κατά την κωδικοποίηση του URI σε κώδικα QR</translation>
    </message>
</context>
<context>
    <name>RecentRequestsTableModel</name>
    <message>
        <source>Date</source>
        <translation>Ημερομηνία</translation>
    </message>
    <message>
        <source>Label</source>
        <translation>Επιγραφή</translation>
    </message>
    <message>
        <source>Message</source>
        <translation>Μήνυμα</translation>
    </message>
    <message>
        <source>(no label)</source>
        <translation>(χωρίς ετικέτα)</translation>
    </message>
    <message>
        <source>(no message)</source>
        <translation>(κανένα μήνυμα)</translation>
    </message>
    </context>
<context>
    <name>SendCoinsDialog</name>
    <message>
        <source>Send Coins</source>
        <translation>Αποστολή νομισμάτων</translation>
    </message>
    <message>
        <source>Coin Control Features</source>
        <translation>Χαρακτηρηστικά επιλογής κερμάτων</translation>
    </message>
    <message>
        <source>Inputs...</source>
        <translation>Εισροές...</translation>
    </message>
    <message>
        <source>automatically selected</source>
        <translation>επιλεγμένο αυτόματα</translation>
    </message>
    <message>
        <source>Insufficient funds!</source>
        <translation>Ανεπαρκές κεφάλαιο!</translation>
    </message>
    <message>
        <source>Quantity:</source>
        <translation>Ποσότητα:</translation>
    </message>
    <message>
        <source>Bytes:</source>
        <translation>Bytes:</translation>
    </message>
    <message>
        <source>Amount:</source>
        <translation>Ποσό:</translation>
    </message>
    <message>
        <source>Fee:</source>
        <translation>Ταρίφα</translation>
    </message>
    <message>
        <source>After Fee:</source>
        <translation>Ταρίφα αλλαγής</translation>
    </message>
    <message>
        <source>Change:</source>
        <translation>Ρέστα:</translation>
    </message>
    <message>
        <source>If this is activated, but the change address is empty or invalid, change will be sent to a newly generated address.</source>
        <translation>Όταν ενεργό, αλλά η διεύθυνση ρέστων είναι κενή ή άκυρη, τα ρέστα θα σταλούν σε μία πρόσφατα δημιουργημένη διεύθυνση.</translation>
    </message>
    <message>
        <source>Custom change address</source>
        <translation>Προσαρμοσμένη διεύθυνση ρέστων</translation>
    </message>
    <message>
        <source>Transaction Fee:</source>
        <translation>Τέλος συναλλαγής:</translation>
    </message>
    <message>
        <source>Choose...</source>
        <translation>Επιλογή...</translation>
    </message>
    <message>
        <source>per kilobyte</source>
        <translation>ανά kilobyte</translation>
    </message>
    <message>
        <source>Hide</source>
        <translation>Απόκρυψη</translation>
    </message>
    <message>
        <source>total at least</source>
        <translation>συνολικά τουλάχιστον</translation>
    </message>
    <message>
        <source>Recommended:</source>
        <translation>Προτεινόμενο: </translation>
    </message>
    <message>
        <source>Custom:</source>
        <translation>Προσαρμογή:</translation>
    </message>
    <message>
        <source>normal</source>
        <translation>κανονικό</translation>
    </message>
    <message>
        <source>fast</source>
        <translation>Γρήγορο</translation>
    </message>
    <message>
        <source>Send to multiple recipients at once</source>
        <translation>Αποστολή σε πολλούς αποδέκτες ταυτόχρονα</translation>
    </message>
    <message>
        <source>Add &amp;Recipient</source>
        <translation>&amp;Προσθήκη αποδέκτη</translation>
    </message>
    <message>
        <source>Clear all fields of the form.</source>
        <translation>Καθαρισμός όλων των πεδίων της φόρμας.</translation>
    </message>
    <message>
        <source>Dust:</source>
        <translation>Σκόνη</translation>
    </message>
    <message>
        <source>Clear &amp;All</source>
        <translation>Καθαρισμός &amp;Όλων</translation>
    </message>
    <message>
        <source>Balance:</source>
        <translation>Υπόλοιπο:</translation>
    </message>
    <message>
        <source>Confirm the send action</source>
        <translation>Επιβεβαίωση αποστολής</translation>
    </message>
    <message>
        <source>S&amp;end</source>
        <translation>Αποστολη</translation>
    </message>
    <message>
        <source>Copy quantity</source>
        <translation>Αντιγραφή ποσότητας</translation>
    </message>
    <message>
        <source>Copy amount</source>
        <translation>Αντιγραφή ποσού</translation>
    </message>
    <message>
        <source>Copy fee</source>
        <translation>Αντιγραφή ταρίφας</translation>
    </message>
    <message>
        <source>Copy after fee</source>
        <translation>Αντιγραφή μετα-ταρίφας</translation>
    </message>
    <message>
        <source>Copy bytes</source>
        <translation>Αντιγραφή των byte</translation>
    </message>
    <message>
        <source>Copy dust</source>
        <translation>Αντιγραφή 'σκόνης'</translation>
    </message>
    <message>
        <source>Copy change</source>
        <translation>Αντιγραφή των ρέστων</translation>
    </message>
    <message>
        <source>%1 to %2</source>
        <translation>%1 σε %2</translation>
    </message>
    <message>
        <source>Are you sure you want to send?</source>
        <translation>Είστε βέβαιοι για την αποστολή;</translation>
    </message>
    <message>
        <source>added as transaction fee</source>
        <translation>προστέθηκαν ως αμοιβή συναλλαγής</translation>
    </message>
    <message>
        <source>or</source>
        <translation>ή</translation>
    </message>
    <message>
        <source>Confirm send coins</source>
        <translation>Επιβεβαίωση αποστολής νομισμάτων</translation>
    </message>
    <message>
        <source>The amount to pay must be larger than 0.</source>
        <translation>Το ποσό πληρωμής πρέπει να είναι μεγαλύτερο από 0.</translation>
    </message>
    <message>
        <source>The amount exceeds your balance.</source>
        <translation>Το ποσό ξεπερνάει το διαθέσιμο υπόλοιπο</translation>
    </message>
    <message>
        <source>The total exceeds your balance when the %1 transaction fee is included.</source>
        <translation>Το σύνολο υπερβαίνει το υπόλοιπό σας όταν συμπεριληφθεί και η αμοιβή %1</translation>
    </message>
    <message>
        <source>Transaction creation failed!</source>
        <translation>Η δημιουργία της συναλλαγής απέτυχε!</translation>
    </message>
    <message>
        <source>Warning: Invalid Bitcoin address</source>
        <translation>Προειδοποίηση: Μη έγκυρη διεύθυνση Bitcoin</translation>
    </message>
    <message>
        <source>(no label)</source>
        <translation>(χωρίς ετικέτα)</translation>
    </message>
</context>
<context>
    <name>SendCoinsEntry</name>
    <message>
        <source>A&amp;mount:</source>
        <translation>&amp;Ποσό:</translation>
    </message>
    <message>
        <source>Pay &amp;To:</source>
        <translation>Πληρωμή &amp;σε:</translation>
    </message>
    <message>
        <source>&amp;Label:</source>
        <translation>&amp;Επιγραφή</translation>
    </message>
    <message>
        <source>Choose previously used address</source>
        <translation>Επιλογή διεύθυνσης που έχει ήδη χρησιμοποιηθεί</translation>
    </message>
    <message>
        <source>This is a normal payment.</source>
        <translation>Αυτή είναι μια απλή πληρωμή.</translation>
    </message>
    <message>
        <source>The Bitcoin address to send the payment to</source>
        <translation>Η διεύθυνση Bitcoin που θα σταλεί η πληρωμή</translation>
    </message>
    <message>
        <source>Alt+A</source>
        <translation>Alt+A</translation>
    </message>
    <message>
        <source>Paste address from clipboard</source>
        <translation>Επικόλληση διεύθυνσης από το βιβλίο διευθύνσεων</translation>
    </message>
    <message>
        <source>Alt+P</source>
        <translation>Alt+P</translation>
    </message>
    <message>
        <source>Remove this entry</source>
        <translation>Αφαίρεση αυτής της καταχώρησης</translation>
    </message>
    <message>
        <source>Message:</source>
        <translation>Μήνυμα:</translation>
    </message>
    <message>
        <source>Enter a label for this address to add it to the list of used addresses</source>
        <translation>Εισάγεται μία ετικέτα για αυτή την διεύθυνση για να προστεθεί στη λίστα με τις χρησιμοποιημένες διευθύνσεις</translation>
    </message>
    <message>
        <source>Pay To:</source>
        <translation>Πληρωμή σε:</translation>
    </message>
    <message>
        <source>Memo:</source>
        <translation>Σημείωση:</translation>
    </message>
    <message>
        <source>Enter a label for this address to add it to your address book</source>
        <translation>Εισάγετε μια επιγραφή για αυτή τη διεύθυνση ώστε να καταχωρηθεί στο βιβλίο διευθύνσεων</translation>
    </message>
</context>
<context>
    <name>SendConfirmationDialog</name>
    </context>
<context>
    <name>ShutdownWindow</name>
    <message>
        <source>Do not shut down the computer until this window disappears.</source>
        <translation>Μην απενεργοποιήσετε τον υπολογιστή μέχρι να κλείσει αυτό το παράθυρο.</translation>
    </message>
</context>
<context>
    <name>SignVerifyMessageDialog</name>
    <message>
        <source>Signatures - Sign / Verify a Message</source>
        <translation>Υπογραφές - Είσοδος / Επαλήθευση μήνυματος </translation>
    </message>
    <message>
        <source>&amp;Sign Message</source>
        <translation>&amp;Υπογραφή Μηνύματος</translation>
    </message>
    <message>
        <source>The Bitcoin address to sign the message with</source>
        <translation>Διεύθυνση Bitcoin που θα σταλεί το μήνυμα</translation>
    </message>
    <message>
        <source>Choose previously used address</source>
        <translation>Επιλογή διεύθυνσης που έχει ήδη χρησιμοποιηθεί</translation>
    </message>
    <message>
        <source>Alt+A</source>
        <translation>Alt+A</translation>
    </message>
    <message>
        <source>Paste address from clipboard</source>
        <translation>Επικόλληση διεύθυνσης από το βιβλίο διευθύνσεων</translation>
    </message>
    <message>
        <source>Alt+P</source>
        <translation>Alt+P</translation>
    </message>
    <message>
        <source>Enter the message you want to sign here</source>
        <translation>Εισάγετε εδώ το μήνυμα που θέλετε να υπογράψετε</translation>
    </message>
    <message>
        <source>Signature</source>
        <translation>Υπογραφή</translation>
    </message>
    <message>
        <source>Copy the current signature to the system clipboard</source>
        <translation>Αντέγραφη της επιλεγμενης διεύθυνσης στο πρόχειρο του συστηματος</translation>
    </message>
    <message>
        <source>Sign the message to prove you own this Bitcoin address</source>
        <translation>Υπογράψτε ένα μήνυμα για ν' αποδείξετε πως σας ανήκει μια συγκεκριμένη διεύθυνση Bitcoin</translation>
    </message>
    <message>
        <source>Sign &amp;Message</source>
        <translation>Υπογραφη μήνυματος</translation>
    </message>
    <message>
        <source>Reset all sign message fields</source>
        <translation>Επαναφορά όλων των πεδίων μήνυματος</translation>
    </message>
    <message>
        <source>Clear &amp;All</source>
        <translation>Καθαρισμός &amp;Όλων</translation>
    </message>
    <message>
        <source>&amp;Verify Message</source>
        <translation>&amp;Επιβεβαίωση μηνύματος</translation>
    </message>
    <message>
        <source>The Bitcoin address the message was signed with</source>
        <translation>Διεύθυνση Bitcoin η οποία το μήνυμα έχει υπογραφεί</translation>
    </message>
    <message>
        <source>Verify the message to ensure it was signed with the specified Bitcoin address</source>
        <translation>Υπογράψτε ένα μήνυμα για ν' αποδείξετε πως υπογραφθηκε απο μια συγκεκριμένη διεύθυνση Bitcoin</translation>
    </message>
    <message>
        <source>Verify &amp;Message</source>
        <translation>Επιβεβαίωση μηνύματος</translation>
    </message>
    <message>
        <source>Reset all verify message fields</source>
        <translation>Επαναφορά όλων επαλήθευμενων πεδίων μήνυματος </translation>
    </message>
    <message>
        <source>Click "Sign Message" to generate signature</source>
        <translation>Κάντε κλικ στο "Υπογραφή Μηνύματος" για να λάβετε την υπογραφή</translation>
    </message>
    <message>
        <source>The entered address is invalid.</source>
        <translation>Η διεύθυνση που εισήχθη είναι λάθος.</translation>
    </message>
    <message>
        <source>Please check the address and try again.</source>
        <translation>Παρακαλούμε ελέγξτε την διεύθυνση και δοκιμάστε ξανά.</translation>
    </message>
    <message>
        <source>The entered address does not refer to a key.</source>
        <translation>Η διεύθυνση που έχει εισαχθεί δεν αναφέρεται σε ένα πλήκτρο.</translation>
    </message>
    <message>
        <source>Wallet unlock was cancelled.</source>
        <translation>το ξεκλείδωμα του πορτοφολιού απέτυχε</translation>
    </message>
    <message>
        <source>Private key for the entered address is not available.</source>
        <translation>Το προσωπικό κλειδί εισαγμενης διευθυνσης δεν είναι διαθέσιμο.</translation>
    </message>
    <message>
        <source>Message signing failed.</source>
        <translation>Η υπογραφή του μηνύματος απέτυχε.</translation>
    </message>
    <message>
        <source>Message signed.</source>
        <translation>Μήνυμα υπεγράφη.</translation>
    </message>
    <message>
        <source>The signature could not be decoded.</source>
        <translation>Η υπογραφή δεν μπόρεσε να αποκρυπτογραφηθεί.</translation>
    </message>
    <message>
        <source>Please check the signature and try again.</source>
        <translation>Παρακαλούμε ελέγξτε την υπογραφή και δοκιμάστε ξανά.</translation>
    </message>
    <message>
        <source>The signature did not match the message digest.</source>
        <translation>Η υπογραφή δεν ταιριάζει με το μήνυμα. </translation>
    </message>
    <message>
        <source>Message verification failed.</source>
        <translation>Η επιβεβαίωση του μηνύματος απέτυχε</translation>
    </message>
    <message>
        <source>Message verified.</source>
        <translation>Μήνυμα επιβεβαιώθηκε.</translation>
    </message>
</context>
<context>
    <name>SplashScreen</name>
    <message>
        <source>[testnet]</source>
        <translation>[testnet]</translation>
    </message>
</context>
<context>
    <name>TrafficGraphWidget</name>
    <message>
        <source>KB/s</source>
        <translation>KB/s</translation>
    </message>
</context>
<context>
    <name>TransactionDesc</name>
    <message>
        <source>Open until %1</source>
        <translation>Ανοιχτό μέχρι %1</translation>
    </message>
    <message>
        <source>%1/offline</source>
        <translation>%1/χωρίς σύνδεση;</translation>
    </message>
    <message>
        <source>%1/unconfirmed</source>
        <translation>%1/χωρίς επιβεβαίωση</translation>
    </message>
    <message>
        <source>%1 confirmations</source>
        <translation>%1 επιβεβαιώσεις</translation>
    </message>
    <message>
        <source>Status</source>
        <translation>Κατάσταση</translation>
    </message>
    <message>
        <source>, has not been successfully broadcast yet</source>
        <translation>, δεν έχει ακόμα μεταδοθεί μ' επιτυχία</translation>
    </message>
    <message>
        <source>Date</source>
        <translation>Ημερομηνία</translation>
    </message>
    <message>
        <source>Source</source>
        <translation>Πηγή</translation>
    </message>
    <message>
        <source>Generated</source>
        <translation>Δημιουργία </translation>
    </message>
    <message>
        <source>From</source>
        <translation>Από</translation>
    </message>
    <message>
        <source>unknown</source>
        <translation>άγνωστο</translation>
    </message>
    <message>
        <source>To</source>
        <translation>Προς</translation>
    </message>
    <message>
        <source>own address</source>
        <translation> δική σας διεύθυνση </translation>
    </message>
    <message>
        <source>watch-only</source>
        <translation>Επίβλεψη μόνο:</translation>
    </message>
    <message>
        <source>label</source>
        <translation>eπιγραφή</translation>
    </message>
    <message>
        <source>Credit</source>
        <translation>Πίστωση </translation>
    </message>
    <message>
        <source>not accepted</source>
        <translation>μη αποδεκτό</translation>
    </message>
    <message>
        <source>Total debit</source>
        <translation>Σύνολο χρέωσης</translation>
    </message>
    <message>
        <source>Total credit</source>
        <translation>Συνολική πίστωση</translation>
    </message>
    <message>
        <source>Transaction fee</source>
        <translation>Τέλος συναλλαγής </translation>
    </message>
    <message>
        <source>Net amount</source>
        <translation>Καθαρό ποσό</translation>
    </message>
    <message>
        <source>Message</source>
        <translation>Μήνυμα</translation>
    </message>
    <message>
        <source>Comment</source>
        <translation>Σχόλιο:</translation>
    </message>
    <message>
        <source>Transaction ID</source>
        <translation>ID Συναλλαγής:</translation>
    </message>
    <message>
        <source>Merchant</source>
        <translation>Έμπορος</translation>
    </message>
    <message>
        <source>Generated coins must mature %1 blocks before they can be spent. When you generated this block, it was broadcast to the network to be added to the block chain. If it fails to get into the chain, its state will change to "not accepted" and it won't be spendable. This may occasionally happen if another node generates a block within a few seconds of yours.</source>
        <translation>Πρέπει να περιμένετε %1 μπλοκ πριν μπορέσετε να χρησιμοποιήσετε τα νομίσματα που έχετε δημιουργήσει. Το μπλοκ που δημιουργήσατε μεταδόθηκε στο δίκτυο για να συμπεριληφθεί στην αλυσίδα των μπλοκ. Αν δεν μπει σε αυτή θα μετατραπεί σε "μη αποδεκτό" και δε θα μπορεί να καταναλωθεί. Αυτό συμβαίνει σπάνια όταν κάποιος άλλος κόμβος δημιουργήσει ένα μπλοκ λίγα δευτερόλεπτα πριν από εσάς.</translation>
    </message>
    <message>
        <source>Debug information</source>
        <translation>Πληροφορίες αποσφαλμάτωσης</translation>
    </message>
    <message>
        <source>Transaction</source>
        <translation>Συναλλαγή</translation>
    </message>
    <message>
        <source>Inputs</source>
        <translation>εισροές </translation>
    </message>
    <message>
        <source>Amount</source>
        <translation>Ποσό</translation>
    </message>
    <message>
        <source>true</source>
        <translation>αληθής</translation>
    </message>
    <message>
        <source>false</source>
        <translation>αναληθής </translation>
    </message>
</context>
<context>
    <name>TransactionDescDialog</name>
    <message>
        <source>This pane shows a detailed description of the transaction</source>
        <translation>Αυτό το παράθυρο δείχνει μια λεπτομερή περιγραφή της συναλλαγής</translation>
    </message>
    </context>
<context>
    <name>TransactionTableModel</name>
    <message>
        <source>Date</source>
        <translation>Ημερομηνία</translation>
    </message>
    <message>
        <source>Type</source>
        <translation>Τύπος</translation>
    </message>
    <message>
        <source>Label</source>
        <translation>Επιγραφή</translation>
    </message>
    <message>
        <source>Open until %1</source>
        <translation>Ανοιχτό μέχρι %1</translation>
    </message>
    <message>
        <source>Unconfirmed</source>
        <translation>Ανεπιβεβαίωτες</translation>
    </message>
    <message>
        <source>Confirmed (%1 confirmations)</source>
        <translation>Επικυρωμένη (%1 επικυρώσεις)</translation>
    </message>
    <message>
        <source>Conflicted</source>
        <translation>Σύγκρουση</translation>
    </message>
    <message>
        <source>This block was not received by any other nodes and will probably not be accepted!</source>
        <translation>Αυτό το μπλοκ δεν έχει παραληφθεί από κανέναν άλλο κόμβο και κατά πάσα πιθανότητα θα απορριφθεί!</translation>
    </message>
    <message>
        <source>Generated but not accepted</source>
        <translation>Δημιουργήθηκε αλλά απορρίφθηκε</translation>
    </message>
    <message>
        <source>Received with</source>
        <translation>Ελήφθη με</translation>
    </message>
    <message>
        <source>Received from</source>
        <translation>Ελήφθη από</translation>
    </message>
    <message>
        <source>Sent to</source>
        <translation>Απεστάλη προς</translation>
    </message>
    <message>
        <source>Payment to yourself</source>
        <translation>Πληρωμή προς εσάς</translation>
    </message>
    <message>
        <source>Mined</source>
        <translation>Εξόρυξη</translation>
    </message>
    <message>
        <source>watch-only</source>
        <translation>Επίβλεψη μόνο:</translation>
    </message>
    <message>
        <source>(n/a)</source>
        <translation>(δ/α)</translation>
    </message>
    <message>
        <source>(no label)</source>
        <translation>(χωρίς ετικέτα)</translation>
    </message>
    <message>
        <source>Transaction status. Hover over this field to show number of confirmations.</source>
        <translation>Κατάσταση συναλλαγής. Πηγαίνετε το ποντίκι πάνω από αυτό το πεδίο για να δείτε τον αριθμό των επικυρώσεων</translation>
    </message>
    <message>
        <source>Date and time that the transaction was received.</source>
        <translation>Ημερομηνία κι ώρα λήψης της συναλλαγής.</translation>
    </message>
    <message>
        <source>Type of transaction.</source>
        <translation>Είδος συναλλαγής.</translation>
    </message>
    <message>
        <source>Amount removed from or added to balance.</source>
        <translation>Ποσό που αφαιρέθηκε ή προστέθηκε στο υπόλοιπο.</translation>
    </message>
</context>
<context>
    <name>TransactionView</name>
    <message>
        <source>All</source>
        <translation>Όλα</translation>
    </message>
    <message>
        <source>Today</source>
        <translation>Σήμερα</translation>
    </message>
    <message>
        <source>This week</source>
        <translation>Αυτή την εβδομάδα</translation>
    </message>
    <message>
        <source>This month</source>
        <translation>Αυτόν τον μήνα</translation>
    </message>
    <message>
        <source>Last month</source>
        <translation>Τον προηγούμενο μήνα</translation>
    </message>
    <message>
        <source>This year</source>
        <translation>Αυτό το έτος</translation>
    </message>
    <message>
        <source>Range...</source>
        <translation>Έκταση...</translation>
    </message>
    <message>
        <source>Received with</source>
        <translation>Ελήφθη με</translation>
    </message>
    <message>
        <source>Sent to</source>
        <translation>Απεστάλη προς</translation>
    </message>
    <message>
        <source>To yourself</source>
        <translation>Προς εσάς</translation>
    </message>
    <message>
        <source>Mined</source>
        <translation>Εξόρυξη</translation>
    </message>
    <message>
        <source>Other</source>
        <translation>Άλλο</translation>
    </message>
    <message>
        <source>Enter address or label to search</source>
        <translation>Αναζήτηση με βάση τη διεύθυνση ή την επιγραφή</translation>
    </message>
    <message>
        <source>Min amount</source>
        <translation>Ελάχιστο ποσό</translation>
    </message>
    <message>
        <source>Copy address</source>
        <translation>Αντιγραφή διεύθυνσης</translation>
    </message>
    <message>
        <source>Copy label</source>
        <translation>Αντιγραφή επιγραφής</translation>
    </message>
    <message>
        <source>Copy amount</source>
        <translation>Αντιγραφή ποσού</translation>
    </message>
    <message>
        <source>Copy transaction ID</source>
        <translation>Αντιγραφη του ID Συναλλαγής</translation>
    </message>
    <message>
        <source>Edit label</source>
        <translation>Επεξεργασία επιγραφής</translation>
    </message>
    <message>
        <source>Show transaction details</source>
        <translation>Εμφάνιση λεπτομερειών συναλλαγής</translation>
    </message>
    <message>
        <source>Export Transaction History</source>
        <translation>Εξαγωγή Ιστορικού Συναλλαγών</translation>
    </message>
    <message>
        <source>Comma separated file (*.csv)</source>
        <translation>Αρχείο οριοθετημένο με κόμματα (*.csv)</translation>
    </message>
    <message>
        <source>Confirmed</source>
        <translation>Επικυρωμένες</translation>
    </message>
    <message>
        <source>Watch-only</source>
        <translation>Επίβλεψη μόνο:</translation>
    </message>
    <message>
        <source>Date</source>
        <translation>Ημερομηνία</translation>
    </message>
    <message>
        <source>Type</source>
        <translation>Τύπος</translation>
    </message>
    <message>
        <source>Label</source>
        <translation>Επιγραφή</translation>
    </message>
    <message>
        <source>Address</source>
        <translation>Διεύθυνση</translation>
    </message>
    <message>
        <source>Exporting Failed</source>
        <translation>Η Εξαγωγή Απέτυχε</translation>
    </message>
    <message>
        <source>There was an error trying to save the transaction history to %1.</source>
        <translation>Yπήρξε σφάλμα κατά την προσπάθεια αποθήκευσης του ιστορικού συναλλαγών στο %1.</translation>
    </message>
    <message>
        <source>Exporting Successful</source>
        <translation>Επιτυχής εξαγωγή</translation>
    </message>
    <message>
        <source>The transaction history was successfully saved to %1.</source>
        <translation>Το ιστορικό συναλλαγών αποθηκεύτηκε επιτυχώς στο %1.</translation>
    </message>
    <message>
        <source>Range:</source>
        <translation>Έκταση:</translation>
    </message>
    <message>
        <source>to</source>
        <translation>έως</translation>
    </message>
</context>
<context>
    <name>UnitDisplayStatusBarControl</name>
    <message>
        <source>Unit to show amounts in. Click to select another unit.</source>
        <translation>Μονάδα μέτρησης προβολής ποσών. Κάντε κλικ για επιλογή άλλης μονάδας.</translation>
    </message>
</context>
<context>
    <name>WalletFrame</name>
    <message>
        <source>No wallet has been loaded.</source>
        <translation>Δεν έχει φορτωθεί πορτοφόλι</translation>
    </message>
</context>
<context>
    <name>WalletModel</name>
    <message>
        <source>Send Coins</source>
        <translation>Αποστολή νομισμάτων</translation>
    </message>
</context>
<context>
    <name>WalletView</name>
    <message>
        <source>&amp;Export</source>
        <translation>&amp;Εξαγωγή</translation>
    </message>
    <message>
        <source>Export the data in the current tab to a file</source>
        <translation>Εξαγωγή δεδομένων καρτέλας σε αρχείο</translation>
    </message>
    <message>
        <source>Backup Wallet</source>
        <translation>Αντίγραφο ασφαλείας του πορτοφολιού</translation>
    </message>
    <message>
        <source>Wallet Data (*.dat)</source>
        <translation>Αρχεία δεδομένων πορτοφολιού (*.dat)</translation>
    </message>
    <message>
        <source>Backup Failed</source>
        <translation>Αποτυχία κατά τη δημιουργία αντιγράφου</translation>
    </message>
    <message>
        <source>There was an error trying to save the wallet data to %1.</source>
        <translation>Παρουσιάστηκε σφάλμα κατά την αποθήκευση των δεδομένων πορτοφολιού στο %1.</translation>
    </message>
    <message>
        <source>Backup Successful</source>
        <translation>Η δημιουργια αντιγραφου ασφαλειας πετυχε</translation>
    </message>
    <message>
        <source>The wallet data was successfully saved to %1.</source>
        <translation>Τα δεδομένα πορτοφολιού αποθηκεύτηκαν με επιτυχία στο %1.</translation>
    </message>
</context>
<context>
    <name>bitcoin-core</name>
    <message>
        <source>Options:</source>
        <translation>Επιλογές:</translation>
    </message>
    <message>
        <source>Specify data directory</source>
        <translation>Ορισμός φακέλου δεδομένων</translation>
    </message>
    <message>
        <source>Connect to a node to retrieve peer addresses, and disconnect</source>
        <translation>Σύνδεση σε έναν κόμβο για την ανάκτηση διευθύνσεων από ομοτίμους, και αποσυνδέσh</translation>
    </message>
    <message>
        <source>Specify your own public address</source>
        <translation>Διευκρινίστε τη δικιά σας δημόσια διεύθυνση.</translation>
    </message>
    <message>
        <source>Accept command line and JSON-RPC commands</source>
        <translation>Αποδοχή εντολών κονσόλας και JSON-RPC</translation>
    </message>
    <message>
        <source>Accept connections from outside (default: 1 if no -proxy or -connect/-noconnect)</source>
        <translation>Να δέχεσαι συνδέσεις από έξω(προεπιλογή:1)</translation>
    </message>
    <message>
        <source>Run in the background as a daemon and accept commands</source>
        <translation>Εκτέλεση στο παρασκήνιο κι αποδοχή εντολών</translation>
    </message>
    <message>
        <source>Bitcoin Core</source>
        <translation>Bitcoin Core</translation>
    </message>
    <message>
        <source>Bind to given address and always listen on it. Use [host]:port notation for IPv6</source>
        <translation>Αποθηκευση σε συγκεκριμένη διεύθυνση. Χρησιμοποιήστε τα πλήκτρα [Host] : συμβολισμός θύρα για IPv6</translation>
    </message>
    <message>
        <source>Execute command when a wallet transaction changes (%s in cmd is replaced by TxID)</source>
        <translation>Εκτέλεσε την εντολή όταν το καλύτερο μπλοκ αλλάξει(%s στην εντολή αντικαθίσταται από το hash του μπλοκ)</translation>
    </message>
    <message>
        <source>This is a pre-release test build - use at your own risk - do not use for mining or merchant applications</source>
        <translation>Αυτό είναι ένα προ-τεστ κυκλοφορίας - χρησιμοποιήστε το με δική σας ευθύνη - δεν χρησιμοποιείτε για εξόρυξη ή για αλλες εφαρμογές</translation>
    </message>
    <message>
        <source>Block creation options:</source>
        <translation>Αποκλεισμός επιλογων δημιουργίας: </translation>
    </message>
    <message>
        <source>Connection options:</source>
        <translation>Επιλογές σύνδεσης:</translation>
    </message>
    <message>
        <source>Corrupted block database detected</source>
        <translation>Εντοπισθηκε διεφθαρμενη βαση δεδομενων των μπλοκ</translation>
    </message>
    <message>
        <source>Do you want to rebuild the block database now?</source>
        <translation>Θελετε να δημιουργηθει τωρα η βαση δεδομενων του μπλοκ? </translation>
    </message>
    <message>
        <source>Error initializing block database</source>
        <translation>Σφάλμα κατά την ενεργοποίηση της βάσης δεδομένων μπλοκ</translation>
    </message>
    <message>
        <source>Error initializing wallet database environment %s!</source>
        <translation>Σφάλμα κατά την ενεργοποίηση της βάσης δεδομένων πορτοφόλιου %s!</translation>
    </message>
    <message>
        <source>Error loading block database</source>
        <translation>Σφάλμα φορτωσης της βασης δεδομενων των μπλοκ</translation>
    </message>
    <message>
        <source>Error opening block database</source>
        <translation>Σφάλμα φορτωσης της βασης δεδομενων των μπλοκ</translation>
    </message>
    <message>
        <source>Error: Disk space is low!</source>
        <translation>Προειδοποίηση: Χαμηλός χώρος στο δίσκο  </translation>
    </message>
    <message>
        <source>Failed to listen on any port. Use -listen=0 if you want this.</source>
        <translation>ταλαιπωρηθειτε για να ακούσετε σε οποιαδήποτε θύρα. Χρήση - ακούστε = 0 , αν θέλετε αυτό.</translation>
    </message>
    <message>
        <source>Importing...</source>
        <translation>ΕΙσαγωγή...</translation>
    </message>
    <message>
        <source>Invalid -onion address: '%s'</source>
        <translation>Άκυρη διεύθυνση -onion : '%s'</translation>
    </message>
    <message>
        <source>Not enough file descriptors available.</source>
        <translation>Δεν ειναι αρκετες περιγραφες αρχείων διαθέσιμες.</translation>
    </message>
    <message>
        <source>Only connect to nodes in network &lt;net&gt; (ipv4, ipv6 or onion)</source>
        <translation>Μόνο σύνδεση σε κόμβους του δικτύου &lt;net&gt; (ipv4, ipv6 ή onion)</translation>
    </message>
    <message>
        <source>Set maximum block size in bytes (default: %d)</source>
        <translation>Ορίστε το μέγιστο μέγεθος block σε bytes (προεπιλογή: %d)</translation>
    </message>
    <message>
        <source>Specify wallet file (within data directory)</source>
        <translation>Επιλέξτε αρχείο πορτοφολιού (μέσα απο κατάλογο δεδομένων)</translation>
    </message>
    <message>
        <source>Verifying blocks...</source>
        <translation>Επαλήθευση των μπλοκ... </translation>
    </message>
    <message>
        <source>Verifying wallet...</source>
        <translation>Επαλήθευση πορτοφολιου... </translation>
    </message>
    <message>
        <source>Wallet %s resides outside data directory %s</source>
        <translation>Το πορτοφόλι %s βρίσκεται έξω από το φάκελο δεδομένων %s</translation>
    </message>
    <message>
        <source>Wallet options:</source>
        <translation>Επιλογές πορτοφολιού:</translation>
    </message>
    <message>
        <source>Connect through SOCKS5 proxy</source>
        <translation>Σύνδεση μέσω διαμεσολαβητή SOCKS5</translation>
    </message>
    <message>
        <source>Error reading from database, shutting down.</source>
        <translation>Σφάλμα ανάγνωσης από τη βάση δεδομένων, γίνεται τερματισμός.</translation>
    </message>
    <message>
        <source>Information</source>
        <translation>Πληροφορία</translation>
    </message>
    <message>
        <source>Node relay options:</source>
        <translation>Επιλογές αναμετάδοσης κόμβου: </translation>
    </message>
    <message>
        <source>RPC server options:</source>
        <translation>Επιλογές διακομιστή RPC:</translation>
    </message>
    <message>
        <source>Send trace/debug info to console instead of debug.log file</source>
        <translation>Αποστολή πληροφοριών εντοπισμού σφαλμάτων στην κονσόλα αντί του αρχείου debug.log</translation>
    </message>
    <message>
        <source>Show all debugging options (usage: --help -help-debug)</source>
        <translation>Προβολή όλων των επιλογών εντοπισμού σφαλμάτων (χρήση: --help -help-debug)</translation>
    </message>
    <message>
        <source>Shrink debug.log file on client startup (default: 1 when no -debug)</source>
        <translation>Συρρίκνωση του αρχείο debug.log κατα την εκκίνηση του πελάτη (προεπιλογή: 1 όταν δεν-debug)</translation>
    </message>
    <message>
        <source>Signing transaction failed</source>
        <translation>Η υπογραφή συναλλαγής απέτυχε </translation>
    </message>
    <message>
        <source>This is experimental software.</source>
        <translation>Η εφαρμογή είναι σε πειραματικό στάδιο.</translation>
    </message>
    <message>
        <source>Transaction amount too small</source>
        <translation>Το ποσό της συναλλαγής είναι πολύ μικρο </translation>
    </message>
    <message>
        <source>Transaction too large</source>
        <translation>Η συναλλαγή ειναι πολύ μεγάλη </translation>
    </message>
    <message>
        <source>Username for JSON-RPC connections</source>
        <translation>Όνομα χρήστη για τις συνδέσεις JSON-RPC</translation>
    </message>
    <message>
        <source>Warning</source>
        <translation>Προειδοποίηση</translation>
    </message>
    <message>
        <source>Zapping all transactions from wallet...</source>
        <translation>Μεταφορά όλων των συναλλαγών απο το πορτοφόλι</translation>
    </message>
    <message>
        <source>Password for JSON-RPC connections</source>
        <translation>Κωδικός για τις συνδέσεις JSON-RPC</translation>
    </message>
    <message>
        <source>Execute command when the best block changes (%s in cmd is replaced by block hash)</source>
        <translation>Εκτέλεσε την εντολή όταν το καλύτερο μπλοκ αλλάξει(%s στην εντολή αντικαθίσταται από το hash του μπλοκ)</translation>
    </message>
    <message>
        <source>Allow DNS lookups for -addnode, -seednode and -connect</source>
        <translation>Να επιτρέπονται οι έλεγχοι DNS για προσθήκη και σύνδεση κόμβων</translation>
    </message>
    <message>
        <source>Loading addresses...</source>
        <translation>Φόρτωση διευθύνσεων...</translation>
    </message>
    <message>
        <source>How thorough the block verification of -checkblocks is (0-4, default: %u)</source>
        <translation>Πόσο εξονυχιστική να είναι η επιβεβαίωση του μπλοκ (0-4, προεπιλογή: %u)</translation>
    </message>
    <message>
        <source>Maintain a full transaction index, used by the getrawtransaction rpc call (default: %u)</source>
        <translation>Διατηρήση ένος πλήρες ευρετήριου συναλλαγών (προεπιλογή: %u) </translation>
    </message>
    <message>
        <source>Number of seconds to keep misbehaving peers from reconnecting (default: %u)</source>
        <translation>Δευτερόλεπτα πριν επιτραπεί ξανά η σύνδεση των προβληματικών peers (προεπιλογή: %u)</translation>
    </message>
    <message>
        <source>How many blocks to check at startup (default: %u, 0 = all)</source>
        <translation>Πόσα μπλοκ να ελέγχθουν κατά την εκκίνηση (προεπιλογή: %u, 0 = όλα)</translation>
    </message>
    <message>
        <source>Include IP addresses in debug output (default: %u)</source>
        <translation>Να συμπεριληφθεί η διεύθυνση IP στην αναφορά? (προεπιλογή: %u)</translation>
    </message>
    <message>
        <source>Invalid -proxy address: '%s'</source>
        <translation>Δεν είναι έγκυρη η διεύθυνση διαμεσολαβητή: '%s'</translation>
    </message>
    <message>
        <source>Maintain at most &lt;n&gt; connections to peers (default: %u)</source>
        <translation>Μέγιστες αριθμός συνδέσεων με τους peers &lt;n&gt; (προεπιλογή: %u)</translation>
    </message>
    <message>
        <source>Specify configuration file (default: %s)</source>
        <translation>Ορίστε αρχείο ρυθμίσεων (προεπιλογή: %s)</translation>
    </message>
    <message>
        <source>Specify connection timeout in milliseconds (minimum: 1, default: %d)</source>
        <translation>Ορισμός λήξης χρονικού ορίου σε χιλιοστά του δευτερολέπτου(προεπιλογή: %d)</translation>
    </message>
    <message>
        <source>Specify pid file (default: %s)</source>
        <translation>Ορίστε αρχείο pid (προεπιλογή: %s)</translation>
    </message>
    <message>
        <source>Threshold for disconnecting misbehaving peers (default: %u)</source>
        <translation>Όριο αποσύνδεσης προβληματικών peers (προεπιλογή: %u)</translation>
    </message>
    <message>
        <source>Unknown network specified in -onlynet: '%s'</source>
        <translation>Άγνωστo δίκτυο ορίζεται σε onlynet: '%s'</translation>
    </message>
    <message>
        <source>Insufficient funds</source>
        <translation>Ανεπαρκές κεφάλαιο</translation>
    </message>
    <message>
        <source>Loading block index...</source>
        <translation>Φόρτωση ευρετηρίου μπλοκ...</translation>
    </message>
    <message>
        <source>Add a node to connect to and attempt to keep the connection open</source>
        <translation>Προσέθεσε ένα κόμβο για σύνδεση και προσπάθησε να κρατήσεις την σύνδεση ανοιχτή</translation>
    </message>
    <message>
        <source>Loading wallet...</source>
        <translation>Φόρτωση πορτοφολιού...</translation>
    </message>
    <message>
        <source>Cannot downgrade wallet</source>
        <translation>Δεν μπορώ να υποβαθμίσω το πορτοφόλι</translation>
    </message>
    <message>
        <source>Cannot write default address</source>
        <translation>Δεν μπορώ να γράψω την προεπιλεγμένη διεύθυνση</translation>
    </message>
    <message>
        <source>Rescanning...</source>
        <translation>Ανίχνευση...</translation>
    </message>
    <message>
        <source>Done loading</source>
        <translation>Η φόρτωση ολοκληρώθηκε</translation>
    </message>
    <message>
        <source>Error</source>
        <translation>Σφάλμα</translation>
    </message>
</context>
</TS><|MERGE_RESOLUTION|>--- conflicted
+++ resolved
@@ -42,8 +42,6 @@
         <translation>&amp;Διαγραφή</translation>
     </message>
     <message>
-<<<<<<< HEAD
-=======
         <source>Choose the address to send coins to</source>
         <translation>Επιλογή διεύθυνσης όπου θα σταλθούν νομίσματα</translation>
     </message>
@@ -56,7 +54,6 @@
         <translation>Ε&amp;πιλογή</translation>
     </message>
     <message>
->>>>>>> 46952c81
         <source>Sending addresses</source>
         <translation>Διευθύνσεις αποστολής</translation>
     </message>
@@ -64,9 +61,6 @@
         <source>Receiving addresses</source>
         <translation>Διευθύνσεις λήψης</translation>
     </message>
-<<<<<<< HEAD
-    </context>
-=======
     <message>
         <source>These are your Bitcoin addresses for sending payments. Always check the amount and the receiving address before sending coins.</source>
         <translation>Αυτές είναι οι Bitcoin διευθύνσεις σας για να λαμβάνετε πληρωμές. Δίνοντας μία ξεχωριστή διεύθυνση σε κάθε αποστολέα, θα μπορείτε να ελέγχετε ποιος σας πληρώνει.</translation>
@@ -104,7 +98,6 @@
         <translation>Παρουσιάστηκε σφάλμα κατά την αποθήκευση της λίστας πορτοφολιών στο %1. Παρακαλώ δοκιμάστε ξανά</translation>
     </message>
 </context>
->>>>>>> 46952c81
 <context>
     <name>AddressTableModel</name>
     <message>
@@ -139,12 +132,6 @@
         <translation>Επανέλαβε τον νέο κωδικό πρόσβασης</translation>
     </message>
     <message>
-<<<<<<< HEAD
-        <source>Unlock wallet</source>
-        <translation>Ξεκλειδωσε το πορτοφολι</translation>
-    </message>
-    </context>
-=======
         <source>Enter the new passphrase to the wallet.&lt;br/&gt;Please use a passphrase of &lt;b&gt;ten or more random characters&lt;/b&gt;, or &lt;b&gt;eight or more words&lt;/b&gt;.</source>
         <translation>Εισάγετε τον νέο κωδικό πρόσβασης στον πορτοφόλι &lt;br/&gt; Παρακαλώ χρησιμοποιείστε ένα κωδικό με &lt;b&gt; 10 ή περισσότερους τυχαίους χαρακτήρες&lt;/b&gt; ή &lt;b&gt; οχτώ ή παραπάνω λέξεις&lt;/b&gt;.</translation>
     </message>
@@ -234,7 +221,6 @@
         <translation>Προσοχη: το πλήκτρο Caps Lock είναι ενεργο.</translation>
     </message>
 </context>
->>>>>>> 46952c81
 <context>
     <name>BanTableModel</name>
     </context>
@@ -1052,6 +1038,10 @@
         <translation>Χρειάζεται επανεκκίνηση του προγράμματος για να ενεργοποιηθούν οι αλλαγές.</translation>
     </message>
     <message>
+        <source>Error</source>
+        <translation>Σφάλμα</translation>
+    </message>
+    <message>
         <source>This change would require a client restart.</source>
         <translation>Η αλλαγή αυτή θα χρειαστεί επανεκκίνηση του προγράμματος</translation>
     </message>
