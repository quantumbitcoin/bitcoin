// Copyright (c) 2009-2010 Satoshi Nakamoto
// Copyright (c) 2009-2016 The Bitcoin Core developers
// Distributed under the MIT software license, see the accompanying
// file COPYING or http://www.opensource.org/licenses/mit-license.php.

#if defined(HAVE_CONFIG_H)
#include "config/bitcoin-config.h"
#endif

#include "chainparams.h"
#include "clientversion.h"
#include "compat.h"
#include "rpc/server.h"
#include "init.h"
#include "noui.h"
#include "scheduler.h"
#include "util.h"
#include "httpserver.h"
#include "httprpc.h"
#include "utilstrencodings.h"
#include "validation.h"

#include <boost/algorithm/string/predicate.hpp>
#include <boost/filesystem.hpp>
#include <boost/thread.hpp>

#include <stdio.h>

/* Introduction text for doxygen: */

/*! \mainpage Developer documentation
 *
 * \section intro_sec Introduction
 *
 * This is the developer documentation of the reference client for an experimental new digital currency called Bitcoin (https://www.bitcoin.org/),
 * which enables instant payments to anyone, anywhere in the world. Bitcoin uses peer-to-peer technology to operate
 * with no central authority: managing transactions and issuing money are carried out collectively by the network.
 *
 * The software is a community-driven open source project, released under the MIT license.
 *
 * \section Navigation
 * Use the buttons <code>Namespaces</code>, <code>Classes</code> or <code>Files</code> at the top of the page to start navigating the code.
 */

void WaitForShutdown(boost::thread_group* threadGroup)
{
    bool fShutdown = ShutdownRequested();
    // Tell the main threads to shutdown.
    while (!fShutdown)
    {
        MilliSleep(200);
        fShutdown = ShutdownRequested();
    }
    if (threadGroup)
    {
        Interrupt(*threadGroup);
        threadGroup->join_all();
    }
}

//////////////////////////////////////////////////////////////////////////////
//
// Start
//
bool AppInit(int argc, char* argv[])
{
    boost::thread_group threadGroup;
    CScheduler scheduler;

    bool fRet = false;

    //
    // Parameters
    //
    // If Qt is used, parameters/bitcoin.conf are parsed in qt/bitcoin.cpp's main()
    ParseParameters(argc, argv);

    // Process help and version before taking care about datadir
    if (IsArgSet("-?") || IsArgSet("-h") ||  IsArgSet("-help") || IsArgSet("-version"))
    {
        std::string strUsage = strprintf(_("%s Daemon"), _(PACKAGE_NAME)) + " " + _("version") + " " + FormatFullVersion() + "\n";

        if (IsArgSet("-version"))
        {
            strUsage += FormatParagraph(LicenseInfo());
        }
        else
        {
            strUsage += "\n" + _("Usage:") + "\n" +
                  "  bitcoind [options]                     " + strprintf(_("Start %s Daemon"), _(PACKAGE_NAME)) + "\n";

            strUsage += "\n" + HelpMessage(HMM_BITCOIND);
        }

        fprintf(stdout, "%s", strUsage.c_str());
        return true;
    }

    try
    {
        if (!boost::filesystem::is_directory(GetDataDir(false)))
        {
            fprintf(stderr, "Error: Specified data directory \"%s\" does not exist.\n", GetArg("-datadir", "").c_str());
            return false;
        }
        try
        {
            ReadConfigFile(GetArg("-conf", BITCOIN_CONF_FILENAME));
        } catch (const std::exception& e) {
            fprintf(stderr,"Error reading configuration file: %s\n", e.what());
            return false;
        }
        // Check for -testnet or -regtest parameter (Params() calls are only valid after this clause)
        try {
            SelectParams(ChainNameFromCommandLine());
        } catch (const std::exception& e) {
            fprintf(stderr, "Error: %s\n", e.what());
            return false;
        }

        try {
            ReadRWConfigFile();
        } catch (const std::exception& e) {
            // Ignore problems here, since we are responsible for this file
        }

<<<<<<< HEAD
=======
        if (IsThisSoftwareExpired(GetTime())) {
            fprintf(stderr, "This software is expired, and may be out of consensus. You must choose to upgrade or override this expiration.\n");
            exit(EXIT_FAILURE);
        }

>>>>>>> a5de5f04
        // Command-line RPC
        bool fCommandLine = false;
        for (int i = 1; i < argc; i++)
            if (!IsSwitchChar(argv[i][0]) && !boost::algorithm::istarts_with(argv[i], "bitcoin:"))
                fCommandLine = true;

        if (fCommandLine)
        {
            fprintf(stderr, "Error: There is no RPC client functionality in bitcoind anymore. Use the bitcoin-cli utility instead.\n");
            exit(EXIT_FAILURE);
        }
        // -server defaults to true for bitcoind but not for the GUI so do this here
        SoftSetBoolArg("-server", true);
        // Set this early so that parameter interactions go to console
        InitLogging();
        InitParameterInteraction();
        if (!AppInitBasicSetup())
        {
            // InitError will have been called with detailed error, which ends up on console
            exit(1);
        }
        if (!AppInitParameterInteraction())
        {
            // InitError will have been called with detailed error, which ends up on console
            exit(1);
        }
        if (!AppInitSanityChecks())
        {
            // InitError will have been called with detailed error, which ends up on console
            exit(1);
        }
        if (GetBoolArg("-daemon", false))
        {
#if HAVE_DECL_DAEMON
            fprintf(stdout, "Bitcoin server starting\n");

            // Daemonize
            if (daemon(1, 0)) { // don't chdir (1), do close FDs (0)
                fprintf(stderr, "Error: daemon() failed: %s\n", strerror(errno));
                return false;
            }
#else
            fprintf(stderr, "Error: -daemon is not supported on this operating system\n");
            return false;
#endif // HAVE_DECL_DAEMON
        }

        fRet = AppInitMain(threadGroup, scheduler);
    }
    catch (const std::exception& e) {
        PrintExceptionContinue(&e, "AppInit()");
    } catch (...) {
        PrintExceptionContinue(NULL, "AppInit()");
    }

    if (!fRet)
    {
        Interrupt(threadGroup);
        // threadGroup.join_all(); was left out intentionally here, because we didn't re-test all of
        // the startup-failure cases to make sure they don't result in a hang due to some
        // thread-blocking-waiting-for-another-thread-during-startup case
    } else {
        WaitForShutdown(&threadGroup);
    }
    Shutdown();

    return fRet;
}

int main(int argc, char* argv[])
{
    SetupEnvironment();

    // Connect bitcoind signal handlers
    noui_connect();

    return (AppInit(argc, argv) ? EXIT_SUCCESS : EXIT_FAILURE);
}<|MERGE_RESOLUTION|>--- conflicted
+++ resolved
@@ -124,14 +124,11 @@
             // Ignore problems here, since we are responsible for this file
         }
 
-<<<<<<< HEAD
-=======
         if (IsThisSoftwareExpired(GetTime())) {
             fprintf(stderr, "This software is expired, and may be out of consensus. You must choose to upgrade or override this expiration.\n");
             exit(EXIT_FAILURE);
         }
 
->>>>>>> a5de5f04
         // Command-line RPC
         bool fCommandLine = false;
         for (int i = 1; i < argc; i++)
