--- conflicted
+++ resolved
@@ -134,12 +134,8 @@
             return NullUniValue;
         }
 
-<<<<<<< HEAD
-        pwalletMain->mapKeyMetadata[vchAddress].nCreateTime = 1;
-        pwalletMain->mapKeyMetadata[vchAddress].keyFlags |= CKeyMetadata::KEY_ORIGIN_IMPORTED;
-=======
         pwallet->mapKeyMetadata[vchAddress].nCreateTime = 1;
->>>>>>> 3ade29aa
+        pwallet->mapKeyMetadata[vchAddress].keyFlags |= CKeyMetadata::KEY_ORIGIN_IMPORTED;
 
         if (!pwallet->AddKeyPubKey(key, pubkey)) {
             throw JSONRPCError(RPC_WALLET_ERROR, "Error adding key to wallet");
@@ -149,11 +145,7 @@
         pwallet->UpdateTimeFirstKey(1);
 
         if (fRescan) {
-<<<<<<< HEAD
-            pwalletMain->ScanForWalletTransactions(chainActive.Genesis(), NULL, true);
-=======
-            pwallet->ScanForWalletTransactions(chainActive.Genesis(), true);
->>>>>>> 3ade29aa
+            pwallet->ScanForWalletTransactions(chainActive.Genesis(), NULL, true);
         }
     }
 
@@ -258,13 +250,8 @@
 
     if (fRescan)
     {
-<<<<<<< HEAD
-        pwalletMain->ScanForWalletTransactions(chainActive.Genesis(), NULL, true);
-        pwalletMain->ReacceptWalletTransactions();
-=======
-        pwallet->ScanForWalletTransactions(chainActive.Genesis(), true);
+        pwallet->ScanForWalletTransactions(chainActive.Genesis(), NULL, true);
         pwallet->ReacceptWalletTransactions();
->>>>>>> 3ade29aa
     }
 
     return NullUniValue;
@@ -421,13 +408,8 @@
 
     if (fRescan)
     {
-<<<<<<< HEAD
-        pwalletMain->ScanForWalletTransactions(chainActive.Genesis(), NULL, true);
-        pwalletMain->ReacceptWalletTransactions();
-=======
-        pwallet->ScanForWalletTransactions(chainActive.Genesis(), true);
+        pwallet->ScanForWalletTransactions(chainActive.Genesis(), NULL, true);
         pwallet->ReacceptWalletTransactions();
->>>>>>> 3ade29aa
     }
 
     return NullUniValue;
@@ -533,13 +515,8 @@
     pwallet->UpdateTimeFirstKey(nTimeBegin);
 
     LogPrintf("Rescanning last %i blocks\n", chainActive.Height() - pindex->nHeight + 1);
-<<<<<<< HEAD
-    pwalletMain->ScanForWalletTransactions(pindex, NULL);
-    pwalletMain->MarkDirty();
-=======
-    pwallet->ScanForWalletTransactions(pindex);
+    pwallet->ScanForWalletTransactions(pindex, NULL);
     pwallet->MarkDirty();
->>>>>>> 3ade29aa
 
     if (!fGood)
         throw JSONRPCError(RPC_WALLET_ERROR, "Error adding some keys to wallet");
@@ -579,7 +556,7 @@
         throw JSONRPCError(RPC_INVALID_ADDRESS_OR_KEY, "Invalid Bitcoin address");
     CKeyID keyID;
     CScriptID scriptID;
-    if ((!address.GetScriptID(scriptID) || !GetWitnessKeyID(pwalletMain, scriptID, keyID)) &&
+    if ((!address.GetScriptID(scriptID) || !GetWitnessKeyID(pwallet, scriptID, keyID)) &&
         !address.GetKeyID(keyID)) {
         throw JSONRPCError(RPC_TYPE_ERROR, "Address does not refer to a key");
     }
@@ -592,9 +569,11 @@
 
 UniValue dumpmasterprivkey(const JSONRPCRequest& request)
 {
-    if (!EnsureWalletIsAvailable(request.fHelp))
-        return NullUniValue;
-    
+    CWallet * const pwallet = GetWalletForJSONRPCRequest(request);
+    if (!EnsureWalletIsAvailable(pwallet, request.fHelp)) {
+        return NullUniValue;
+    }
+
     if (request.fHelp || request.params.size() != 0)
         throw runtime_error(
             "dumpmasterprivkey\n"
@@ -605,17 +584,17 @@
             + HelpExampleCli("dumpmasterprivkey", "")
         );
 
-    LOCK2(cs_main, pwalletMain->cs_wallet);
-
-    EnsureWalletIsUnlocked();
-
-    CKeyID masterKeyID = pwalletMain->GetHDChain().masterKeyID;
-    if (!pwalletMain->IsHDEnabled())
+    LOCK2(cs_main, pwallet->cs_wallet);
+
+    EnsureWalletIsUnlocked(pwallet);
+
+    CKeyID masterKeyID = pwallet->GetHDChain().masterKeyID;
+    if (!pwallet->IsHDEnabled())
     {
         throw JSONRPCError(RPC_WALLET_ERROR, "Wallet is not a HD wallet.");
     }
     CKey key;
-    if (pwalletMain->GetKey(masterKeyID, key))
+    if (pwallet->GetKey(masterKeyID, key))
     {
         CExtKey masterKey;
         masterKey.SetMaster(key.begin(), key.size());
@@ -1148,13 +1127,8 @@
         CBlockIndex* pindex = nLowestTimestamp > minimumTimestamp ? chainActive.FindEarliestAtLeast(std::max<int64_t>(nLowestTimestamp - 7200, 0)) : chainActive.Genesis();
 
         if (pindex) {
-<<<<<<< HEAD
-            pwalletMain->ScanForWalletTransactions(pindex, NULL, true);
-            pwalletMain->ReacceptWalletTransactions();
-=======
-            pwallet->ScanForWalletTransactions(pindex, true);
+            pwallet->ScanForWalletTransactions(pindex, NULL, true);
             pwallet->ReacceptWalletTransactions();
->>>>>>> 3ade29aa
         }
     }
 
@@ -1163,8 +1137,10 @@
 
 UniValue rescanblockchain(const JSONRPCRequest& request)
 {
-    if (!EnsureWalletIsAvailable(request.fHelp))
-        return NullUniValue;
+    CWallet * const pwallet = GetWalletForJSONRPCRequest(request);
+    if (!EnsureWalletIsAvailable(pwallet, request.fHelp)) {
+        return NullUniValue;
+    }
 
     if (request.fHelp || request.params.size() > 2)
         throw runtime_error(
@@ -1178,7 +1154,7 @@
                             + HelpExampleRpc("rescanblockchain", "\"100000 120000\"")
                             );
 
-    LOCK2(cs_main, pwalletMain->cs_wallet);
+    LOCK2(cs_main, pwallet->cs_wallet);
 
     CBlockIndex *pIndexStart = NULL;
     CBlockIndex *pIndexStop = NULL;
@@ -1202,8 +1178,8 @@
             throw JSONRPCError(RPC_WALLET_ERROR, "Can't rescan beyond pruned data.");
     }
 
-    if (pwalletMain)
-        pwalletMain->ScanForWalletTransactions(pIndexStart, pIndexStop, true);
+    if (pwallet)
+        pwallet->ScanForWalletTransactions(pIndexStart, pIndexStop, true);
 
     return NullUniValue;
 }