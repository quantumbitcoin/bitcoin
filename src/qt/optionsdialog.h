--- conflicted
+++ resolved
@@ -61,15 +61,11 @@
     void updateProxyValidationState();
     /* query the networks, for which the default proxy is used */
     void updateDefaultProxyNets();
-<<<<<<< HEAD
     void checkLineEdit();
-    void maxuploadtargetCheckboxStateChanged(int);
-=======
     void maxuploadtargetCheckboxStateChanged(int);
 
     void blockmaxsize_changed(int);
     void blockmaxsize_increase(int);
->>>>>>> 09dcbf0a
 
 Q_SIGNALS:
     void proxyIpChecks(QValidatedLineEdit *pUiProxyIp, int nProxyPort);
