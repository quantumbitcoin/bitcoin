// Copyright (c) 2011-2016 The Bitcoin Core developers
// Distributed under the MIT software license, see the accompanying
// file COPYING or http://www.opensource.org/licenses/mit-license.php.

#ifndef BITCOIN_QT_OPTIONSDIALOG_H
#define BITCOIN_QT_OPTIONSDIALOG_H

#include <QDialog>
#include <QValidator>

class BitcoinAmountField;
class OptionsModel;
class QValidatedLineEdit;

QT_BEGIN_NAMESPACE
class QBoxLayout;
class QCheckBox;
class QDataWidgetMapper;
class QSpinBox;
class QString;
class QValueComboBox;
class QWidget;
QT_END_NAMESPACE

namespace Ui {
class OptionsDialog;
}

/** Proxy address widget validator, checks for a valid proxy address.
 */
class ProxyAddressValidator : public QValidator
{
    Q_OBJECT

public:
    explicit ProxyAddressValidator(QObject *parent);

    State validate(QString &input, int &pos) const;
};

/** Preferences dialog. */
class OptionsDialog : public QDialog
{
    Q_OBJECT

public:
    explicit OptionsDialog(QWidget *parent, bool enableWallet);
    ~OptionsDialog();

    void setModel(OptionsModel *model);
    void setMapper();

private Q_SLOTS:
    /* set OK button state (enabled / disabled) */
    void setOkButtonState(bool fState);
    void on_resetButton_clicked();
    void on_openBitcoinConfButton_clicked();
    void on_okButton_clicked();
    void on_cancelButton_clicked();
    
    void on_hideTrayIcon_stateChanged(int fState);

    void showRestartWarning(bool fPersistent = false);
    void clearStatusLabel();
    void updateProxyValidationState();
    /* query the networks, for which the default proxy is used */
    void updateDefaultProxyNets();
    void maxuploadtargetCheckboxStateChanged(int);
    void checkLineEdit();

<<<<<<< HEAD
=======
    void incrementalrelayfee_changed();
    void blockmaxsize_changed(int);
    void blockmaxsize_increase(int);
    void blockmaxweight_changed(int);

>>>>>>> 488c683b
Q_SIGNALS:
    void proxyIpChecks(QValidatedLineEdit *pUiProxyIp, int nProxyPort);

private:
    Ui::OptionsDialog *ui;
    OptionsModel *model;
    QDataWidgetMapper *mapper;
<<<<<<< HEAD
=======

    QWidget *prevwidget;
    void FixTabOrder(QWidget *);
    void CreateOptionUI(QBoxLayout *, QWidget *, const QString& text);

    QCheckBox *walletrbf;

    QSpinBox *blockreconstructionextratxn;

    QValueComboBox *mempoolreplacement;
    QSpinBox *maxorphantx;
    BitcoinAmountField *incrementalrelayfee;
    QSpinBox *maxmempool;
    QSpinBox *mempoolexpiry;

    QCheckBox *rejectunknownscripts;
    QCheckBox *rejectspkreuse;
    BitcoinAmountField *minrelaytxfee;
    QSpinBox *bytespersigop, *bytespersigopstrict;
    QSpinBox *limitancestorcount;
    QSpinBox *limitancestorsize;
    QSpinBox *limitdescendantcount;
    QSpinBox *limitdescendantsize;
    QCheckBox *rejectbaremultisig;
    QSpinBox *datacarriersize;
    BitcoinAmountField *dustrelayfee;

    BitcoinAmountField *blockmintxfee;
    QSpinBox *blockmaxsize, *blockprioritysize, *blockmaxweight;
>>>>>>> 488c683b
};

#endif // BITCOIN_QT_OPTIONSDIALOG_H<|MERGE_RESOLUTION|>--- conflicted
+++ resolved
@@ -68,14 +68,11 @@
     void maxuploadtargetCheckboxStateChanged(int);
     void checkLineEdit();
 
-<<<<<<< HEAD
-=======
     void incrementalrelayfee_changed();
     void blockmaxsize_changed(int);
     void blockmaxsize_increase(int);
     void blockmaxweight_changed(int);
 
->>>>>>> 488c683b
 Q_SIGNALS:
     void proxyIpChecks(QValidatedLineEdit *pUiProxyIp, int nProxyPort);
 
@@ -83,8 +80,6 @@
     Ui::OptionsDialog *ui;
     OptionsModel *model;
     QDataWidgetMapper *mapper;
-<<<<<<< HEAD
-=======
 
     QWidget *prevwidget;
     void FixTabOrder(QWidget *);
@@ -114,7 +109,6 @@
 
     BitcoinAmountField *blockmintxfee;
     QSpinBox *blockmaxsize, *blockprioritysize, *blockmaxweight;
->>>>>>> 488c683b
 };
 
 #endif // BITCOIN_QT_OPTIONSDIALOG_H