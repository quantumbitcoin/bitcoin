--- conflicted
+++ resolved
@@ -39,12 +39,8 @@
     strUsage += HelpMessageOpt("-wallet=<file>", _("Specify wallet file (within data directory)") + " " + strprintf(_("(default: %s)"), DEFAULT_WALLET_DAT));
     strUsage += HelpMessageOpt("-walletbroadcast", _("Make the wallet broadcast transactions") + " " + strprintf(_("(default: %u)"), DEFAULT_WALLETBROADCAST));
     strUsage += HelpMessageOpt("-walletdir=<dir>", _("Specify directory to hold wallets (default: <datadir>/wallets if it exists, otherwise <datadir>)"));
-<<<<<<< HEAD
     strUsage += HelpMessageOpt("-walletimplicitsegwit", strprintf(_("Support segwit when restoring wallet backups and importing keys (default: %u)"), DEFAULT_WALLET_IMPLICIT_SEGWIT));
-    strUsage += HelpMessageOpt("-walletnotify=<cmd>", _("Execute command when a wallet transaction changes (%s in cmd is replaced by TxID)"));
-=======
     strUsage += HelpMessageOpt("-walletnotify=<cmd>", _("Execute command when a wallet transaction changes (%s in cmd is replaced by TxID and %w is replaced by wallet name)"));
->>>>>>> 0d9001a8
     strUsage += HelpMessageOpt("-zapwallettxes=<mode>", _("Delete all wallet transactions and only recover those parts of the blockchain through -rescan on startup") +
                                " " + _("(1 = keep tx meta data e.g. account owner and payment request information, 2 = drop tx meta data)"));
 
