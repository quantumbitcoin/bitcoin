--- conflicted
+++ resolved
@@ -824,7 +824,6 @@
   fi
 fi
 
-<<<<<<< HEAD
 dnl libevent check
 
 if test x$use_libevent$build_bitcoind$build_bitcoin_cli$bitcoin_enable_qt = xyesnonono; then
@@ -842,18 +841,11 @@
 found_libevent=no
 libevent_error='libevent not found'
 if test x$use_libevent != xno; then
-=======
-dnl univalue check
-
-if test x$system_univalue != xno ; then
-  found_univalue=no
->>>>>>> 42407ed4
   if test x$use_pkgconfig = xyes; then
     : #NOP
     m4_ifdef(
       [PKG_CHECK_MODULES],
       [
-<<<<<<< HEAD
         PKG_CHECK_MODULES([EVENT],[libevent],[
           if test x$TARGET_OS != xwindows; then
             PKG_CHECK_MODULES([EVENT_PTHREADS],[libevent_pthreads],[
@@ -902,7 +894,16 @@
   EVENT_PTHREADS_LIBS=
   EVENT_PTHREADS_CFLAGS=
 fi
-=======
+
+dnl univalue check
+
+if test x$system_univalue != xno ; then
+  found_univalue=no
+  if test x$use_pkgconfig = xyes; then
+    : #NOP
+    m4_ifdef(
+      [PKG_CHECK_MODULES],
+      [
         PKG_CHECK_MODULES([UNIVALUE],[libunivalue],[found_univalue=yes],[true])
       ]
     )
@@ -931,7 +932,6 @@
 AM_CONDITIONAL([EMBEDDED_UNIVALUE],[test x$system_univalue = xno])
 AC_SUBST(UNIVALUE_CFLAGS)
 AC_SUBST(UNIVALUE_LIBS)
->>>>>>> 42407ed4
 
 CXXFLAGS_TEMP="$CXXFLAGS"
 LIBS_TEMP="$LIBS"
@@ -1156,21 +1156,14 @@
 unset PKG_CONFIG_LIBDIR
 PKG_CONFIG_LIBDIR="$PKGCONFIG_LIBDIR_TEMP"
 
-<<<<<<< HEAD
-AC_CONFIG_SUBDIRS([src/univalue])
+if test x$system_univalue = xno; then
+  AC_CONFIG_SUBDIRS([src/univalue])
+fi
 
 if test x$system_libsecp256k1 = xno; then
 ac_configure_args="${ac_configure_args} --disable-shared --with-pic --with-bignum=no --enable-module-recovery"
 AC_CONFIG_SUBDIRS([src/secp256k1])
 fi
-=======
-if test x$system_univalue = xno; then
-  AC_CONFIG_SUBDIRS([src/univalue])
-fi
-
-ac_configure_args="${ac_configure_args} --disable-shared --with-pic --with-bignum=no --enable-module-recovery"
-AC_CONFIG_SUBDIRS([src/secp256k1])
->>>>>>> 42407ed4
 
 AC_OUTPUT
 
