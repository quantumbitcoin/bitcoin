--- conflicted
+++ resolved
@@ -360,10 +360,8 @@
     uiInterface.BannedListChanged.disconnect(boost::bind(BannedListChanged, this));
     uiInterface.NotifyBlockTip.disconnect(boost::bind(BlockTipChanged, this, _1, _2, false));
     uiInterface.NotifyHeaderTip.disconnect(boost::bind(BlockTipChanged, this, _1, _2, true));
-<<<<<<< HEAD
 
     CStats::DefaultStats()->MempoolStatsDidChange.disconnect(boost::bind(MempoolStatsDidChange, this));
-=======
 }
 
 bool ClientModel::getProxyInfo(std::string& ip_port) const
@@ -374,5 +372,4 @@
       return true;
     }
     return false;
->>>>>>> d4b6d92f
 }