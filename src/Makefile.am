# Copyright (c) 2013-2016 The Bitcoin Core developers
# Distributed under the MIT software license, see the accompanying
# file COPYING or http://www.opensource.org/licenses/mit-license.php.

DIST_SUBDIRS = secp256k1 univalue

AM_LDFLAGS = $(PTHREAD_CFLAGS) $(LIBTOOL_LDFLAGS) $(HARDENED_LDFLAGS)
AM_CXXFLAGS = $(HARDENED_CXXFLAGS)
AM_CPPFLAGS = $(HARDENED_CPPFLAGS)
EXTRA_LIBRARIES =

if EMBEDDED_UNIVALUE
LIBUNIVALUE = univalue/libunivalue.la

$(LIBUNIVALUE): $(wildcard univalue/lib/*) $(wildcard univalue/include/*)
	$(AM_V_at)$(MAKE) $(AM_MAKEFLAGS) -C $(@D) $(@F)
else
LIBUNIVALUE = $(UNIVALUE_LIBS)
endif

BITCOIN_CONFIG_INCLUDES=-I$(builddir)/config
BITCOIN_INCLUDES=-I$(builddir) -I$(builddir)/obj $(BDB_CPPFLAGS) $(BOOST_CPPFLAGS) $(LEVELDB_CPPFLAGS) $(CRYPTO_CFLAGS) $(SSL_CFLAGS)

BITCOIN_INCLUDES += $(libsecp256k1_CFLAGS)
BITCOIN_INCLUDES += $(UNIVALUE_CFLAGS)

LIBBITCOIN_SERVER=libbitcoin_server.a
LIBBITCOIN_COMMON=libbitcoin_common.a
LIBBITCOIN_CONSENSUS=libbitcoin_consensus.a
LIBBITCOIN_CLI=libbitcoin_cli.a
LIBBITCOIN_UTIL=libbitcoin_util.a
LIBBITCOIN_CRYPTO=crypto/libbitcoin_crypto.a
LIBBITCOINQT=qt/libbitcoinqt.a
if EMBEDDED_LIBSECP256K1
LIBSECP256K1=secp256k1/libsecp256k1.la
else
LIBSECP256K1=$(libsecp256k1_LIBS)
endif

if ENABLE_ZMQ
LIBBITCOIN_ZMQ=libbitcoin_zmq.a
endif
if BUILD_BITCOIN_LIBS
LIBBITCOINCONSENSUS=libbitcoinconsensus.la
endif
if ENABLE_WALLET
LIBBITCOIN_WALLET=libbitcoin_wallet.a
endif

<<<<<<< HEAD
if EMBEDDED_LIBSECP256K1
=======
if ENABLE_ZMQ
LIBBITCOIN_ZMQ=libbitcoin_zmq.a
endif
if BUILD_BITCOIN_LIBS
LIBBITCOINCONSENSUS=libbitcoinconsensus.la
endif
if ENABLE_WALLET
LIBBITCOIN_WALLET=libbitcoin_wallet.a
endif

>>>>>>> b0cb57bd
$(LIBSECP256K1): $(wildcard secp256k1/src/*) $(wildcard secp256k1/include/*)
	$(AM_V_at)$(MAKE) $(AM_MAKEFLAGS) -C $(@D) $(@F)
endif

# Make is not made aware of per-object dependencies to avoid limiting building parallelization
# But to build the less dependent modules first, we manually select their order here:
EXTRA_LIBRARIES += \
  $(LIBBITCOIN_CRYPTO) \
  $(LIBBITCOIN_UTIL) \
  $(LIBBITCOIN_COMMON) \
  $(LIBBITCOIN_CONSENSUS) \
  $(LIBBITCOIN_SERVER) \
  $(LIBBITCOIN_CLI) \
  $(LIBBITCOIN_WALLET) \
  $(LIBBITCOIN_ZMQ)

lib_LTLIBRARIES = $(LIBBITCOINCONSENSUS)

bin_PROGRAMS =
noinst_PROGRAMS =
TESTS =
BENCHMARKS =

if BUILD_BITCOIND
  bin_PROGRAMS += bitcoind
endif

if BUILD_BITCOIN_CLI
  bin_PROGRAMS += bitcoin-cli
endif
if BUILD_BITCOIN_TX
  bin_PROGRAMS += bitcoin-tx
endif

.PHONY: FORCE check-symbols check-security
# bitcoin core #
BITCOIN_CORE_H = \
  addrdb.h \
  addrman.h \
  base58.h \
  bloom.h \
  blockencodings.h \
  chain.h \
  chainparams.h \
  chainparamsbase.h \
  chainparamsseeds.h \
  checkpoints.h \
  checkqueue.h \
  clientversion.h \
  coins.h \
  compat.h \
  compat/byteswap.h \
  compat/endian.h \
  compat/sanity.h \
  compressor.h \
  consensus/consensus.h \
  core_io.h \
  core_memusage.h \
<<<<<<< HEAD
  cuckoocache.h \
=======
>>>>>>> b0cb57bd
  httprpc.h \
  httpserver.h \
  indirectmap.h \
  init.h \
  key.h \
  keystore.h \
  dbwrapper.h \
  limitedmap.h \
  memusage.h \
  merkleblock.h \
  miner.h \
  net.h \
  net_processing.h \
  netaddress.h \
  netbase.h \
  netmessagemaker.h \
  noui.h \
  policy/fees.h \
  policy/policy.h \
  policy/rbf.h \
  pow.h \
  protocol.h \
  random.h \
  reverselock.h \
  rpc/client.h \
  rpc/protocol.h \
  rpc/server.h \
  rpc/register.h \
  scheduler.h \
  script/sigcache.h \
  script/sign.h \
  script/standard.h \
  script/ismine.h \
  streams.h \
  support/allocators/secure.h \
  support/allocators/zeroafterfree.h \
  support/cleanse.h \
  support/events.h \
  support/lockedpool.h \
  sync.h \
  threadsafety.h \
  threadinterrupt.h \
  timedata.h \
  torcontrol.h \
  txdb.h \
  txmempool.h \
  ui_interface.h \
  undo.h \
  util.h \
  utilmoneystr.h \
  utiltime.h \
  validation.h \
  validationinterface.h \
  versionbits.h \
<<<<<<< HEAD
  wallet/coincontrol.h \
=======
>>>>>>> b0cb57bd
  wallet/crypter.h \
  wallet/db.h \
  wallet/rpcwallet.h \
  wallet/wallet.h \
  wallet/walletdb.h \
  warnings.h \
  zmq/zmqabstractnotifier.h \
  zmq/zmqconfig.h\
  zmq/zmqnotificationinterface.h \
  zmq/zmqpublishnotifier.h


obj/build.h: FORCE
	@$(MKDIR_P) $(builddir)/obj
	@$(top_srcdir)/share/genbuild.sh $(abs_top_builddir)/src/obj/build.h \
	  $(abs_top_srcdir)
libbitcoin_util_a-clientversion.$(OBJEXT): obj/build.h

# server: shared between bitcoind and bitcoin-qt
libbitcoin_server_a_CPPFLAGS = $(AM_CPPFLAGS) $(BITCOIN_INCLUDES) $(MINIUPNPC_CPPFLAGS) $(EVENT_CFLAGS) $(EVENT_PTHREADS_CFLAGS)
libbitcoin_server_a_CXXFLAGS = $(AM_CXXFLAGS) $(PIE_FLAGS)
libbitcoin_server_a_SOURCES = \
  addrman.cpp \
<<<<<<< HEAD
  addrdb.cpp \
=======
>>>>>>> b0cb57bd
  bloom.cpp \
  blockencodings.cpp \
  chain.cpp \
  checkpoints.cpp \
  httprpc.cpp \
  httpserver.cpp \
  init.cpp \
  dbwrapper.cpp \
  merkleblock.cpp \
  miner.cpp \
  net.cpp \
  net_processing.cpp \
  noui.cpp \
  policy/fees.cpp \
  policy/policy.cpp \
  pow.cpp \
  rest.cpp \
  rpc/blockchain.cpp \
  rpc/mining.cpp \
  rpc/misc.cpp \
  rpc/net.cpp \
  rpc/rawtransaction.cpp \
  rpc/server.cpp \
  script/sigcache.cpp \
  script/ismine.cpp \
  timedata.cpp \
  torcontrol.cpp \
  txdb.cpp \
  txmempool.cpp \
  ui_interface.cpp \
<<<<<<< HEAD
  validation.cpp \
=======
>>>>>>> b0cb57bd
  validationinterface.cpp \
  versionbits.cpp \
  $(BITCOIN_CORE_H)

if ENABLE_ZMQ
libbitcoin_zmq_a_CPPFLAGS = $(BITCOIN_INCLUDES) $(ZMQ_CFLAGS)
libbitcoin_zmq_a_CXXFLAGS = $(AM_CXXFLAGS) $(PIE_FLAGS)
libbitcoin_zmq_a_SOURCES = \
  zmq/zmqabstractnotifier.cpp \
  zmq/zmqnotificationinterface.cpp \
  zmq/zmqpublishnotifier.cpp
endif


# wallet: shared between bitcoind and bitcoin-qt, but only linked
# when wallet enabled
libbitcoin_wallet_a_CPPFLAGS = $(AM_CPPFLAGS) $(BITCOIN_INCLUDES)
libbitcoin_wallet_a_CXXFLAGS = $(AM_CXXFLAGS) $(PIE_FLAGS)
libbitcoin_wallet_a_SOURCES = \
  wallet/crypter.cpp \
  wallet/db.cpp \
  wallet/rpcdump.cpp \
  wallet/rpcwallet.cpp \
  wallet/wallet.cpp \
  wallet/walletdb.cpp \
  policy/rbf.cpp \
  $(BITCOIN_CORE_H)

# crypto primitives library
crypto_libbitcoin_crypto_a_CPPFLAGS = $(AM_CPPFLAGS) $(BITCOIN_CONFIG_INCLUDES)
crypto_libbitcoin_crypto_a_CXXFLAGS = $(AM_CXXFLAGS) $(PIE_FLAGS)
crypto_libbitcoin_crypto_a_SOURCES = \
  crypto/aes.cpp \
  crypto/aes.h \
  crypto/common.h \
  crypto/hmac_sha256.cpp \
  crypto/hmac_sha256.h \
  crypto/hmac_sha512.cpp \
  crypto/hmac_sha512.h \
  crypto/ripemd160.cpp \
  crypto/ripemd160.h \
  crypto/sha1.cpp \
  crypto/sha1.h \
  crypto/sha256.cpp \
  crypto/sha256.h \
  crypto/sha512.cpp \
  crypto/sha512.h

# consensus: shared between all executables that validate any consensus rules.
libbitcoin_consensus_a_CPPFLAGS = $(AM_CPPFLAGS) $(BITCOIN_INCLUDES)
libbitcoin_consensus_a_CXXFLAGS = $(AM_CXXFLAGS) $(PIE_FLAGS)
libbitcoin_consensus_a_SOURCES = \
  amount.h \
  arith_uint256.cpp \
  arith_uint256.h \
  consensus/merkle.cpp \
  consensus/merkle.h \
  consensus/params.h \
  consensus/validation.h \
  hash.cpp \
  hash.h \
  prevector.h \
  primitives/block.cpp \
  primitives/block.h \
  primitives/transaction.cpp \
  primitives/transaction.h \
  pubkey.cpp \
  pubkey.h \
  script/bitcoinconsensus.cpp \
  script/interpreter.cpp \
  script/interpreter.h \
  script/script.cpp \
  script/script.h \
  script/script_error.cpp \
  script/script_error.h \
  serialize.h \
  tinyformat.h \
  uint256.cpp \
  uint256.h \
  utilstrencodings.cpp \
  utilstrencodings.h \
  version.h

# common: shared between bitcoind, and bitcoin-qt and non-server tools
libbitcoin_common_a_CPPFLAGS = $(AM_CPPFLAGS) $(BITCOIN_INCLUDES)
libbitcoin_common_a_CXXFLAGS = $(AM_CXXFLAGS) $(PIE_FLAGS)
libbitcoin_common_a_SOURCES = \
  amount.cpp \
  base58.cpp \
  chainparams.cpp \
  coins.cpp \
  compressor.cpp \
  core_read.cpp \
  core_write.cpp \
  key.cpp \
  keystore.cpp \
  netaddress.cpp \
  netbase.cpp \
  protocol.cpp \
  scheduler.cpp \
  script/sign.cpp \
  script/standard.cpp \
  warnings.cpp \
  $(BITCOIN_CORE_H)

# util: shared between all executables.
# This library *must* be included to make sure that the glibc
# backward-compatibility objects and their sanity checks are linked.
libbitcoin_util_a_CPPFLAGS = $(AM_CPPFLAGS) $(BITCOIN_INCLUDES)
libbitcoin_util_a_CXXFLAGS = $(AM_CXXFLAGS) $(PIE_FLAGS)
libbitcoin_util_a_SOURCES = \
  support/lockedpool.cpp \
  chainparamsbase.cpp \
  clientversion.cpp \
  compat/glibc_sanity.cpp \
  compat/glibcxx_sanity.cpp \
  compat/strnlen.cpp \
  random.cpp \
  rpc/protocol.cpp \
  support/cleanse.cpp \
  sync.cpp \
<<<<<<< HEAD
  threadinterrupt.cpp \
=======
>>>>>>> b0cb57bd
  util.cpp \
  utilmoneystr.cpp \
  utilstrencodings.cpp \
  utiltime.cpp \
  $(BITCOIN_CORE_H)

if GLIBC_BACK_COMPAT
libbitcoin_util_a_SOURCES += compat/glibc_compat.cpp
endif

# cli: shared between bitcoin-cli and bitcoin-qt
libbitcoin_cli_a_CPPFLAGS = $(AM_CPPFLAGS) $(BITCOIN_INCLUDES)
libbitcoin_cli_a_CXXFLAGS = $(AM_CXXFLAGS) $(PIE_FLAGS)
libbitcoin_cli_a_SOURCES = \
  rpc/client.cpp \
  $(BITCOIN_CORE_H)

nodist_libbitcoin_util_a_SOURCES = $(srcdir)/obj/build.h
#

# bitcoind binary #
bitcoind_SOURCES = bitcoind.cpp
bitcoind_CPPFLAGS = $(AM_CPPFLAGS) $(BITCOIN_INCLUDES)
bitcoind_CXXFLAGS = $(AM_CXXFLAGS) $(PIE_FLAGS)
bitcoind_LDFLAGS = $(RELDFLAGS) $(AM_LDFLAGS) $(LIBTOOL_APP_LDFLAGS)

if TARGET_WINDOWS
bitcoind_SOURCES += bitcoind-res.rc
endif

bitcoind_LDADD = \
  $(LIBBITCOIN_SERVER) \
  $(LIBBITCOIN_COMMON) \
  $(LIBUNIVALUE) \
  $(LIBBITCOIN_UTIL) \
  $(LIBBITCOIN_WALLET) \
  $(LIBBITCOIN_ZMQ) \
  $(LIBBITCOIN_CONSENSUS) \
  $(LIBBITCOIN_CRYPTO) \
  $(LIBLEVELDB) \
  $(LIBMEMENV) \
  $(LIBSECP256K1)

bitcoind_LDADD += $(BOOST_LIBS) $(BDB_LIBS) $(SSL_LIBS) $(CRYPTO_LIBS) $(MINIUPNPC_LIBS) $(EVENT_PTHREADS_LIBS) $(EVENT_LIBS) $(ZMQ_LIBS)

# bitcoin-cli binary #
bitcoin_cli_SOURCES = bitcoin-cli.cpp
bitcoin_cli_CPPFLAGS = $(AM_CPPFLAGS) $(BITCOIN_INCLUDES) $(EVENT_CFLAGS)
bitcoin_cli_CXXFLAGS = $(AM_CXXFLAGS) $(PIE_FLAGS)
bitcoin_cli_LDFLAGS = $(RELDFLAGS) $(AM_LDFLAGS) $(LIBTOOL_APP_LDFLAGS)

if TARGET_WINDOWS
bitcoin_cli_SOURCES += bitcoin-cli-res.rc
endif

bitcoin_cli_LDADD = \
  $(LIBBITCOIN_CLI) \
  $(LIBUNIVALUE) \
  $(LIBBITCOIN_UTIL) \
  $(LIBBITCOIN_CRYPTO)

bitcoin_cli_LDADD += $(BOOST_LIBS) $(SSL_LIBS) $(CRYPTO_LIBS) $(EVENT_LIBS)
#

# bitcoin-tx binary #
bitcoin_tx_SOURCES = bitcoin-tx.cpp
bitcoin_tx_CPPFLAGS = $(AM_CPPFLAGS) $(BITCOIN_INCLUDES)
bitcoin_tx_CXXFLAGS = $(AM_CXXFLAGS) $(PIE_FLAGS)
bitcoin_tx_LDFLAGS = $(RELDFLAGS) $(AM_LDFLAGS) $(LIBTOOL_APP_LDFLAGS)

if TARGET_WINDOWS
bitcoin_tx_SOURCES += bitcoin-tx-res.rc
endif

bitcoin_tx_LDADD = \
  $(LIBUNIVALUE) \
  $(LIBBITCOIN_COMMON) \
  $(LIBBITCOIN_UTIL) \
  $(LIBBITCOIN_CONSENSUS) \
  $(LIBBITCOIN_CRYPTO) \
  $(LIBSECP256K1)

bitcoin_tx_LDADD += $(BOOST_LIBS) $(CRYPTO_LIBS)
#

# bitcoinconsensus library #
if BUILD_BITCOIN_LIBS
include_HEADERS = script/bitcoinconsensus.h
libbitcoinconsensus_la_SOURCES = $(crypto_libbitcoin_crypto_a_SOURCES) $(libbitcoin_consensus_a_SOURCES)

if GLIBC_BACK_COMPAT
  libbitcoinconsensus_la_SOURCES += compat/glibc_compat.cpp
endif

libbitcoinconsensus_la_LDFLAGS = $(AM_LDFLAGS) -no-undefined $(RELDFLAGS)
libbitcoinconsensus_la_LIBADD = $(LIBSECP256K1)
libbitcoinconsensus_la_CPPFLAGS = $(AM_CPPFLAGS) -I$(builddir)/obj -I$(srcdir)/secp256k1/include -DBUILD_BITCOIN_INTERNAL
libbitcoinconsensus_la_CXXFLAGS = $(AM_CXXFLAGS) $(PIE_FLAGS)

endif
#

CTAES_DIST =  crypto/ctaes/bench.c
CTAES_DIST += crypto/ctaes/ctaes.c
CTAES_DIST += crypto/ctaes/ctaes.h
CTAES_DIST += crypto/ctaes/README.md
CTAES_DIST += crypto/ctaes/test.c

CLEANFILES = $(EXTRA_LIBRARIES)

CLEANFILES += *.gcda *.gcno
CLEANFILES += compat/*.gcda compat/*.gcno
CLEANFILES += consensus/*.gcda consensus/*.gcno
CLEANFILES += crypto/*.gcda crypto/*.gcno
CLEANFILES += policy/*.gcda policy/*.gcno
CLEANFILES += primitives/*.gcda primitives/*.gcno
CLEANFILES += script/*.gcda script/*.gcno
CLEANFILES += support/*.gcda support/*.gcno
CLEANFILES += univalue/*.gcda univalue/*.gcno
CLEANFILES += wallet/*.gcda wallet/*.gcno
CLEANFILES += wallet/test/*.gcda wallet/test/*.gcno
CLEANFILES += zmq/*.gcda zmq/*.gcno

DISTCLEANFILES = obj/build.h

EXTRA_DIST = $(CTAES_DIST)

clean-local:
	-$(MAKE) -C secp256k1 clean
	-$(MAKE) -C univalue clean
	-rm -f leveldb/*/*.gcda leveldb/*/*.gcno leveldb/helpers/memenv/*.gcda leveldb/helpers/memenv/*.gcno
	-rm -f config.h
	-rm -rf test/__pycache__

.rc.o:
	@test -f $(WINDRES)
	## FIXME: How to get the appropriate modulename_CPPFLAGS in here?
	$(AM_V_GEN) $(WINDRES) $(DEFS) $(DEFAULT_INCLUDES) $(INCLUDES) $(CPPFLAGS) -DWINDRES_PREPROC -i $< -o $@

.mm.o:
	$(AM_V_CXX) $(OBJCXX) $(DEFS) $(DEFAULT_INCLUDES) $(INCLUDES) $(AM_CPPFLAGS) \
	  $(CPPFLAGS) $(AM_CXXFLAGS) $(QT_INCLUDES) $(AM_CXXFLAGS) $(PIE_FLAGS) $(CXXFLAGS) -c -o $@ $<

check-symbols: $(bin_PROGRAMS)
if GLIBC_BACK_COMPAT
	@echo "Checking glibc back compat..."
	$(AM_V_at) READELF=$(READELF) CPPFILT=$(CPPFILT) $(top_srcdir)/contrib/devtools/symbol-check.py < $(bin_PROGRAMS)
endif

check-security: $(bin_PROGRAMS)
if HARDEN
	@echo "Checking binary security..."
	$(AM_V_at) READELF=$(READELF) OBJDUMP=$(OBJDUMP) $(top_srcdir)/contrib/devtools/security-check.py < $(bin_PROGRAMS)
endif

%.pb.cc %.pb.h: %.proto
	@test -f $(PROTOC)
	$(AM_V_GEN) $(PROTOC) --cpp_out=$(@D) --proto_path=$(<D) $<

if EMBEDDED_LEVELDB
include Makefile.leveldb.include
endif

if ENABLE_TESTS
include Makefile.test.include
endif

if ENABLE_BENCH
include Makefile.bench.include
endif

if ENABLE_QT
include Makefile.qt.include
endif

if ENABLE_QT_TESTS
include Makefile.qttest.include
endif<|MERGE_RESOLUTION|>--- conflicted
+++ resolved
@@ -47,20 +47,7 @@
 LIBBITCOIN_WALLET=libbitcoin_wallet.a
 endif
 
-<<<<<<< HEAD
 if EMBEDDED_LIBSECP256K1
-=======
-if ENABLE_ZMQ
-LIBBITCOIN_ZMQ=libbitcoin_zmq.a
-endif
-if BUILD_BITCOIN_LIBS
-LIBBITCOINCONSENSUS=libbitcoinconsensus.la
-endif
-if ENABLE_WALLET
-LIBBITCOIN_WALLET=libbitcoin_wallet.a
-endif
-
->>>>>>> b0cb57bd
 $(LIBSECP256K1): $(wildcard secp256k1/src/*) $(wildcard secp256k1/include/*)
 	$(AM_V_at)$(MAKE) $(AM_MAKEFLAGS) -C $(@D) $(@F)
 endif
@@ -119,10 +106,7 @@
   consensus/consensus.h \
   core_io.h \
   core_memusage.h \
-<<<<<<< HEAD
   cuckoocache.h \
-=======
->>>>>>> b0cb57bd
   httprpc.h \
   httpserver.h \
   indirectmap.h \
@@ -177,10 +161,7 @@
   validation.h \
   validationinterface.h \
   versionbits.h \
-<<<<<<< HEAD
   wallet/coincontrol.h \
-=======
->>>>>>> b0cb57bd
   wallet/crypter.h \
   wallet/db.h \
   wallet/rpcwallet.h \
@@ -204,10 +185,7 @@
 libbitcoin_server_a_CXXFLAGS = $(AM_CXXFLAGS) $(PIE_FLAGS)
 libbitcoin_server_a_SOURCES = \
   addrman.cpp \
-<<<<<<< HEAD
   addrdb.cpp \
-=======
->>>>>>> b0cb57bd
   bloom.cpp \
   blockencodings.cpp \
   chain.cpp \
@@ -238,10 +216,7 @@
   txdb.cpp \
   txmempool.cpp \
   ui_interface.cpp \
-<<<<<<< HEAD
   validation.cpp \
-=======
->>>>>>> b0cb57bd
   validationinterface.cpp \
   versionbits.cpp \
   $(BITCOIN_CORE_H)
@@ -363,10 +338,7 @@
   rpc/protocol.cpp \
   support/cleanse.cpp \
   sync.cpp \
-<<<<<<< HEAD
   threadinterrupt.cpp \
-=======
->>>>>>> b0cb57bd
   util.cpp \
   utilmoneystr.cpp \
   utilstrencodings.cpp \
