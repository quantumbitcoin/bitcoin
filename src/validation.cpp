--- conflicted
+++ resolved
@@ -950,14 +950,10 @@
                     return error("%s: txid mismatch", __func__);
                 return true;
             }
-        }
-<<<<<<< HEAD
-=======
-
-        // transaction not found in index, nothing more can be done
-        return false;
-    }
->>>>>>> 5f80fcb0
+
+            // transaction not found in index, nothing more can be done
+            return false;
+        }
 
         if (fAllowSlow) { // use coin database to locate block that contains transaction, and scan it
             const Coin& coin = AccessByTxid(*pcoinsTip, hash);
