#!/bin/bash
set -e

CURDIR=$(cd $(dirname "$0"); pwd)
# Get BUILDDIR and REAL_BITCOIND
. "${CURDIR}/tests-config.sh"

export BITCOINCLI=${BUILDDIR}/qa/pull-tester/run-bitcoin-cli
export BITCOIND=${REAL_BITCOIND}

if [ "x${EXEEXT}" = "x.exe" ]; then
  echo "Win tests currently disabled"
  exit 0
fi

#Run the tests

<<<<<<< HEAD
testScripts=(
    'wallet.py'
    'listtransactions.py'
    'mempool_resurrect_test.py'
    'txn_doublespend.py'
    'txn_doublespend.py --mineblock'
    'getchaintips.py'
    'rawtransactions.py'
    'rest.py'
    'mempool_spendcoinbase.py'
    'mempool_coinbase_spends.py'
    'httpbasics.py'
    'zapwallettxes.py'
    'proxy_test.py'
    'merkle_blocks.py'
    'signrawtransactions.py'
);
testScriptsExt=(
    'bipdersig-p2p.py'
    'bipdersig.py'
    'getblocktemplate_longpoll.py'
    'getblocktemplate_proposals.py'
    'pruning.py'
    'forknotify.py'
    'invalidateblock.py'
    'keypool.py'
    'receivedby.py'
    'reindex.py'
    'rpcbind_test.py'
    'script_test.py'
    'smartfees.py'
    'maxblocksinflight.py'
    'invalidblockrequest.py'
    'rawtransactions.py'
#    'forknotify.py'
);

extArg="-extended"
passOn=${@#$extArg}

if [ "x${ENABLE_BITCOIND}${ENABLE_UTILS}${ENABLE_WALLET}" = "x111" ]; then
    for (( i = 0; i < ${#testScripts[@]}; i++ ))
    do
        if [ -z "$1" ] || [ "${1:0:1}" == "-" ] || [ "$1" == "${testScripts[$i]}" ] || [ "$1.py" == "${testScripts[$i]}" ]
        then
            echo -e "Running testscript \033[1m${testScripts[$i]}...\033[0m"
            ${BUILDDIR}/qa/rpc-tests/${testScripts[$i]} --srcdir "${BUILDDIR}/src" ${passOn}
        fi
    done
    for (( i = 0; i < ${#testScriptsExt[@]}; i++ ))
    do
        if [ "$1" == $extArg ] || [ "$1" == "${testScriptsExt[$i]}" ] || [ "$1.py" == "${testScriptsExt[$i]}" ]
        then
            echo -e "Running \033[1m2nd level\033[0m testscript \033[1m${testScriptsExt[$i]}...\033[0m"
            ${BUILDDIR}/qa/rpc-tests/${testScriptsExt[$i]} --srcdir "${BUILDDIR}/src" ${passOn}
        fi
    done
=======
if [ "x${ENABLE_BITCOIND}${ENABLE_CLI}${ENABLE_WALLET}" = "x111" ]; then
  ${BUILDDIR}/qa/rpc-tests/wallet.py --srcdir "${BUILDDIR}/src"
  ${BUILDDIR}/qa/rpc-tests/listtransactions.py --srcdir "${BUILDDIR}/src"
  ${BUILDDIR}/qa/rpc-tests/mempool_resurrect_test.py --srcdir "${BUILDDIR}/src"
  ${BUILDDIR}/qa/rpc-tests/txn_doublespend.py --srcdir "${BUILDDIR}/src"
  ${BUILDDIR}/qa/rpc-tests/txn_doublespend.py --mineblock --srcdir "${BUILDDIR}/src"
  ${BUILDDIR}/qa/rpc-tests/getchaintips.py --srcdir "${BUILDDIR}/src"
  ${BUILDDIR}/qa/rpc-tests/rest.py --srcdir "${BUILDDIR}/src"
  ${BUILDDIR}/qa/rpc-tests/mempool_spendcoinbase.py --srcdir "${BUILDDIR}/src"
  ${BUILDDIR}/qa/rpc-tests/httpbasics.py --srcdir "${BUILDDIR}/src"
  ${BUILDDIR}/qa/rpc-tests/mempool_coinbase_spends.py --srcdir "${BUILDDIR}/src"
  #${BUILDDIR}/qa/rpc-tests/forknotify.py --srcdir "${BUILDDIR}/src"
>>>>>>> 2b66034f
else
  echo "No rpc tests to run. Wallet, utils, and bitcoind must all be enabled"
fi<|MERGE_RESOLUTION|>--- conflicted
+++ resolved
@@ -15,7 +15,6 @@
 
 #Run the tests
 
-<<<<<<< HEAD
 testScripts=(
     'wallet.py'
     'listtransactions.py'
@@ -56,7 +55,7 @@
 extArg="-extended"
 passOn=${@#$extArg}
 
-if [ "x${ENABLE_BITCOIND}${ENABLE_UTILS}${ENABLE_WALLET}" = "x111" ]; then
+if [ "x${ENABLE_BITCOIND}${ENABLE_CLI}${ENABLE_WALLET}" = "x111" ]; then
     for (( i = 0; i < ${#testScripts[@]}; i++ ))
     do
         if [ -z "$1" ] || [ "${1:0:1}" == "-" ] || [ "$1" == "${testScripts[$i]}" ] || [ "$1.py" == "${testScripts[$i]}" ]
@@ -73,20 +72,6 @@
             ${BUILDDIR}/qa/rpc-tests/${testScriptsExt[$i]} --srcdir "${BUILDDIR}/src" ${passOn}
         fi
     done
-=======
-if [ "x${ENABLE_BITCOIND}${ENABLE_CLI}${ENABLE_WALLET}" = "x111" ]; then
-  ${BUILDDIR}/qa/rpc-tests/wallet.py --srcdir "${BUILDDIR}/src"
-  ${BUILDDIR}/qa/rpc-tests/listtransactions.py --srcdir "${BUILDDIR}/src"
-  ${BUILDDIR}/qa/rpc-tests/mempool_resurrect_test.py --srcdir "${BUILDDIR}/src"
-  ${BUILDDIR}/qa/rpc-tests/txn_doublespend.py --srcdir "${BUILDDIR}/src"
-  ${BUILDDIR}/qa/rpc-tests/txn_doublespend.py --mineblock --srcdir "${BUILDDIR}/src"
-  ${BUILDDIR}/qa/rpc-tests/getchaintips.py --srcdir "${BUILDDIR}/src"
-  ${BUILDDIR}/qa/rpc-tests/rest.py --srcdir "${BUILDDIR}/src"
-  ${BUILDDIR}/qa/rpc-tests/mempool_spendcoinbase.py --srcdir "${BUILDDIR}/src"
-  ${BUILDDIR}/qa/rpc-tests/httpbasics.py --srcdir "${BUILDDIR}/src"
-  ${BUILDDIR}/qa/rpc-tests/mempool_coinbase_spends.py --srcdir "${BUILDDIR}/src"
-  #${BUILDDIR}/qa/rpc-tests/forknotify.py --srcdir "${BUILDDIR}/src"
->>>>>>> 2b66034f
 else
   echo "No rpc tests to run. Wallet, utils, and bitcoind must all be enabled"
 fi