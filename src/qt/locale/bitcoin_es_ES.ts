--- conflicted
+++ resolved
@@ -43,7 +43,6 @@
     </message>
     <message>
         <source>Choose the address to send coins to</source>
-<<<<<<< HEAD
         <translation>Seleccione la dirección a la que enviar monedas</translation>
     </message>
     <message>
@@ -53,17 +52,6 @@
     <message>
         <source>C&amp;hoose</source>
         <translation>E&amp;scoger</translation>
-=======
-        <translation>Elige la dirección a la que enviar las monedas</translation>
-    </message>
-    <message>
-        <source>Choose the address to receive coins with</source>
-        <translation>Elige la direccón con la que recibir monedas</translation>
-    </message>
-    <message>
-        <source>C&amp;hoose</source>
-        <translation>E&amp;legir</translation>
->>>>>>> f4772d67
     </message>
     <message>
         <source>Sending addresses</source>
@@ -75,7 +63,6 @@
     </message>
     <message>
         <source>These are your Bitcoin addresses for sending payments. Always check the amount and the receiving address before sending coins.</source>
-<<<<<<< HEAD
         <translation>Estas son sus direcciones Bitcoin para enviar pagos. Verifique siempre la cantidad y la dirección de recibimiento antes de enviar monedas.</translation>
     </message>
     <message>
@@ -85,17 +72,6 @@
     <message>
         <source>&amp;Copy Address</source>
         <translation>&amp;Copiar Dirección</translation>
-=======
-        <translation>Estas son tus direcciones de Bitcoin para enviar pagos. Comprueba siempre la cantidad y la dirección receptora antes de enviar monedas.</translation>
-    </message>
-    <message>
-        <source>These are your Bitcoin addresses for receiving payments. It is recommended to use a new receiving address for each transaction.</source>
-        <translation>Estas son tus direcciones de Bitcoin para recibir pagos. Se recomienda usar una nueva dirección receptora para cada transacción</translation>
-    </message>
-    <message>
-        <source>&amp;Copy Address</source>
-        <translation>&amp;Copiar Direccón</translation>
->>>>>>> f4772d67
     </message>
     <message>
         <source>Copy &amp;Label</source>
@@ -107,7 +83,6 @@
     </message>
     <message>
         <source>Export Address List</source>
-<<<<<<< HEAD
         <translation>Exportar lista de direcciones</translation>
     </message>
     <message>
@@ -121,21 +96,6 @@
     <message>
         <source>There was an error trying to save the address list to %1. Please try again.</source>
         <translation>Había un error intentando guardar la lista de direcciones en %1. Por favor inténtelo de nuevo.</translation>
-=======
-        <translation>Exportar Lista de Direcciones</translation>
-    </message>
-    <message>
-        <source>Comma separated file (*.csv)</source>
-        <translation>Archivo separado por comas (*.csv)</translation>
-    </message>
-    <message>
-        <source>Exporting Failed</source>
-        <translation>Exportacón Fallida</translation>
-    </message>
-    <message>
-        <source>There was an error trying to save the address list to %1. Please try again.</source>
-        <translation>Ha ocurrido un error intentando guardar la lista de direcciones en %1. Por favor intentalo de nuevo.</translation>
->>>>>>> f4772d67
     </message>
 </context>
 <context>
@@ -228,7 +188,6 @@
         <translation>IMPORTANTE: Cualquier copia de seguridad anterior que haya hecho en su archivo de monedero debería ser reemplazada con el archivo de monedero encriptado generado recientemente. Por razones de seguridad, las copias de seguridad anteriores del archivo de monedero desencriptado serán inútiles en cuanto empiece a utilizar el nuevo monedero encriptado.</translation>
     </message>
     <message>
-<<<<<<< HEAD
         <source>Wallet encryption failed</source>
         <translation>Fracasó la encriptación de monedero</translation>
     </message>
@@ -259,94 +218,6 @@
     <message>
         <source>Warning: The Caps Lock key is on!</source>
         <translation>Alerta: ¡La clave de bloqueo Caps está activa!</translation>
-=======
-        <source>Enter the new passphrase to the wallet.&lt;br/&gt;Please use a passphrase of &lt;b&gt;ten or more random characters&lt;/b&gt;, or &lt;b&gt;eight or more words&lt;/b&gt;.</source>
-        <translation>Introduzca la nueva contraseña de la cartera. &lt;br/&gt;Por favor utilice una contraseña de &lt;b&gt;diez o mas caracteres aleatorios&lt;/b&gt;, o &lt;b&gt;ocho o mas palabras&lt;/b&gt;.</translation>
-    </message>
-    <message>
-        <source>Encrypt wallet</source>
-        <translation>Encriptar cartera</translation>
-    </message>
-    <message>
-        <source>This operation needs your wallet passphrase to unlock the wallet.</source>
-        <translation>Esta operacón necesita tu contraseña de la cartera para desbloquear la cartera.</translation>
-    </message>
-    <message>
-        <source>Unlock wallet</source>
-        <translation>Desbloquear cartera</translation>
-    </message>
-    <message>
-        <source>This operation needs your wallet passphrase to decrypt the wallet.</source>
-        <translation>Esta operación requiere tu contraseña de la cartera para desencriptar la cartera.</translation>
-    </message>
-    <message>
-        <source>Decrypt wallet</source>
-        <translation>Desencriptar cartera</translation>
-    </message>
-    <message>
-        <source>Change passphrase</source>
-        <translation>Cambiar contraseña</translation>
-    </message>
-    <message>
-        <source>Enter the old passphrase and new passphrase to the wallet.</source>
-        <translation>Introduzca la antigua contraseña y la nueva contraseña en la cartera.</translation>
-    </message>
-    <message>
-        <source>Confirm wallet encryption</source>
-        <translation>Confirmar encriptación de la cartera</translation>
-    </message>
-    <message>
-        <source>Warning: If you encrypt your wallet and lose your passphrase, you will &lt;b&gt;LOSE ALL OF YOUR BITCOINS&lt;/b&gt;!</source>
-        <translation>Advertencia: Si encriptas tu cartera y pierdes tu contraseña, &lt;b&gt;PERDERÁS TODOS TUS BITCOINS&lt;/B&gt;</translation>
-    </message>
-    <message>
-        <source>Are you sure you wish to encrypt your wallet?</source>
-        <translation>Estás seguro ue deseas encriptar tu cartera?</translation>
-    </message>
-    <message>
-        <source>Wallet encrypted</source>
-        <translation>Cartera encriptada</translation>
-    </message>
-    <message>
-        <source>%1 will close now to finish the encryption process. Remember that encrypting your wallet cannot fully protect your bitcoins from being stolen by malware infecting your computer.</source>
-        <translation>%1 se cerrará ahora para finalizar el proceso de encriptación. Recuerda que encriptar tu cartera no protege completamente tus bitcoins de ser robados por malware infectando tu ordenador.</translation>
-    </message>
-    <message>
-        <source>IMPORTANT: Any previous backups you have made of your wallet file should be replaced with the newly generated, encrypted wallet file. For security reasons, previous backups of the unencrypted wallet file will become useless as soon as you start using the new, encrypted wallet.</source>
-        <translation>IMPORTANTE: Cualquier copia de seguridad anterior del archivo de tu cartera debería ser remplazado con el nuevo archivo encriptado. Por motivos de seguridad, las copias de seguridad anteriores de la cartera desencriptada quedaran inusables tan pronto como empieces a usar la nueva cartera encriptada.</translation>
-    </message>
-    <message>
-        <source>Wallet encryption failed</source>
-        <translation>Encriptación de la cartera fallida</translation>
-    </message>
-    <message>
-        <source>Wallet encryption failed due to an internal error. Your wallet was not encrypted.</source>
-        <translation>La encriptación de la cartera ha fallado debido a un error interno. Tu cartera no ha sido encriptada.</translation>
-    </message>
-    <message>
-        <source>The supplied passphrases do not match.</source>
-        <translation>Las contraseñas proporcianadas no se corresponden.</translation>
-    </message>
-    <message>
-        <source>Wallet unlock failed</source>
-        <translation>Desbloqueo de la cartera fallido</translation>
-    </message>
-    <message>
-        <source>The passphrase entered for the wallet decryption was incorrect.</source>
-        <translation>La contraseña introducida para desencriptar la cartera es incorrecta.</translation>
-    </message>
-    <message>
-        <source>Wallet decryption failed</source>
-        <translation>Desencriptación de la cartera fallida</translation>
-    </message>
-    <message>
-        <source>Wallet passphrase was successfully changed.</source>
-        <translation>Contraseña de la cartera cambiada correctamente</translation>
-    </message>
-    <message>
-        <source>Warning: The Caps Lock key is on!</source>
-        <translation>Advertencia: La Tecla de Bloqueo de Mayusculas esta activada!</translation>
->>>>>>> f4772d67
     </message>
 </context>
 <context>
@@ -399,17 +270,12 @@
         <translation>Salir de la aplicación</translation>
     </message>
     <message>
-<<<<<<< HEAD
         <source>&amp;About %1</source>
         <translation>&amp;Acerca de %1</translation>
     </message>
     <message>
         <source>Show information about %1</source>
         <translation>Mostrar información acerca de %1</translation>
-=======
-        <source>Show information about %1</source>
-        <translation>Muestra información acerca de %1</translation>
->>>>>>> f4772d67
     </message>
     <message>
         <source>About &amp;Qt</source>
@@ -450,6 +316,10 @@
     <message>
         <source>Open &amp;URI...</source>
         <translation>Abrir &amp;URI...</translation>
+    </message>
+    <message>
+        <source>Wallet:</source>
+        <translation type="unfinished">Monedero:</translation>
     </message>
     <message>
         <source>Reindexing blocks on disk...</source>
@@ -570,26 +440,6 @@
     <message numerus="yes">
         <source>Processed %n block(s) of transaction history.</source>
         <translation><numerusform>%n bloque procesado del historial de transacciones.</numerusform><numerusform>%n bloques procesados del historial de transacciones.</numerusform></translation>
-    </message>
-    <message numerus="yes">
-        <source>%n hour(s)</source>
-        <translation><numerusform>%n hora</numerusform><numerusform>%n horas</numerusform></translation>
-    </message>
-    <message numerus="yes">
-        <source>%n day(s)</source>
-        <translation><numerusform>%n día</numerusform><numerusform>%n días</numerusform></translation>
-    </message>
-    <message numerus="yes">
-        <source>%n week(s)</source>
-        <translation><numerusform>%n semana</numerusform><numerusform>%n semanas</numerusform></translation>
-    </message>
-    <message>
-        <source>%1 and %2</source>
-        <translation>%1 y %2</translation>
-    </message>
-    <message numerus="yes">
-        <source>%n year(s)</source>
-        <translation><numerusform>%n año</numerusform><numerusform>%n años</numerusform></translation>
     </message>
     <message>
         <source>%1 behind</source>
@@ -680,929 +530,875 @@
 </context>
 <context>
     <name>CoinControlDialog</name>
-<<<<<<< HEAD
-=======
+    <message>
+        <source>Coin Selection</source>
+        <translation>Selección de la moneda</translation>
+    </message>
+    <message>
+        <source>Quantity:</source>
+        <translation>Cantidad:</translation>
+    </message>
+    <message>
+        <source>Bytes:</source>
+        <translation>Bytes:</translation>
+    </message>
+    <message>
+        <source>Amount:</source>
+        <translation>Cuantía:</translation>
+    </message>
+    <message>
+        <source>Priority:</source>
+        <translation>Prioridad:</translation>
+    </message>
+    <message>
+        <source>Fee:</source>
+        <translation>Tasa:</translation>
+    </message>
+    <message>
+        <source>Dust:</source>
+        <translation>Polvo:</translation>
+    </message>
+    <message>
+        <source>After Fee:</source>
+        <translation>Después de aplicar la comisión:</translation>
+    </message>
+    <message>
+        <source>Change:</source>
+        <translation>Cambio:</translation>
+    </message>
+    <message>
+        <source>(un)select all</source>
+        <translation>(des)marcar todos</translation>
+    </message>
+    <message>
+        <source>Tree mode</source>
+        <translation>Modo árbol</translation>
+    </message>
+    <message>
+        <source>List mode</source>
+        <translation>Modo lista</translation>
+    </message>
+    <message>
+        <source>Amount</source>
+        <translation>Cantidad</translation>
+    </message>
+    <message>
+        <source>Received with label</source>
+        <translation>Recibido con etiqueta</translation>
+    </message>
+    <message>
+        <source>Received with address</source>
+        <translation>Recibido con dirección</translation>
+    </message>
+    <message>
+        <source>Date</source>
+        <translation>Fecha</translation>
+    </message>
+    <message>
+        <source>Confirmations</source>
+        <translation>Confirmaciones</translation>
+    </message>
+    <message>
+        <source>Confirmed</source>
+        <translation>Confirmado</translation>
+    </message>
+    <message>
+        <source>Priority</source>
+        <translation>Prioridad</translation>
+    </message>
+    <message>
+        <source>Copy address</source>
+        <translation>Copiar ubicación</translation>
+    </message>
+    <message>
+        <source>Copy label</source>
+        <translation>Copiar etiqueta</translation>
+    </message>
+    <message>
+        <source>Copy amount</source>
+        <translation>Copiar cantidad</translation>
+    </message>
+    <message>
+        <source>Copy transaction ID</source>
+        <translation>Copiar ID de transacción</translation>
+    </message>
+    <message>
+        <source>Lock unspent</source>
+        <translation>Bloquear lo no gastado</translation>
+    </message>
+    <message>
+        <source>Unlock unspent</source>
+        <translation>Desbloquear lo no gastado</translation>
+    </message>
+    <message>
+        <source>Copy quantity</source>
+        <translation>Copiar cantidad</translation>
+    </message>
+    <message>
+        <source>Copy fee</source>
+        <translation>Copiar cuota</translation>
+    </message>
+    <message>
+        <source>Copy after fee</source>
+        <translation>Copiar después de couta</translation>
+    </message>
+    <message>
+        <source>Copy bytes</source>
+        <translation>Copiar bytes</translation>
+    </message>
+    <message>
+        <source>Copy priority</source>
+        <translation>Copiar prioridad</translation>
+    </message>
+    <message>
+        <source>Copy dust</source>
+        <translation>Copiar polvo</translation>
+    </message>
+    <message>
+        <source>Copy change</source>
+        <translation>Copiar cambio</translation>
+    </message>
+    <message>
+        <source>highest</source>
+        <translation>el más alto</translation>
+    </message>
+    <message>
+        <source>higher</source>
+        <translation>más alto</translation>
+    </message>
+    <message>
+        <source>high</source>
+        <translation>alto</translation>
+    </message>
+    <message>
+        <source>medium-high</source>
+        <translation>media altura</translation>
+    </message>
+    <message>
+        <source>medium</source>
+        <translation>medio</translation>
+    </message>
+    <message>
+        <source>low-medium</source>
+        <translation>medio bajo</translation>
+    </message>
+    <message>
+        <source>low</source>
+        <translation>bajo</translation>
+    </message>
+    <message>
+        <source>lower</source>
+        <translation>más bajo</translation>
+    </message>
+    <message>
+        <source>lowest</source>
+        <translation>el más bajo</translation>
+    </message>
+    <message>
+        <source>(%1 locked)</source>
+        <translation>(%1 bloqueado)</translation>
+    </message>
+    <message>
+        <source>none</source>
+        <translation>ninguno</translation>
+    </message>
+    <message>
+        <source>yes</source>
+        <translation>sí</translation>
+    </message>
+    <message>
+        <source>no</source>
+        <translation>no</translation>
+    </message>
+    <message>
+        <source>This label turns red if the transaction size is greater than 1000 bytes.</source>
+        <translation>Esta etiqueta se vuelve roja sí el tamaño de transacción es mayor de 1000 bytes.</translation>
+    </message>
+    <message>
+        <source>This means a fee of at least %1 per kB is required.</source>
+        <translation>Esto significa que se requiere una couta de al menos %1 por kB.</translation>
+    </message>
+    <message>
+        <source>Can vary +/- 1 byte per input.</source>
+        <translation>Puede variar +/- 1 byte por entrada.</translation>
+    </message>
+    <message>
+        <source>Transactions with higher priority are more likely to get included into a block.</source>
+        <translation>Las transacciones con mayor prioridad son más probablemente incluídas en un bloque.</translation>
+    </message>
+    <message>
+        <source>This label turns red if the priority is smaller than "medium".</source>
+        <translation>Esta etiqueta se vuelve roja si la priodidad es inferior a "medio".</translation>
+    </message>
+    <message>
+        <source>This label turns red if any recipient receives an amount smaller than the current dust threshold.</source>
+        <translation>Esta etiqueta se vuelve roja si algún destinatario recibe una cantidad inferior a la actual puerta polvorienta.</translation>
+    </message>
+    <message>
+        <source>Can vary +/- %1 satoshi(s) per input.</source>
+        <translation>Puede variar +/- %1 satoshi(s) por entrada.</translation>
+    </message>
     <message>
         <source>(no label)</source>
         <translation>(sin etiqueta)</translation>
     </message>
-    </context>
+    <message>
+        <source>change from %1 (%2)</source>
+        <translation>cambia desde %1 (%2)</translation>
+    </message>
+    <message>
+        <source>(change)</source>
+        <translation>(cambio)</translation>
+    </message>
+</context>
 <context>
     <name>EditAddressDialog</name>
->>>>>>> f4772d67
-    <message>
-        <source>Coin Selection</source>
-        <translation>Selección de la moneda</translation>
-    </message>
-    <message>
-        <source>Quantity:</source>
-        <translation>Cantidad:</translation>
-    </message>
-<<<<<<< HEAD
-=======
-    </context>
+    <message>
+        <source>Edit Address</source>
+        <translation>Editar Dirección</translation>
+    </message>
+    <message>
+        <source>&amp;Label</source>
+        <translation>&amp;Etiqueta</translation>
+    </message>
+    <message>
+        <source>The label associated with this address list entry</source>
+        <translation>La etiqueta asociada con esta entrada de la lista de direcciones</translation>
+    </message>
+    <message>
+        <source>The address associated with this address list entry. This can only be modified for sending addresses.</source>
+        <translation>La dirección asociada con esta entrada de la lista de direcciones. Solo puede ser modificada para direcciones de envío.</translation>
+    </message>
+    <message>
+        <source>&amp;Address</source>
+        <translation>&amp;Dirección</translation>
+    </message>
+    <message>
+        <source>New receiving address</source>
+        <translation>Nueva dirección de recivimiento</translation>
+    </message>
+    <message>
+        <source>New sending address</source>
+        <translation>Nueva dirección de envío</translation>
+    </message>
+    <message>
+        <source>Edit receiving address</source>
+        <translation>Editar dirección de recivimiento</translation>
+    </message>
+    <message>
+        <source>Edit sending address</source>
+        <translation>Editar dirección de envío</translation>
+    </message>
+    <message>
+        <source>The entered address "%1" is not a valid Bitcoin address.</source>
+        <translation>La dirección introducida "%1" no es una dirección Bitcoin válida.</translation>
+    </message>
+    <message>
+        <source>The entered address "%1" is already in the address book.</source>
+        <translation>La dirección introducida "%1" está ya en la agenda.</translation>
+    </message>
+    <message>
+        <source>Could not unlock wallet.</source>
+        <translation>Podría no desbloquear el monedero.</translation>
+    </message>
+    <message>
+        <source>New key generation failed.</source>
+        <translation>Falló la generación de la nueva clave.</translation>
+    </message>
+</context>
 <context>
     <name>FreespaceChecker</name>
-    </context>
+    <message>
+        <source>A new data directory will be created.</source>
+        <translation>Se creará un nuevo directorio de datos.</translation>
+    </message>
+    <message>
+        <source>name</source>
+        <translation>nombre</translation>
+    </message>
+    <message>
+        <source>Directory already exists. Add %1 if you intend to create a new directory here.</source>
+        <translation>El directorio ya existe. Añada %1 si pretende crear aquí un directorio nuevo.</translation>
+    </message>
+    <message>
+        <source>Path already exists, and is not a directory.</source>
+        <translation>La ruta ya existe y no es un directorio.</translation>
+    </message>
+    <message>
+        <source>Cannot create data directory here.</source>
+        <translation>No se puede crear un directorio de datos aquí.</translation>
+    </message>
+</context>
 <context>
     <name>HelpMessageDialog</name>
-    </context>
+    <message>
+        <source>version</source>
+        <translation>versión</translation>
+    </message>
+    <message>
+        <source>(%1-bit)</source>
+        <translation>(%1-bit)</translation>
+    </message>
+    <message>
+        <source>About %1</source>
+        <translation>Acerda de %1</translation>
+    </message>
+    <message>
+        <source>Command-line options</source>
+        <translation>Opciones de la línea de órdenes</translation>
+    </message>
+    <message>
+        <source>Usage:</source>
+        <translation>Uso:</translation>
+    </message>
+    <message>
+        <source>command-line options</source>
+        <translation>opciones de la consola de comandos</translation>
+    </message>
+    <message>
+        <source>UI Options:</source>
+        <translation>Opciones de interfaz de usuario:</translation>
+    </message>
+    <message>
+        <source>Choose data directory on startup (default: %u)</source>
+        <translation>Elegir directorio de datos al iniciar (predeterminado: %u)</translation>
+    </message>
+    <message>
+        <source>Set language, for example "de_DE" (default: system locale)</source>
+        <translation>Establecer el idioma, por ejemplo, "es_ES" (predeterminado: configuración regional del sistema)</translation>
+    </message>
+    <message>
+        <source>Start minimized</source>
+        <translation>Arrancar minimizado</translation>
+    </message>
+    <message>
+        <source>Set SSL root certificates for payment request (default: -system-)</source>
+        <translation>Establecer los certificados raíz SSL para solicitudes de pago (predeterminado: -system-)</translation>
+    </message>
+    <message>
+        <source>Show splash screen on startup (default: %u)</source>
+        <translation>Mostrar pantalla de bienvenida en el inicio (predeterminado: %u)</translation>
+    </message>
+    <message>
+        <source>Reset all settings changed in the GUI</source>
+        <translation>Reiniciar todos los ajustes modificados en el GUI</translation>
+    </message>
+</context>
 <context>
     <name>Intro</name>
+    <message>
+        <source>Welcome</source>
+        <translation>Bienvenido</translation>
+    </message>
+    <message>
+        <source>Welcome to %1.</source>
+        <translation>Bienvenido a %1</translation>
+    </message>
+    <message>
+        <source>As this is the first time the program is launched, you can choose where %1 will store its data.</source>
+        <translation>Al ser la primera vez que se ejecuta el programa, puede elegir donde %1 almacenara sus datos</translation>
+    </message>
+    <message>
+        <source>%1 will download and store a copy of the Bitcoin block chain. At least %2GB of data will be stored in this directory, and it will grow over time. The wallet will also be stored in this directory.</source>
+        <translation>%1 va a descargar y almacenar una copia de la cadena de bloques de Bitcoin. Al menos %2GB de datos seran almacenados en este directorio, que ira creciendo con el tiempo. El monedero se guardara tambien en ese directorio. </translation>
+    </message>
+    <message>
+        <source>Use the default data directory</source>
+        <translation>Utilizar el directorio de datos predeterminado</translation>
+    </message>
+    <message>
+        <source>Use a custom data directory:</source>
+        <translation>Utilizar un directorio de datos personalizado:</translation>
+    </message>
+    <message>
+        <source>Error: Specified data directory "%1" cannot be created.</source>
+        <translation>Error: no ha podido crearse el directorio de datos especificado "%1".</translation>
+    </message>
+    <message>
+        <source>Error</source>
+        <translation>Error</translation>
+    </message>
+    <message numerus="yes">
+        <source>%n GB of free space available</source>
+        <translation><numerusform>%n GB de espacio libre</numerusform><numerusform>%n GB de espacio disponible</numerusform></translation>
+    </message>
+    <message numerus="yes">
+        <source>(of %n GB needed)</source>
+        <translation><numerusform>(de %n GB necesitados)</numerusform><numerusform>(de %n GB requeridos)</numerusform></translation>
+    </message>
+</context>
+<context>
+    <name>MempoolStats</name>
     </context>
 <context>
     <name>ModalOverlay</name>
+    <message>
+        <source>Form</source>
+        <translation>Formulario</translation>
+    </message>
+    <message>
+        <source>Unknown...</source>
+        <translation type="unfinished">Desconocido...</translation>
+    </message>
+    <message>
+        <source>Last block time</source>
+        <translation>Hora del último bloque</translation>
+    </message>
+    <message>
+        <source>Hide</source>
+        <translation>Ocultar</translation>
+    </message>
     </context>
 <context>
     <name>OpenURIDialog</name>
     <message>
         <source>Open URI</source>
-        <translation type="unfinished">Abrir URI</translation>
-    </message>
-    </context>
+        <translation>Abrir URI...</translation>
+    </message>
+    <message>
+        <source>Open payment request from URI or file</source>
+        <translation>Abrir solicitud de pago a partir de un identificador URI o de un archivo</translation>
+    </message>
+    <message>
+        <source>URI:</source>
+        <translation>URI:</translation>
+    </message>
+    <message>
+        <source>Select payment request file</source>
+        <translation>Seleccionar archivo de sulicitud de pago</translation>
+    </message>
+    <message>
+        <source>Select payment request file to open</source>
+        <translation>Seleccionar el archivo de solicitud de pago para abrir</translation>
+    </message>
+</context>
 <context>
     <name>OptionsDialog</name>
     <message>
         <source>Options</source>
-        <translation type="unfinished">Opciones</translation>
-    </message>
-    </context>
+        <translation>Opciones</translation>
+    </message>
+    <message>
+        <source>&amp;Main</source>
+        <translation>&amp;Principal</translation>
+    </message>
+    <message>
+        <source>Automatically start %1 after logging in to the system.</source>
+        <translation>Iniciar automaticamente  %1 al encender el sistema.</translation>
+    </message>
+    <message>
+        <source>&amp;Start %1 on system login</source>
+        <translation>&amp;Iniciar %1 al iniciar el sistema</translation>
+    </message>
+    <message>
+        <source>Size of &amp;database cache</source>
+        <translation>Tamaño de cache de la &amp;base de datos</translation>
+    </message>
+    <message>
+        <source>MB</source>
+        <translation>MB</translation>
+    </message>
+    <message>
+        <source>Number of script &amp;verification threads</source>
+        <translation>Número de hilos de &amp;verificación de scripts</translation>
+    </message>
+    <message>
+        <source>Accept connections from outside</source>
+        <translation>Aceptar conexiones desde el exterior</translation>
+    </message>
+    <message>
+        <source>Allow incoming connections</source>
+        <translation>Aceptar conexiones entrantes</translation>
+    </message>
+    <message>
+        <source>IP address of the proxy (e.g. IPv4: 127.0.0.1 / IPv6: ::1)</source>
+        <translation>Dirección IP del proxy (p. ej. IPv4: 127.0.0.1 / IPv6: ::1)</translation>
+    </message>
+    <message>
+        <source>Minimize instead of exit the application when the window is closed. When this option is enabled, the application will be closed only after selecting Exit in the menu.</source>
+        <translation>Minimizar en lugar de salir de la aplicación cuando la ventana está cerrada. Cuando se activa esta opción, la aplicación sólo se cerrará después de seleccionar Salir en el menú.</translation>
+    </message>
+    <message>
+        <source>Third party URLs (e.g. a block explorer) that appear in the transactions tab as context menu items. %s in the URL is replaced by transaction hash. Multiple URLs are separated by vertical bar |.</source>
+        <translation>Identificadores URL de terceros (por ejemplo, un explorador de bloques) que aparecen en la pestaña de transacciones como elementos del menú contextual. El %s en la URL es reemplazado por el valor hash de la transacción. Se pueden separar URL múltiples por una barra vertical |.</translation>
+    </message>
+    <message>
+        <source>Third party transaction URLs</source>
+        <translation>Identificadores URL de transacciones de terceros</translation>
+    </message>
+    <message>
+        <source>Active command-line options that override above options:</source>
+        <translation>Opciones activas de consola de comandos que tienen preferencia sobre las opciones anteriores:</translation>
+    </message>
+    <message>
+        <source>Reset all client options to default.</source>
+        <translation>Restablecer todas las opciones predeterminadas del cliente.</translation>
+    </message>
+    <message>
+        <source>&amp;Reset Options</source>
+        <translation>&amp;Restablecer opciones</translation>
+    </message>
+    <message>
+        <source>&amp;Network</source>
+        <translation>&amp;Red</translation>
+    </message>
+    <message>
+        <source>(0 = auto, &lt;0 = leave that many cores free)</source>
+        <translation>(0 = automático, &lt;0 = dejar libres ese número de núcleos)</translation>
+    </message>
+    <message>
+        <source>W&amp;allet</source>
+        <translation>&amp;Monedero</translation>
+    </message>
+    <message>
+        <source>Expert</source>
+        <translation>Experto</translation>
+    </message>
+    <message>
+        <source>Enable coin &amp;control features</source>
+        <translation>Habilitar funcionalidad de &amp;coin control</translation>
+    </message>
+    <message>
+        <source>If you disable the spending of unconfirmed change, the change from a transaction cannot be used until that transaction has at least one confirmation. This also affects how your balance is computed.</source>
+        <translation>Si desactiva el gasto del cambio no confirmado, no se podrá usar el cambio de una transacción hasta que se alcance al menos una confirmación. Esto afecta también a cómo se calcula su saldo.</translation>
+    </message>
+    <message>
+        <source>&amp;Spend unconfirmed change</source>
+        <translation>&amp;Gastar cambio no confirmado</translation>
+    </message>
+    <message>
+        <source>Automatically open the Bitcoin client port on the router. This only works when your router supports UPnP and it is enabled.</source>
+        <translation>Abrir automáticamente el puerto del cliente Bitcoin en el router. Esta opción solo funciona si el router admite UPnP y está activado.</translation>
+    </message>
+    <message>
+        <source>Map port using &amp;UPnP</source>
+        <translation>Mapear el puerto mediante &amp;UPnP</translation>
+    </message>
+    <message>
+        <source>Connect to the Bitcoin network through a SOCKS5 proxy.</source>
+        <translation>Conectarse a la red Bitcoin a través de un proxy SOCKS5.</translation>
+    </message>
+    <message>
+        <source>&amp;Connect through SOCKS5 proxy (default proxy):</source>
+        <translation>&amp;Conectarse a través de proxy SOCKS5 (proxy predeterminado):</translation>
+    </message>
+    <message>
+        <source>Proxy &amp;IP:</source>
+        <translation>Dirección &amp;IP del proxy:</translation>
+    </message>
+    <message>
+        <source>&amp;Port:</source>
+        <translation>&amp;Puerto:</translation>
+    </message>
+    <message>
+        <source>Port of the proxy (e.g. 9050)</source>
+        <translation>Puerto del servidor proxy (ej. 9050)</translation>
+    </message>
+    <message>
+        <source>Used for reaching peers via:</source>
+        <translation>Usado para alcanzar compañeros via:</translation>
+    </message>
+    <message>
+        <source>Shows, if the supplied default SOCKS5 proxy is used to reach peers via this network type.</source>
+        <translation>Muestra si el proxy SOCKS5 predeterminado es utilizado para llegar a los pares a traves de este tipo de red.</translation>
+    </message>
+    <message>
+        <source>IPv4</source>
+        <translation>IPv4</translation>
+    </message>
+    <message>
+        <source>IPv6</source>
+        <translation>IPv6</translation>
+    </message>
+    <message>
+        <source>Tor</source>
+        <translation>Tor</translation>
+    </message>
+    <message>
+        <source>Connect to the Bitcoin network through a separate SOCKS5 proxy for Tor hidden services.</source>
+        <translation>Conectar a la red Bitcoin mediante un proxy SOCKS5 por separado para los servicios ocultos de Tor.</translation>
+    </message>
+    <message>
+        <source>Use separate SOCKS5 proxy to reach peers via Tor hidden services:</source>
+        <translation>Usar distintos proxys SOCKS5 para comunicarse vía Tor de forma anónima:</translation>
+    </message>
+    <message>
+        <source>&amp;Window</source>
+        <translation>&amp;Ventana</translation>
+    </message>
+    <message>
+        <source>&amp;Hide the icon from the system tray.</source>
+        <translation>&amp;Ocultar el icono de la barra de tareas</translation>
+    </message>
+    <message>
+        <source>Hide tray icon</source>
+        <translation>Ocultar barra de tareas</translation>
+    </message>
+    <message>
+        <source>Show only a tray icon after minimizing the window.</source>
+        <translation>Minimizar la ventana a la bandeja de iconos del sistema.</translation>
+    </message>
+    <message>
+        <source>&amp;Minimize to the tray instead of the taskbar</source>
+        <translation>&amp;Minimizar a la bandeja en vez de a la barra de tareas</translation>
+    </message>
+    <message>
+        <source>M&amp;inimize on close</source>
+        <translation>M&amp;inimizar al cerrar</translation>
+    </message>
+    <message>
+        <source>&amp;Display</source>
+        <translation>&amp;Interfaz</translation>
+    </message>
+    <message>
+        <source>User Interface &amp;language:</source>
+        <translation>I&amp;dioma de la interfaz de usuario</translation>
+    </message>
+    <message>
+        <source>The user interface language can be set here. This setting will take effect after restarting %1.</source>
+        <translation>El idioma de la interfaz de usuario puede establecerse aquí. Esta configuración tendrá efecto tras reiniciar %1.</translation>
+    </message>
+    <message>
+        <source>&amp;Unit to show amounts in:</source>
+        <translation>Mostrar las cantidades en la &amp;unidad:</translation>
+    </message>
+    <message>
+        <source>Choose the default subdivision unit to show in the interface and when sending coins.</source>
+        <translation>Elegir la subdivisión predeterminada para mostrar cantidades en la interfaz y cuando se envían bitcoins.</translation>
+    </message>
+    <message>
+        <source>Whether to show coin control features or not.</source>
+        <translation>Mostrar o no funcionalidad de Coin Control</translation>
+    </message>
+    <message>
+        <source>&amp;OK</source>
+        <translation>&amp;Aceptar</translation>
+    </message>
+    <message>
+        <source>&amp;Cancel</source>
+        <translation>&amp;Cancelar</translation>
+    </message>
+    <message>
+        <source>default</source>
+        <translation>predeterminado</translation>
+    </message>
+    <message>
+        <source>none</source>
+        <translation>ninguna</translation>
+    </message>
+    <message>
+        <source>Bitcoin Core</source>
+        <translation>Bitcoin Core</translation>
+    </message>
+    <message>
+        <source>Confirm options reset</source>
+        <translation>Confirme el restablecimiento de las opciones</translation>
+    </message>
+    <message>
+        <source>Client restart required to activate changes.</source>
+        <translation>Se necesita reiniciar el cliente para activar los cambios.</translation>
+    </message>
+    <message>
+        <source>Client will be shut down. Do you want to proceed?</source>
+        <translation>El cliente se cerrará. ¿Desea continuar?</translation>
+    </message>
+    <message>
+        <source>This change would require a client restart.</source>
+        <translation>Este cambio exige el reinicio del cliente.</translation>
+    </message>
+    <message>
+        <source>The supplied proxy address is invalid.</source>
+        <translation>La dirección proxy indicada es inválida.</translation>
+    </message>
+</context>
 <context>
     <name>OverviewPage</name>
-    </context>
+    <message>
+        <source>Form</source>
+        <translation>Formulario</translation>
+    </message>
+    <message>
+        <source>The displayed information may be out of date. Your wallet automatically synchronizes with the Bitcoin network after a connection is established, but this process has not completed yet.</source>
+        <translation>La información mostrada puede estar desactualizada. Su monedero se sincroniza automáticamente con la red Bitcoin después de que se haya establecido una conexión, pero este proceso aún no se ha completado.</translation>
+    </message>
+    <message>
+        <source>Watch-only:</source>
+        <translation>De observación:</translation>
+    </message>
+    <message>
+        <source>Available:</source>
+        <translation>Disponible:</translation>
+    </message>
+    <message>
+        <source>Your current spendable balance</source>
+        <translation>Su saldo disponible actual</translation>
+    </message>
+    <message>
+        <source>Pending:</source>
+        <translation>Pendiente:</translation>
+    </message>
+    <message>
+        <source>Total of transactions that have yet to be confirmed, and do not yet count toward the spendable balance</source>
+        <translation>Total de transacciones pendientes de confirmar y que aún no contribuye al saldo disponible</translation>
+    </message>
+    <message>
+        <source>Immature:</source>
+        <translation>No madurado:</translation>
+    </message>
+    <message>
+        <source>Mined balance that has not yet matured</source>
+        <translation>Saldo recién minado que aún no ha madurado.</translation>
+    </message>
+    <message>
+        <source>Balances</source>
+        <translation>Saldos</translation>
+    </message>
+    <message>
+        <source>Total:</source>
+        <translation>Total:</translation>
+    </message>
+    <message>
+        <source>Your current total balance</source>
+        <translation>Su saldo actual total</translation>
+    </message>
+    <message>
+        <source>Your current balance in watch-only addresses</source>
+        <translation>Su saldo actual en direcciones watch-only</translation>
+    </message>
+    <message>
+        <source>Spendable:</source>
+        <translation>Gastable:</translation>
+    </message>
+    <message>
+        <source>Recent transactions</source>
+        <translation>Transacciones recientes</translation>
+    </message>
+    <message>
+        <source>Unconfirmed transactions to watch-only addresses</source>
+        <translation>Transacciones sin confirmar en direcciones watch-only</translation>
+    </message>
+    <message>
+        <source>Mined balance in watch-only addresses that has not yet matured</source>
+        <translation>Saldo minado en direcciones watch-only que aún no ha madurado</translation>
+    </message>
+    <message>
+        <source>Current total balance in watch-only addresses</source>
+        <translation>Saldo total en las direcciones watch-only</translation>
+    </message>
+</context>
 <context>
     <name>PaymentServer</name>
-    </context>
+    <message>
+        <source>Payment request error</source>
+        <translation>Fallo en la solicitud de pago</translation>
+    </message>
+    <message>
+        <source>Cannot start bitcoin: click-to-pay handler</source>
+        <translation>No se puede iniciar bitcoin: encargado click-para-pagar</translation>
+    </message>
+    <message>
+        <source>URI handling</source>
+        <translation>Manejo de URI</translation>
+    </message>
+    <message>
+        <source>Payment request fetch URL is invalid: %1</source>
+        <translation>La búsqueda de solicitud de pago URL es válida: %1</translation>
+    </message>
+    <message>
+        <source>Invalid payment address %1</source>
+        <translation>Dirección de pago inválida %1</translation>
+    </message>
+    <message>
+        <source>URI cannot be parsed! This can be caused by an invalid Bitcoin address or malformed URI parameters.</source>
+        <translation>URI no puede ser analizado! Esto puede ser causado por una dirección Bitcoin inválida o parametros URI mal formados.</translation>
+    </message>
+    <message>
+        <source>Payment request file handling</source>
+        <translation>Manejo del archivo de solicitud de pago</translation>
+    </message>
+    <message>
+        <source>Payment request file cannot be read! This can be caused by an invalid payment request file.</source>
+        <translation>¡El archivo de solicitud de pago no puede ser leído! Esto puede ser causado por un archivo de solicitud de pago inválido.</translation>
+    </message>
+    <message>
+        <source>Payment request rejected</source>
+        <translation>Solicitud de pago rechazada</translation>
+    </message>
+    <message>
+        <source>Payment request network doesn't match client network.</source>
+        <translation>La red de solicitud de pago no cimbina la red cliente.</translation>
+    </message>
+    <message>
+        <source>Payment request expired.</source>
+        <translation>Solicitud de pago caducada.</translation>
+    </message>
+    <message>
+        <source>Payment request is not initialized.</source>
+        <translation>La solicitud de pago no se ha iniciado.</translation>
+    </message>
+    <message>
+        <source>Unverified payment requests to custom payment scripts are unsupported.</source>
+        <translation>Solicitudes de pago sin verificar a scripts de pago habitual no se soportan.</translation>
+    </message>
+    <message>
+        <source>Invalid payment request.</source>
+        <translation>Solicitud de pago inválida.</translation>
+    </message>
+    <message>
+        <source>Requested payment amount of %1 is too small (considered dust).</source>
+        <translation>Cantidad de pago solicitada de %1 es demasiado pequeña (considerado polvo).</translation>
+    </message>
+    <message>
+        <source>Refund from %1</source>
+        <translation>Reembolsar desde %1</translation>
+    </message>
+    <message>
+        <source>Payment request %1 is too large (%2 bytes, allowed %3 bytes).</source>
+        <translation>Solicitud de pago de %1 es demasiado grande (%2 bytes, permitidos %3 bytes).</translation>
+    </message>
+    <message>
+        <source>Error communicating with %1: %2</source>
+        <translation>Fallo al comunicar con %1: %2</translation>
+    </message>
+    <message>
+        <source>Payment request cannot be parsed!</source>
+        <translation>¡La solicitud de pago no puede ser analizada!</translation>
+    </message>
+    <message>
+        <source>Bad response from server %1</source>
+        <translation>Mala respuesta desde el servidor %1</translation>
+    </message>
+    <message>
+        <source>Network request error</source>
+        <translation>Fallo de solicitud de red</translation>
+    </message>
+    <message>
+        <source>Payment acknowledged</source>
+        <translation>Pago declarado</translation>
+    </message>
+</context>
 <context>
     <name>PeerTableModel</name>
+    <message>
+        <source>User Agent</source>
+        <translation>User Agent</translation>
+    </message>
+    <message>
+        <source>Node/Service</source>
+        <translation>Nodo/Servicio</translation>
+    </message>
+    <message>
+        <source>Ping Time</source>
+        <translation>Ping</translation>
+    </message>
     </context>
 <context>
     <name>QObject</name>
-    </context>
-<context>
-    <name>QRImageWidget</name>
-    </context>
-<context>
-    <name>RPCConsole</name>
-    </context>
-<context>
-    <name>ReceiveCoinsDialog</name>
-    <message>
-        <source>&amp;Label:</source>
-        <translation>Etiqueta:</translation>
-    </message>
-    </context>
-<context>
-    <name>ReceiveRequestDialog</name>
->>>>>>> f4772d67
-    <message>
-        <source>Bytes:</source>
-        <translation>Bytes:</translation>
-    </message>
-    <message>
-<<<<<<< HEAD
-        <source>Amount:</source>
-        <translation>Cuantía:</translation>
-    </message>
-    <message>
-        <source>Priority:</source>
-        <translation>Prioridad:</translation>
-    </message>
-    <message>
-        <source>Fee:</source>
-        <translation>Tasa:</translation>
-    </message>
-    <message>
-        <source>Dust:</source>
-        <translation>Polvo:</translation>
-    </message>
-    <message>
-        <source>After Fee:</source>
-        <translation>Después de aplicar la comisión:</translation>
-    </message>
-    <message>
-        <source>Change:</source>
-        <translation>Cambio:</translation>
-    </message>
-    <message>
-        <source>(un)select all</source>
-        <translation>(des)marcar todos</translation>
-    </message>
-    <message>
-        <source>Tree mode</source>
-        <translation>Modo árbol</translation>
-    </message>
-    <message>
-        <source>List mode</source>
-        <translation>Modo lista</translation>
-    </message>
     <message>
         <source>Amount</source>
         <translation>Cantidad</translation>
     </message>
     <message>
-        <source>Received with label</source>
-        <translation>Recibido con etiqueta</translation>
-    </message>
-    <message>
-        <source>Received with address</source>
-        <translation>Recibido con dirección</translation>
-    </message>
-    <message>
-        <source>Date</source>
-        <translation>Fecha</translation>
-    </message>
-    <message>
-        <source>Confirmations</source>
-        <translation>Confirmaciones</translation>
-    </message>
-    <message>
-        <source>Confirmed</source>
-        <translation>Confirmado</translation>
-    </message>
-    <message>
-        <source>Priority</source>
-        <translation>Prioridad</translation>
-    </message>
-    <message>
-        <source>Copy address</source>
-        <translation>Copiar ubicación</translation>
-    </message>
-    <message>
-        <source>Copy label</source>
-        <translation>Copiar etiqueta</translation>
-    </message>
-    <message>
-        <source>Copy amount</source>
-        <translation>Copiar cantidad</translation>
-    </message>
-    <message>
-        <source>Copy transaction ID</source>
-        <translation>Copiar ID de transacción</translation>
-    </message>
-    <message>
-        <source>Lock unspent</source>
-        <translation>Bloquear lo no gastado</translation>
-    </message>
-    <message>
-        <source>Unlock unspent</source>
-        <translation>Desbloquear lo no gastado</translation>
-    </message>
-    <message>
-        <source>Copy quantity</source>
-        <translation>Copiar cantidad</translation>
-    </message>
-    <message>
-        <source>Copy fee</source>
-        <translation>Copiar cuota</translation>
-    </message>
-    <message>
-        <source>Copy after fee</source>
-        <translation>Copiar después de couta</translation>
-    </message>
-    <message>
-        <source>Copy bytes</source>
-        <translation>Copiar bytes</translation>
-    </message>
-    <message>
-        <source>Copy priority</source>
-        <translation>Copiar prioridad</translation>
-    </message>
-    <message>
-        <source>Copy dust</source>
-        <translation>Copiar polvo</translation>
-    </message>
-    <message>
-        <source>Copy change</source>
-        <translation>Copiar cambio</translation>
-    </message>
-    <message>
-        <source>highest</source>
-        <translation>el más alto</translation>
-    </message>
-    <message>
-        <source>higher</source>
-        <translation>más alto</translation>
-    </message>
-    <message>
-        <source>high</source>
-        <translation>alto</translation>
-    </message>
-    <message>
-        <source>medium-high</source>
-        <translation>media altura</translation>
-    </message>
-    <message>
-        <source>medium</source>
-        <translation>medio</translation>
-    </message>
-    <message>
-        <source>low-medium</source>
-        <translation>medio bajo</translation>
-    </message>
-    <message>
-        <source>low</source>
-        <translation>bajo</translation>
-    </message>
-    <message>
-        <source>lower</source>
-        <translation>más bajo</translation>
-    </message>
-    <message>
-        <source>lowest</source>
-        <translation>el más bajo</translation>
-    </message>
-    <message>
-        <source>(%1 locked)</source>
-        <translation>(%1 bloqueado)</translation>
-    </message>
-    <message>
-        <source>none</source>
-        <translation>ninguno</translation>
-    </message>
-    <message>
-        <source>yes</source>
-        <translation>sí</translation>
-    </message>
-    <message>
-        <source>no</source>
-        <translation>no</translation>
-    </message>
-    <message>
-        <source>This label turns red if the transaction size is greater than 1000 bytes.</source>
-        <translation>Esta etiqueta se vuelve roja sí el tamaño de transacción es mayor de 1000 bytes.</translation>
-    </message>
-    <message>
-        <source>This means a fee of at least %1 per kB is required.</source>
-        <translation>Esto significa que se requiere una couta de al menos %1 por kB.</translation>
-    </message>
-    <message>
-        <source>Can vary +/- 1 byte per input.</source>
-        <translation>Puede variar +/- 1 byte por entrada.</translation>
-    </message>
-    <message>
-        <source>Transactions with higher priority are more likely to get included into a block.</source>
-        <translation>Las transacciones con mayor prioridad son más probablemente incluídas en un bloque.</translation>
-    </message>
-    <message>
-        <source>This label turns red if the priority is smaller than "medium".</source>
-        <translation>Esta etiqueta se vuelve roja si la priodidad es inferior a "medio".</translation>
-    </message>
-    <message>
-        <source>This label turns red if any recipient receives an amount smaller than the current dust threshold.</source>
-        <translation>Esta etiqueta se vuelve roja si algún destinatario recibe una cantidad inferior a la actual puerta polvorienta.</translation>
-    </message>
-    <message>
-        <source>Can vary +/- %1 satoshi(s) per input.</source>
-        <translation>Puede variar +/- %1 satoshi(s) por entrada.</translation>
-=======
-        <source>Address</source>
-        <translation>Dirección</translation>
-    </message>
-    <message>
-        <source>Label</source>
-        <translation>Etiqueta</translation>
-    </message>
-    </context>
-<context>
-    <name>RecentRequestsTableModel</name>
-    <message>
-        <source>Label</source>
-        <translation>Etiqueta</translation>
->>>>>>> f4772d67
-    </message>
-    <message>
-        <source>(no label)</source>
-        <translation>(sin etiqueta)</translation>
-    </message>
-<<<<<<< HEAD
-    <message>
-        <source>change from %1 (%2)</source>
-        <translation>cambia desde %1 (%2)</translation>
-    </message>
-    <message>
-        <source>(change)</source>
-        <translation>(cambio)</translation>
-    </message>
-</context>
-<context>
-    <name>EditAddressDialog</name>
-    <message>
-        <source>Edit Address</source>
-        <translation>Editar Dirección</translation>
-    </message>
-    <message>
-        <source>&amp;Label</source>
-        <translation>&amp;Etiqueta</translation>
-    </message>
-    <message>
-        <source>The label associated with this address list entry</source>
-        <translation>La etiqueta asociada con esta entrada de la lista de direcciones</translation>
-    </message>
-    <message>
-        <source>The address associated with this address list entry. This can only be modified for sending addresses.</source>
-        <translation>La dirección asociada con esta entrada de la lista de direcciones. Solo puede ser modificada para direcciones de envío.</translation>
-    </message>
-    <message>
-        <source>&amp;Address</source>
-        <translation>&amp;Dirección</translation>
-    </message>
-    <message>
-        <source>New receiving address</source>
-        <translation>Nueva dirección de recivimiento</translation>
-    </message>
-    <message>
-        <source>New sending address</source>
-        <translation>Nueva dirección de envío</translation>
-    </message>
-    <message>
-        <source>Edit receiving address</source>
-        <translation>Editar dirección de recivimiento</translation>
-    </message>
-    <message>
-        <source>Edit sending address</source>
-        <translation>Editar dirección de envío</translation>
-    </message>
-    <message>
-        <source>The entered address "%1" is not a valid Bitcoin address.</source>
-        <translation>La dirección introducida "%1" no es una dirección Bitcoin válida.</translation>
-    </message>
-    <message>
-        <source>The entered address "%1" is already in the address book.</source>
-        <translation>La dirección introducida "%1" está ya en la agenda.</translation>
-    </message>
-    <message>
-        <source>Could not unlock wallet.</source>
-        <translation>Podría no desbloquear el monedero.</translation>
-    </message>
-    <message>
-        <source>New key generation failed.</source>
-        <translation>Falló la generación de la nueva clave.</translation>
-    </message>
-</context>
-<context>
-    <name>FreespaceChecker</name>
-    <message>
-        <source>A new data directory will be created.</source>
-        <translation>Se creará un nuevo directorio de datos.</translation>
-    </message>
-    <message>
-        <source>name</source>
-        <translation>nombre</translation>
-    </message>
-    <message>
-        <source>Directory already exists. Add %1 if you intend to create a new directory here.</source>
-        <translation>El directorio ya existe. Añada %1 si pretende crear aquí un directorio nuevo.</translation>
-    </message>
-    <message>
-        <source>Path already exists, and is not a directory.</source>
-        <translation>La ruta ya existe y no es un directorio.</translation>
-    </message>
-    <message>
-        <source>Cannot create data directory here.</source>
-        <translation>No se puede crear un directorio de datos aquí.</translation>
-    </message>
-</context>
-<context>
-    <name>HelpMessageDialog</name>
-    <message>
-        <source>version</source>
-        <translation>versión</translation>
-    </message>
-    <message>
-        <source>(%1-bit)</source>
-        <translation>(%1-bit)</translation>
-    </message>
-    <message>
-        <source>About %1</source>
-        <translation>Acerda de %1</translation>
-    </message>
-    <message>
-        <source>Command-line options</source>
-        <translation>Opciones de la línea de órdenes</translation>
-    </message>
-    <message>
-        <source>Usage:</source>
-        <translation>Uso:</translation>
-    </message>
-    <message>
-        <source>command-line options</source>
-        <translation>opciones de la consola de comandos</translation>
-    </message>
-    <message>
-        <source>UI Options:</source>
-        <translation>Opciones de interfaz de usuario:</translation>
-    </message>
-    <message>
-        <source>Choose data directory on startup (default: %u)</source>
-        <translation>Elegir directorio de datos al iniciar (predeterminado: %u)</translation>
-    </message>
-    <message>
-        <source>Set language, for example "de_DE" (default: system locale)</source>
-        <translation>Establecer el idioma, por ejemplo, "es_ES" (predeterminado: configuración regional del sistema)</translation>
-    </message>
-    <message>
-        <source>Start minimized</source>
-        <translation>Arrancar minimizado</translation>
-    </message>
-    <message>
-        <source>Set SSL root certificates for payment request (default: -system-)</source>
-        <translation>Establecer los certificados raíz SSL para solicitudes de pago (predeterminado: -system-)</translation>
-    </message>
-    <message>
-        <source>Reset all settings changed in the GUI</source>
-        <translation>Reiniciar todos los ajustes modificados en el GUI</translation>
-    </message>
-</context>
-<context>
-    <name>Intro</name>
-    <message>
-        <source>Welcome</source>
-        <translation>Bienvenido</translation>
-    </message>
-    <message>
-        <source>Welcome to %1.</source>
-        <translation>Bienvenido a %1</translation>
-    </message>
-    <message>
-        <source>As this is the first time the program is launched, you can choose where %1 will store its data.</source>
-        <translation>Al ser la primera vez que se ejecuta el programa, puede elegir donde %1 almacenara sus datos</translation>
-    </message>
-    <message>
-        <source>%1 will download and store a copy of the Bitcoin block chain. At least %2GB of data will be stored in this directory, and it will grow over time. The wallet will also be stored in this directory.</source>
-        <translation>%1 va a descargar y almacenar una copia de la cadena de bloques de Bitcoin. Al menos %2GB de datos seran almacenados en este directorio, que ira creciendo con el tiempo. El monedero se guardara tambien en ese directorio. </translation>
-    </message>
-    <message>
-        <source>Use the default data directory</source>
-        <translation>Utilizar el directorio de datos predeterminado</translation>
-    </message>
-    <message>
-        <source>Use a custom data directory:</source>
-        <translation>Utilizar un directorio de datos personalizado:</translation>
-    </message>
-    <message>
-        <source>Error: Specified data directory "%1" cannot be created.</source>
-        <translation>Error: no ha podido crearse el directorio de datos especificado "%1".</translation>
-    </message>
-    <message>
-        <source>Error</source>
-        <translation>Error</translation>
-    </message>
-    <message numerus="yes">
-        <source>%n GB of free space available</source>
-        <translation><numerusform>%n GB de espacio libre</numerusform><numerusform>%n GB de espacio disponible</numerusform></translation>
-    </message>
-    <message numerus="yes">
-        <source>(of %n GB needed)</source>
-        <translation><numerusform>(de %n GB necesitados)</numerusform><numerusform>(de %n GB requeridos)</numerusform></translation>
-    </message>
-</context>
-<context>
-    <name>OpenURIDialog</name>
-    <message>
-        <source>Open URI</source>
-        <translation>Abrir URI...</translation>
-    </message>
-    <message>
-        <source>Open payment request from URI or file</source>
-        <translation>Abrir solicitud de pago a partir de un identificador URI o de un archivo</translation>
-    </message>
-    <message>
-        <source>URI:</source>
-        <translation>URI:</translation>
-    </message>
-    <message>
-        <source>Select payment request file</source>
-        <translation>Seleccionar archivo de sulicitud de pago</translation>
-    </message>
-    <message>
-        <source>Select payment request file to open</source>
-        <translation>Seleccionar el archivo de solicitud de pago para abrir</translation>
-    </message>
-</context>
-<context>
-    <name>OptionsDialog</name>
-    <message>
-        <source>Options</source>
-        <translation>Opciones</translation>
-    </message>
-    <message>
-        <source>&amp;Main</source>
-        <translation>&amp;Principal</translation>
-    </message>
-    <message>
-        <source>Automatically start %1 after logging in to the system.</source>
-        <translation>Iniciar automaticamente  %1 al encender el sistema.</translation>
-    </message>
-    <message>
-        <source>&amp;Start %1 on system login</source>
-        <translation>&amp;Iniciar %1 al iniciar el sistema</translation>
-    </message>
-    <message>
-        <source>Size of &amp;database cache</source>
-        <translation>Tamaño de cache de la &amp;base de datos</translation>
-    </message>
-    <message>
-        <source>MB</source>
-        <translation>MB</translation>
-    </message>
-    <message>
-        <source>Number of script &amp;verification threads</source>
-        <translation>Número de hilos de &amp;verificación de scripts</translation>
-    </message>
-    <message>
-        <source>Accept connections from outside</source>
-        <translation>Aceptar conexiones desde el exterior</translation>
-    </message>
-    <message>
-        <source>Allow incoming connections</source>
-        <translation>Aceptar conexiones entrantes</translation>
-    </message>
-    <message>
-        <source>IP address of the proxy (e.g. IPv4: 127.0.0.1 / IPv6: ::1)</source>
-        <translation>Dirección IP del proxy (p. ej. IPv4: 127.0.0.1 / IPv6: ::1)</translation>
-    </message>
-    <message>
-        <source>Minimize instead of exit the application when the window is closed. When this option is enabled, the application will be closed only after selecting Exit in the menu.</source>
-        <translation>Minimizar en lugar de salir de la aplicación cuando la ventana está cerrada. Cuando se activa esta opción, la aplicación sólo se cerrará después de seleccionar Salir en el menú.</translation>
-    </message>
-    <message>
-        <source>Third party URLs (e.g. a block explorer) that appear in the transactions tab as context menu items. %s in the URL is replaced by transaction hash. Multiple URLs are separated by vertical bar |.</source>
-        <translation>Identificadores URL de terceros (por ejemplo, un explorador de bloques) que aparecen en la pestaña de transacciones como elementos del menú contextual. El %s en la URL es reemplazado por el valor hash de la transacción. Se pueden separar URL múltiples por una barra vertical |.</translation>
-    </message>
-    <message>
-        <source>Third party transaction URLs</source>
-        <translation>Identificadores URL de transacciones de terceros</translation>
-    </message>
-    <message>
-        <source>Active command-line options that override above options:</source>
-        <translation>Opciones activas de consola de comandos que tienen preferencia sobre las opciones anteriores:</translation>
-    </message>
-    <message>
-        <source>Reset all client options to default.</source>
-        <translation>Restablecer todas las opciones predeterminadas del cliente.</translation>
-    </message>
-    <message>
-        <source>&amp;Reset Options</source>
-        <translation>&amp;Restablecer opciones</translation>
-    </message>
-    <message>
-        <source>&amp;Network</source>
-        <translation>&amp;Red</translation>
-    </message>
-    <message>
-        <source>(0 = auto, &lt;0 = leave that many cores free)</source>
-        <translation>(0 = automático, &lt;0 = dejar libres ese número de núcleos)</translation>
-    </message>
-    <message>
-        <source>W&amp;allet</source>
-        <translation>&amp;Monedero</translation>
-    </message>
-    <message>
-        <source>Expert</source>
-        <translation>Experto</translation>
-    </message>
-    <message>
-        <source>Enable coin &amp;control features</source>
-        <translation>Habilitar funcionalidad de &amp;coin control</translation>
-    </message>
-    <message>
-        <source>If you disable the spending of unconfirmed change, the change from a transaction cannot be used until that transaction has at least one confirmation. This also affects how your balance is computed.</source>
-        <translation>Si desactiva el gasto del cambio no confirmado, no se podrá usar el cambio de una transacción hasta que se alcance al menos una confirmación. Esto afecta también a cómo se calcula su saldo.</translation>
-    </message>
-    <message>
-        <source>&amp;Spend unconfirmed change</source>
-        <translation>&amp;Gastar cambio no confirmado</translation>
-    </message>
-    <message>
-        <source>Automatically open the Bitcoin client port on the router. This only works when your router supports UPnP and it is enabled.</source>
-        <translation>Abrir automáticamente el puerto del cliente Bitcoin en el router. Esta opción solo funciona si el router admite UPnP y está activado.</translation>
-    </message>
-    <message>
-        <source>Map port using &amp;UPnP</source>
-        <translation>Mapear el puerto mediante &amp;UPnP</translation>
-    </message>
-    <message>
-        <source>Connect to the Bitcoin network through a SOCKS5 proxy.</source>
-        <translation>Conectarse a la red Bitcoin a través de un proxy SOCKS5.</translation>
-    </message>
-    <message>
-        <source>&amp;Connect through SOCKS5 proxy (default proxy):</source>
-        <translation>&amp;Conectarse a través de proxy SOCKS5 (proxy predeterminado):</translation>
-    </message>
-    <message>
-        <source>Proxy &amp;IP:</source>
-        <translation>Dirección &amp;IP del proxy:</translation>
-    </message>
-    <message>
-        <source>&amp;Port:</source>
-        <translation>&amp;Puerto:</translation>
-    </message>
-    <message>
-        <source>Port of the proxy (e.g. 9050)</source>
-        <translation>Puerto del servidor proxy (ej. 9050)</translation>
-    </message>
-    <message>
-        <source>Used for reaching peers via:</source>
-        <translation>Usado para alcanzar compañeros via:</translation>
-    </message>
-    <message>
-        <source>Shows, if the supplied default SOCKS5 proxy is used to reach peers via this network type.</source>
-        <translation>Muestra si el proxy SOCKS5 predeterminado es utilizado para llegar a los pares a traves de este tipo de red.</translation>
-    </message>
-    <message>
-        <source>IPv4</source>
-        <translation>IPv4</translation>
-    </message>
-    <message>
-        <source>IPv6</source>
-        <translation>IPv6</translation>
-    </message>
-    <message>
-        <source>Tor</source>
-        <translation>Tor</translation>
-    </message>
-    <message>
-        <source>Connect to the Bitcoin network through a separate SOCKS5 proxy for Tor hidden services.</source>
-        <translation>Conectar a la red Bitcoin mediante un proxy SOCKS5 por separado para los servicios ocultos de Tor.</translation>
-    </message>
-    <message>
-        <source>Use separate SOCKS5 proxy to reach peers via Tor hidden services:</source>
-        <translation>Usar distintos proxys SOCKS5 para comunicarse vía Tor de forma anónima:</translation>
-    </message>
-    <message>
-        <source>&amp;Window</source>
-        <translation>&amp;Ventana</translation>
-    </message>
-    <message>
-        <source>&amp;Hide the icon from the system tray.</source>
-        <translation>&amp;Ocultar el icono de la barra de tareas</translation>
-    </message>
-    <message>
-        <source>Hide tray icon</source>
-        <translation>Ocultar barra de tareas</translation>
-    </message>
-    <message>
-        <source>Show only a tray icon after minimizing the window.</source>
-        <translation>Minimizar la ventana a la bandeja de iconos del sistema.</translation>
-    </message>
-    <message>
-        <source>&amp;Minimize to the tray instead of the taskbar</source>
-        <translation>&amp;Minimizar a la bandeja en vez de a la barra de tareas</translation>
-    </message>
-    <message>
-        <source>M&amp;inimize on close</source>
-        <translation>M&amp;inimizar al cerrar</translation>
-    </message>
-    <message>
-        <source>&amp;Display</source>
-        <translation>&amp;Interfaz</translation>
-    </message>
-    <message>
-        <source>User Interface &amp;language:</source>
-        <translation>I&amp;dioma de la interfaz de usuario</translation>
-    </message>
-    <message>
-        <source>The user interface language can be set here. This setting will take effect after restarting %1.</source>
-        <translation>El idioma de la interfaz de usuario puede establecerse aquí. Esta configuración tendrá efecto tras reiniciar %1.</translation>
-    </message>
-    <message>
-        <source>&amp;Unit to show amounts in:</source>
-        <translation>Mostrar las cantidades en la &amp;unidad:</translation>
-    </message>
-    <message>
-        <source>Choose the default subdivision unit to show in the interface and when sending coins.</source>
-        <translation>Elegir la subdivisión predeterminada para mostrar cantidades en la interfaz y cuando se envían bitcoins.</translation>
-    </message>
-    <message>
-        <source>Whether to show coin control features or not.</source>
-        <translation>Mostrar o no funcionalidad de Coin Control</translation>
-    </message>
-    <message>
-        <source>&amp;OK</source>
-        <translation>&amp;Aceptar</translation>
-    </message>
-    <message>
-        <source>&amp;Cancel</source>
-        <translation>&amp;Cancelar</translation>
-    </message>
-    <message>
-        <source>default</source>
-        <translation>predeterminado</translation>
-    </message>
-    <message>
-        <source>none</source>
-        <translation>ninguna</translation>
-    </message>
-    <message>
-        <source>Confirm options reset</source>
-        <translation>Confirme el restablecimiento de las opciones</translation>
-    </message>
-    <message>
-        <source>Client restart required to activate changes.</source>
-        <translation>Se necesita reiniciar el cliente para activar los cambios.</translation>
-    </message>
-    <message>
-        <source>Client will be shut down. Do you want to proceed?</source>
-        <translation>El cliente se cerrará. ¿Desea continuar?</translation>
-    </message>
-    <message>
-        <source>This change would require a client restart.</source>
-        <translation>Este cambio exige el reinicio del cliente.</translation>
-    </message>
-    <message>
-        <source>The supplied proxy address is invalid.</source>
-        <translation>La dirección proxy indicada es inválida.</translation>
-    </message>
-</context>
-<context>
-    <name>OverviewPage</name>
-    <message>
-        <source>Form</source>
-        <translation>Formulario</translation>
-    </message>
-    <message>
-        <source>The displayed information may be out of date. Your wallet automatically synchronizes with the Bitcoin network after a connection is established, but this process has not completed yet.</source>
-        <translation>La información mostrada puede estar desactualizada. Su monedero se sincroniza automáticamente con la red Bitcoin después de que se haya establecido una conexión, pero este proceso aún no se ha completado.</translation>
-    </message>
-    <message>
-        <source>Watch-only:</source>
-        <translation>De observación:</translation>
-    </message>
-    <message>
-        <source>Available:</source>
-        <translation>Disponible:</translation>
-    </message>
-    <message>
-        <source>Your current spendable balance</source>
-        <translation>Su saldo disponible actual</translation>
-    </message>
-    <message>
-        <source>Pending:</source>
-        <translation>Pendiente:</translation>
-    </message>
-    <message>
-        <source>Total of transactions that have yet to be confirmed, and do not yet count toward the spendable balance</source>
-        <translation>Total de transacciones pendientes de confirmar y que aún no contribuye al saldo disponible</translation>
-    </message>
-    <message>
-        <source>Immature:</source>
-        <translation>No madurado:</translation>
-    </message>
-    <message>
-        <source>Mined balance that has not yet matured</source>
-        <translation>Saldo recién minado que aún no ha madurado.</translation>
-    </message>
-    <message>
-        <source>Balances</source>
-        <translation>Saldos</translation>
-    </message>
-    <message>
-        <source>Total:</source>
-        <translation>Total:</translation>
-    </message>
-    <message>
-        <source>Your current total balance</source>
-        <translation>Su saldo actual total</translation>
-    </message>
-    <message>
-        <source>Your current balance in watch-only addresses</source>
-        <translation>Su saldo actual en direcciones watch-only</translation>
-    </message>
-    <message>
-        <source>Spendable:</source>
-        <translation>Gastable:</translation>
-    </message>
-    <message>
-        <source>Recent transactions</source>
-        <translation>Transacciones recientes</translation>
-    </message>
-    <message>
-        <source>Unconfirmed transactions to watch-only addresses</source>
-        <translation>Transacciones sin confirmar en direcciones watch-only</translation>
-    </message>
-    <message>
-        <source>Mined balance in watch-only addresses that has not yet matured</source>
-        <translation>Saldo minado en direcciones watch-only que aún no ha madurado</translation>
-    </message>
-    <message>
-        <source>Current total balance in watch-only addresses</source>
-        <translation>Saldo total en las direcciones watch-only</translation>
-    </message>
-</context>
-<context>
-    <name>PaymentServer</name>
-    <message>
-        <source>Payment request error</source>
-        <translation>Fallo en la solicitud de pago</translation>
-    </message>
-    <message>
-        <source>Cannot start bitcoin: click-to-pay handler</source>
-        <translation>No se puede iniciar bitcoin: encargado click-para-pagar</translation>
-    </message>
-    <message>
-        <source>URI handling</source>
-        <translation>Manejo de URI</translation>
-    </message>
-    <message>
-        <source>Payment request fetch URL is invalid: %1</source>
-        <translation>La búsqueda de solicitud de pago URL es válida: %1</translation>
-    </message>
-    <message>
-        <source>Invalid payment address %1</source>
-        <translation>Dirección de pago inválida %1</translation>
-    </message>
-    <message>
-        <source>URI cannot be parsed! This can be caused by an invalid Bitcoin address or malformed URI parameters.</source>
-        <translation>URI no puede ser analizado! Esto puede ser causado por una dirección Bitcoin inválida o parametros URI mal formados.</translation>
-    </message>
-    <message>
-        <source>Payment request file handling</source>
-        <translation>Manejo del archivo de solicitud de pago</translation>
-    </message>
-    <message>
-        <source>Payment request file cannot be read! This can be caused by an invalid payment request file.</source>
-        <translation>¡El archivo de solicitud de pago no puede ser leído! Esto puede ser causado por un archivo de solicitud de pago inválido.</translation>
-    </message>
-    <message>
-        <source>Payment request rejected</source>
-        <translation>Solicitud de pago rechazada</translation>
-    </message>
-    <message>
-        <source>Payment request network doesn't match client network.</source>
-        <translation>La red de solicitud de pago no cimbina la red cliente.</translation>
-    </message>
-    <message>
-        <source>Payment request expired.</source>
-        <translation>Solicitud de pago caducada.</translation>
-    </message>
-    <message>
-        <source>Payment request is not initialized.</source>
-        <translation>La solicitud de pago no se ha iniciado.</translation>
-    </message>
-    <message>
-        <source>Unverified payment requests to custom payment scripts are unsupported.</source>
-        <translation>Solicitudes de pago sin verificar a scripts de pago habitual no se soportan.</translation>
-    </message>
-    <message>
-        <source>Invalid payment request.</source>
-        <translation>Solicitud de pago inválida.</translation>
-    </message>
-    <message>
-        <source>Requested payment amount of %1 is too small (considered dust).</source>
-        <translation>Cantidad de pago solicitada de %1 es demasiado pequeña (considerado polvo).</translation>
-    </message>
-    <message>
-        <source>Refund from %1</source>
-        <translation>Reembolsar desde %1</translation>
-    </message>
-    <message>
-        <source>Payment request %1 is too large (%2 bytes, allowed %3 bytes).</source>
-        <translation>Solicitud de pago de %1 es demasiado grande (%2 bytes, permitidos %3 bytes).</translation>
-    </message>
-    <message>
-        <source>Error communicating with %1: %2</source>
-        <translation>Fallo al comunicar con %1: %2</translation>
-    </message>
-    <message>
-        <source>Payment request cannot be parsed!</source>
-        <translation>¡La solicitud de pago no puede ser analizada!</translation>
-    </message>
-    <message>
-        <source>Bad response from server %1</source>
-        <translation>Mala respuesta desde el servidor %1</translation>
-    </message>
-    <message>
-        <source>Network request error</source>
-        <translation>Fallo de solicitud de red</translation>
-    </message>
-    <message>
-        <source>Payment acknowledged</source>
-        <translation>Pago declarado</translation>
-    </message>
-</context>
-<context>
-    <name>PeerTableModel</name>
-    <message>
-        <source>User Agent</source>
-        <translation>User Agent</translation>
-    </message>
-    <message>
-        <source>Node/Service</source>
-        <translation>Nodo/Servicio</translation>
-    </message>
-    <message>
-        <source>Ping Time</source>
-        <translation>Ping</translation>
-    </message>
-</context>
-<context>
-    <name>QObject</name>
-    <message>
-        <source>Amount</source>
-        <translation>Cantidad</translation>
-    </message>
-    <message>
         <source>Enter a Bitcoin address (e.g. %1)</source>
         <translation>Introducir una dirección Bitcoin (p. ej. %1)</translation>
     </message>
@@ -1633,6 +1429,26 @@
     <message>
         <source>%1 ms</source>
         <translation>%1 ms</translation>
+    </message>
+    <message numerus="yes">
+        <source>%n hour(s)</source>
+        <translation><numerusform>%n hora</numerusform><numerusform>%n horas</numerusform></translation>
+    </message>
+    <message numerus="yes">
+        <source>%n day(s)</source>
+        <translation><numerusform>%n día</numerusform><numerusform>%n días</numerusform></translation>
+    </message>
+    <message numerus="yes">
+        <source>%n week(s)</source>
+        <translation><numerusform>%n semana</numerusform><numerusform>%n semanas</numerusform></translation>
+    </message>
+    <message>
+        <source>%1 and %2</source>
+        <translation>%1 y %2</translation>
+    </message>
+    <message numerus="yes">
+        <source>%n year(s)</source>
+        <translation><numerusform>%n año</numerusform><numerusform>%n años</numerusform></translation>
     </message>
 </context>
 <context>
@@ -1721,6 +1537,10 @@
         <translation>Uso de memoria</translation>
     </message>
     <message>
+        <source>Wallet: </source>
+        <translation type="unfinished">Monedero: </translation>
+    </message>
+    <message>
         <source>Received</source>
         <translation>Recibido</translation>
     </message>
@@ -1857,14 +1677,6 @@
         <translation>Borrar consola</translation>
     </message>
     <message>
-        <source>&amp;Disconnect Node</source>
-        <translation>Nodo &amp;Desconectado</translation>
-    </message>
-    <message>
-        <source>Ban Node for</source>
-        <translation>Prohibir Nodo para</translation>
-    </message>
-    <message>
         <source>1 &amp;hour</source>
         <translation>1 &amp;hora</translation>
     </message>
@@ -1879,10 +1691,6 @@
     <message>
         <source>1 &amp;year</source>
         <translation>1 &amp;año</translation>
-    </message>
-    <message>
-        <source>&amp;Unban Node</source>
-        <translation>&amp;Desbanear Nodo</translation>
     </message>
     <message>
         <source>Welcome to the %1 RPC console.</source>
@@ -2014,6 +1822,10 @@
     <message>
         <source>Remove</source>
         <translation>Eliminar</translation>
+    </message>
+    <message>
+        <source>Copy URI</source>
+        <translation type="unfinished">Copiar URI</translation>
     </message>
     <message>
         <source>Copy label</source>
@@ -3305,10 +3117,6 @@
         <translation>Atención: ¡Parece que no estamos completamente de acuerdo con nuestros pares! Podría necesitar una actualización, u otros nodos podrían necesitarla.</translation>
     </message>
     <message>
-        <source>Whitelist peers connecting from the given netmask or IP address. Can be specified multiple times.</source>
-        <translation>Poner en lista blanca a los equipos que se conecten desde la máscara de subred o dirección IP especificada. Se puede especificar múltiples veces.</translation>
-    </message>
-    <message>
         <source>You need to rebuild the database using -reindex-chainstate to change -txindex</source>
         <translation>Necesita reconstruir la base de datos usando -reindex-chainstate para cambiar -txindex</translation>
     </message>
@@ -3855,6 +3663,14 @@
         <translation>Mostrar depuración (por defecto: %u, proporcionar &lt;category&gt; es opcional)</translation>
     </message>
     <message>
+        <source>Support filtering of blocks and transaction with bloom filters (default: %u)</source>
+        <translation>Admite filtrado de bloques, y transacciones con filtros Bloom. Reduce la carga de red. ( por defecto :%u)</translation>
+    </message>
+    <message>
+        <source>Total length of network version string (%i) exceeds maximum length (%i). Reduce the number or size of uacomments.</source>
+        <translation>La longitud total de la cadena de versión de red ( %i ) supera la longitud máxima ( %i ) . Reducir el número o tamaño de uacomments .</translation>
+    </message>
+    <message>
         <source>Unsupported argument -socks found. Setting SOCKS version isn't possible anymore, only SOCKS5 proxies are supported.</source>
         <translation>Error:  argumento -socks encontrado. El ajuste de la versión SOCKS ya no es posible, sólo proxies SOCKS5 son compatibles.</translation>
     </message>
@@ -4003,107 +3819,4 @@
         <translation>Error</translation>
     </message>
 </context>
-=======
-    </context>
-<context>
-    <name>SendCoinsDialog</name>
-    <message>
-        <source>Choose...</source>
-        <translation type="unfinished">Elegir...</translation>
-    </message>
-    <message>
-        <source>(no label)</source>
-        <translation>(sin etiqueta)</translation>
-    </message>
-</context>
-<context>
-    <name>SendCoinsEntry</name>
-    <message>
-        <source>&amp;Label:</source>
-        <translation>Etiqueta:</translation>
-    </message>
-    </context>
-<context>
-    <name>SendConfirmationDialog</name>
-    </context>
-<context>
-    <name>ShutdownWindow</name>
-    </context>
-<context>
-    <name>SignVerifyMessageDialog</name>
-    </context>
-<context>
-    <name>SplashScreen</name>
-    </context>
-<context>
-    <name>TrafficGraphWidget</name>
-    </context>
-<context>
-    <name>TransactionDesc</name>
-    </context>
-<context>
-    <name>TransactionDescDialog</name>
-    </context>
-<context>
-    <name>TransactionTableModel</name>
-    <message>
-        <source>Label</source>
-        <translation>Etiqueta</translation>
-    </message>
-    <message>
-        <source>(no label)</source>
-        <translation>(sin etiqueta)</translation>
-    </message>
-    </context>
-<context>
-    <name>TransactionView</name>
-    <message>
-        <source>Comma separated file (*.csv)</source>
-        <translation>Archivo separado por comas (*.csv)</translation>
-    </message>
-    <message>
-        <source>Label</source>
-        <translation>Etiqueta</translation>
-    </message>
-    <message>
-        <source>Address</source>
-        <translation>Dirección</translation>
-    </message>
-    <message>
-        <source>Exporting Failed</source>
-        <translation>Exportacón Fallida</translation>
-    </message>
-    </context>
-<context>
-    <name>UnitDisplayStatusBarControl</name>
-    </context>
-<context>
-    <name>WalletFrame</name>
-    </context>
-<context>
-    <name>WalletModel</name>
-    </context>
-<context>
-    <name>WalletView</name>
-    <message>
-        <source>&amp;Export</source>
-        <translation>&amp;Exportar</translation>
-    </message>
-    <message>
-        <source>Export the data in the current tab to a file</source>
-        <translation>Exporta los datos de la pestaña actual a un archivo</translation>
-    </message>
-    <message>
-        <source>Backup Wallet</source>
-        <translation type="unfinished">Hacer copia de seguridad de la cartera</translation>
-    </message>
-    </context>
-<context>
-    <name>bitcoin-core</name>
-    <message>
-        <source>Options:</source>
-        <translation type="unfinished">Opciones:</translation>
-    </message>
-    </context>
->>>>>>> f4772d67
 </TS>