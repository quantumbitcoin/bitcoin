--- conflicted
+++ resolved
@@ -327,8 +327,6 @@
             }
         }
     }
-<<<<<<< HEAD
-=======
 
     switch (ui->prune->checkState()) {
     case Qt::Unchecked:
@@ -362,7 +360,6 @@
         model->setData(model->index(OptionsModel::maxuploadtarget, 0), 0);
     }
 
->>>>>>> a60e4789
     mapper->submit();
     accept();
     updateDefaultProxyNets();
