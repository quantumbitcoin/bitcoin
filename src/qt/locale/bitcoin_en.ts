<?xml version="1.0" encoding="utf-8"?>
<!DOCTYPE TS>
<TS version="2.1" language="en">
<context>
    <name>AddressBookPage</name>
    <message>
        <location filename="../forms/addressbookpage.ui" line="+30"/>
        <source>Right-click to edit address or label</source>
        <translation type="unfinished"></translation>
    </message>
    <message>
        <location line="+27"/>
        <source>Create a new address</source>
        <translation>Create a new address</translation>
    </message>
    <message>
        <location line="+3"/>
        <source>&amp;New</source>
        <translation type="unfinished"></translation>
    </message>
    <message>
        <location line="+14"/>
        <source>Copy the currently selected address to the system clipboard</source>
        <translation>Copy the currently selected address to the system clipboard</translation>
    </message>
    <message>
        <location line="+3"/>
        <source>&amp;Copy</source>
        <translation type="unfinished"></translation>
    </message>
    <message>
        <location line="+67"/>
        <source>C&amp;lose</source>
        <translation type="unfinished"></translation>
    </message>
    <message>
        <location line="-53"/>
        <source>Delete the currently selected address from the list</source>
        <translation>Delete the currently selected address from the list</translation>
    </message>
    <message>
        <location line="+30"/>
        <source>Export the data in the current tab to a file</source>
        <translation>Export the data in the current tab to a file</translation>
    </message>
    <message>
        <location line="+3"/>
        <source>&amp;Export</source>
        <translation>&amp;Export</translation>
    </message>
    <message>
        <location line="-30"/>
        <source>&amp;Delete</source>
        <translation>&amp;Delete</translation>
    </message>
    <message>
        <location filename="../addressbookpage.cpp" line="+50"/>
        <source>Choose the address to send coins to</source>
        <translation type="unfinished"></translation>
    </message>
    <message>
        <location line="+1"/>
        <source>Choose the address to receive coins with</source>
        <translation type="unfinished"></translation>
    </message>
    <message>
        <location line="+5"/>
        <source>C&amp;hoose</source>
        <translation type="unfinished"></translation>
    </message>
    <message>
        <location line="+6"/>
        <source>Sending addresses</source>
        <translation type="unfinished"></translation>
    </message>
    <message>
        <location line="+1"/>
        <source>Receiving addresses</source>
        <translation type="unfinished"></translation>
    </message>
    <message>
        <location line="+7"/>
        <source>These are your Bitcoin addresses for sending payments. Always check the amount and the receiving address before sending coins.</source>
        <translation type="unfinished"></translation>
    </message>
    <message>
        <location line="+4"/>
        <source>These are your Bitcoin addresses for receiving payments. It is recommended to use a new receiving address for each transaction.</source>
        <translation type="unfinished"></translation>
    </message>
    <message>
        <location line="+6"/>
        <source>&amp;Copy Address</source>
        <translation type="unfinished"></translation>
    </message>
    <message>
        <location line="+1"/>
        <source>Copy &amp;Label</source>
        <translation type="unfinished"></translation>
    </message>
    <message>
        <location line="+1"/>
        <source>&amp;Edit</source>
        <translation type="unfinished"></translation>
    </message>
    <message>
        <location line="+193"/>
        <source>Export Address List</source>
        <translation type="unfinished"></translation>
    </message>
    <message>
        <location line="+1"/>
        <source>Comma separated file (*.csv)</source>
        <translation type="unfinished"></translation>
    </message>
    <message>
        <location line="+13"/>
        <source>Exporting Failed</source>
        <translation type="unfinished"></translation>
    </message>
    <message>
        <location line="+1"/>
        <source>There was an error trying to save the address list to %1. Please try again.</source>
        <translation type="unfinished"></translation>
    </message>
</context>
<context>
    <name>AddressTableModel</name>
    <message>
        <location filename="../addresstablemodel.cpp" line="+170"/>
        <source>Label</source>
        <translation type="unfinished"></translation>
    </message>
    <message>
        <location line="+0"/>
        <source>Address</source>
        <translation type="unfinished"></translation>
    </message>
    <message>
        <location line="+36"/>
        <source>(no label)</source>
        <translation type="unfinished"></translation>
    </message>
</context>
<context>
    <name>AskPassphraseDialog</name>
    <message>
        <location filename="../forms/askpassphrasedialog.ui" line="+26"/>
        <source>Passphrase Dialog</source>
        <translation>Passphrase Dialog</translation>
    </message>
    <message>
        <location line="+30"/>
        <source>Enter passphrase</source>
        <translation>Enter passphrase</translation>
    </message>
    <message>
        <location line="+14"/>
        <source>New passphrase</source>
        <translation>New passphrase</translation>
    </message>
    <message>
        <location line="+14"/>
        <source>Repeat new passphrase</source>
        <translation>Repeat new passphrase</translation>
    </message>
    <message>
        <location filename="../askpassphrasedialog.cpp" line="+46"/>
        <source>Enter the new passphrase to the wallet.&lt;br/&gt;Please use a passphrase of &lt;b&gt;ten or more random characters&lt;/b&gt;, or &lt;b&gt;eight or more words&lt;/b&gt;.</source>
        <translation type="unfinished"></translation>
    </message>
    <message>
        <location line="+3"/>
        <source>Encrypt wallet</source>
        <translation type="unfinished"></translation>
    </message>
    <message>
        <location line="+3"/>
        <source>This operation needs your wallet passphrase to unlock the wallet.</source>
        <translation type="unfinished"></translation>
    </message>
    <message>
        <location line="+5"/>
        <source>Unlock wallet</source>
        <translation type="unfinished"></translation>
    </message>
    <message>
        <location line="+3"/>
        <source>This operation needs your wallet passphrase to decrypt the wallet.</source>
        <translation type="unfinished"></translation>
    </message>
    <message>
        <location line="+5"/>
        <source>Decrypt wallet</source>
        <translation type="unfinished"></translation>
    </message>
    <message>
        <location line="+3"/>
        <source>Change passphrase</source>
        <translation type="unfinished"></translation>
    </message>
    <message>
        <location line="+1"/>
        <source>Enter the old passphrase and new passphrase to the wallet.</source>
        <translation type="unfinished"></translation>
    </message>
    <message>
        <location line="+44"/>
        <source>Confirm wallet encryption</source>
        <translation type="unfinished"></translation>
    </message>
    <message>
        <location line="+1"/>
        <source>Warning: If you encrypt your wallet and lose your passphrase, you will &lt;b&gt;LOSE ALL OF YOUR BITCOINS&lt;/b&gt;!</source>
        <translation type="unfinished"></translation>
    </message>
    <message>
        <location line="+0"/>
        <source>Are you sure you wish to encrypt your wallet?</source>
        <translation type="unfinished"></translation>
    </message>
    <message>
        <location line="+9"/>
        <location line="+58"/>
        <source>Wallet encrypted</source>
        <translation type="unfinished"></translation>
    </message>
    <message>
        <location line="-56"/>
        <source>%1 will close now to finish the encryption process. Remember that encrypting your wallet cannot fully protect your bitcoins from being stolen by malware infecting your computer.</source>
        <translation type="unfinished"></translation>
    </message>
    <message>
        <location line="+4"/>
        <source>IMPORTANT: Any previous backups you have made of your wallet file should be replaced with the newly generated, encrypted wallet file. For security reasons, previous backups of the unencrypted wallet file will become useless as soon as you start using the new, encrypted wallet.</source>
        <translation type="unfinished"></translation>
    </message>
    <message>
        <location line="+9"/>
        <location line="+7"/>
        <location line="+42"/>
        <location line="+6"/>
        <source>Wallet encryption failed</source>
        <translation type="unfinished"></translation>
    </message>
    <message>
        <location line="-54"/>
        <source>Wallet encryption failed due to an internal error. Your wallet was not encrypted.</source>
        <translation type="unfinished"></translation>
    </message>
    <message>
        <location line="+7"/>
        <location line="+48"/>
        <source>The supplied passphrases do not match.</source>
        <translation type="unfinished"></translation>
    </message>
    <message>
        <location line="-37"/>
        <source>Wallet unlock failed</source>
        <translation type="unfinished"></translation>
    </message>
    <message>
        <location line="+1"/>
        <location line="+11"/>
        <location line="+19"/>
        <source>The passphrase entered for the wallet decryption was incorrect.</source>
        <translation type="unfinished"></translation>
    </message>
    <message>
        <location line="-20"/>
        <source>Wallet decryption failed</source>
        <translation type="unfinished"></translation>
    </message>
    <message>
        <location line="+14"/>
        <source>Wallet passphrase was successfully changed.</source>
        <translation type="unfinished"></translation>
    </message>
    <message>
        <location line="+47"/>
        <location line="+24"/>
        <source>Warning: The Caps Lock key is on!</source>
        <translation type="unfinished"></translation>
    </message>
</context>
<context>
    <name>BanTableModel</name>
    <message>
        <location filename="../bantablemodel.cpp" line="+88"/>
        <source>IP/Netmask</source>
        <translation type="unfinished"></translation>
    </message>
    <message>
        <location line="+0"/>
        <source>Banned Until</source>
        <translation type="unfinished"></translation>
    </message>
</context>
<context>
    <name>BitcoinGUI</name>
    <message>
        <location filename="../bitcoingui.cpp" line="+341"/>
        <source>Sign &amp;message...</source>
        <translation>Sign &amp;message...</translation>
    </message>
    <message>
        <location line="+377"/>
        <source>Synchronizing with network...</source>
        <translation>Synchronizing with network...</translation>
    </message>
    <message>
        <location line="-455"/>
        <source>&amp;Overview</source>
        <translation>&amp;Overview</translation>
    </message>
    <message>
        <location line="-130"/>
        <source>Node</source>
        <translation type="unfinished"></translation>
    </message>
    <message>
        <location line="+131"/>
        <source>Show general overview of wallet</source>
        <translation>Show general overview of wallet</translation>
    </message>
    <message>
        <location line="+28"/>
        <source>&amp;Transactions</source>
        <translation>&amp;Transactions</translation>
    </message>
    <message>
        <location line="+1"/>
        <source>Browse transaction history</source>
        <translation>Browse transaction history</translation>
    </message>
    <message>
        <location line="+23"/>
        <source>E&amp;xit</source>
        <translation>E&amp;xit</translation>
    </message>
    <message>
        <location line="+1"/>
        <source>Quit application</source>
        <translation>Quit application</translation>
    </message>
    <message>
        <location line="+3"/>
        <source>&amp;About %1</source>
        <translation type="unfinished"></translation>
    </message>
    <message>
        <location line="+1"/>
        <source>Show information about %1</source>
        <translation type="unfinished"></translation>
    </message>
    <message>
        <location line="+3"/>
        <source>About &amp;Qt</source>
        <translation>About &amp;Qt</translation>
    </message>
    <message>
        <location line="+1"/>
        <source>Show information about Qt</source>
        <translation>Show information about Qt</translation>
    </message>
    <message>
        <location line="+2"/>
        <source>&amp;Options...</source>
        <translation>&amp;Options...</translation>
    </message>
    <message>
        <location line="+1"/>
        <source>Modify configuration options for %1</source>
        <translation type="unfinished"></translation>
    </message>
    <message>
        <location line="+6"/>
        <source>&amp;Encrypt Wallet...</source>
        <translation>&amp;Encrypt Wallet...</translation>
    </message>
    <message>
        <location line="+3"/>
        <source>&amp;Backup Wallet...</source>
        <translation>&amp;Backup Wallet...</translation>
    </message>
    <message>
        <location line="+2"/>
        <source>&amp;Change Passphrase...</source>
        <translation>&amp;Change Passphrase...</translation>
    </message>
    <message>
        <location line="+12"/>
        <source>&amp;Sending addresses...</source>
        <translation type="unfinished"></translation>
    </message>
    <message>
        <location line="+2"/>
        <source>&amp;Receiving addresses...</source>
        <translation type="unfinished"></translation>
    </message>
    <message>
        <location line="+3"/>
        <source>Open &amp;URI...</source>
        <translation type="unfinished"></translation>
    </message>
    <message>
        <location line="+372"/>
        <source>Reindexing blocks on disk...</source>
        <translation>Reindexing blocks on disk...</translation>
    </message>
    <message>
        <location line="-457"/>
        <source>Send coins to a Bitcoin address</source>
        <translation>Send coins to a Bitcoin address</translation>
    </message>
    <message>
        <location line="+67"/>
        <source>Backup wallet to another location</source>
        <translation>Backup wallet to another location</translation>
    </message>
    <message>
        <location line="+2"/>
        <source>Change the passphrase used for wallet encryption</source>
        <translation>Change the passphrase used for wallet encryption</translation>
    </message>
    <message>
        <location line="+6"/>
        <source>&amp;Debug window</source>
        <translation>&amp;Debug window</translation>
    </message>
    <message>
        <location line="+1"/>
        <source>Open debugging and diagnostic console</source>
        <translation>Open debugging and diagnostic console</translation>
    </message>
    <message>
        <location line="-4"/>
        <source>&amp;Verify message...</source>
        <translation>&amp;Verify message...</translation>
    </message>
    <message>
        <location line="+481"/>
        <source>Bitcoin</source>
        <translation>Bitcoin</translation>
    </message>
    <message>
        <location line="-693"/>
        <source>Wallet</source>
        <translation>Wallet</translation>
    </message>
    <message>
        <location line="+139"/>
        <source>&amp;Send</source>
        <translation>&amp;Send</translation>
    </message>
    <message>
        <location line="+11"/>
        <source>&amp;Receive</source>
        <translation>&amp;Receive</translation>
    </message>
    <message>
        <location line="+50"/>
        <source>&amp;Show / Hide</source>
        <translation>&amp;Show / Hide</translation>
    </message>
    <message>
        <location line="+1"/>
        <source>Show or hide the main Window</source>
        <translation>Show or hide the main Window</translation>
    </message>
    <message>
        <location line="+3"/>
        <source>Encrypt the private keys that belong to your wallet</source>
        <translation>Encrypt the private keys that belong to your wallet</translation>
    </message>
    <message>
        <location line="+7"/>
        <source>Sign messages with your Bitcoin addresses to prove you own them</source>
        <translation>Sign messages with your Bitcoin addresses to prove you own them</translation>
    </message>
    <message>
        <location line="+2"/>
        <source>Verify messages to ensure they were signed with specified Bitcoin addresses</source>
        <translation>Verify messages to ensure they were signed with specified Bitcoin addresses</translation>
    </message>
    <message>
        <location line="+58"/>
        <source>&amp;File</source>
        <translation>&amp;File</translation>
    </message>
    <message>
        <location line="+14"/>
        <source>&amp;Settings</source>
        <translation>&amp;Settings</translation>
    </message>
    <message>
        <location line="+9"/>
        <source>&amp;Help</source>
        <translation>&amp;Help</translation>
    </message>
    <message>
        <location line="+15"/>
        <source>Tabs toolbar</source>
        <translation>Tabs toolbar</translation>
    </message>
    <message>
        <location line="-158"/>
        <source>Request payments (generates QR codes and bitcoin: URIs)</source>
        <translation type="unfinished"></translation>
    </message>
    <message>
        <location line="+70"/>
        <source>Show the list of used sending addresses and labels</source>
        <translation type="unfinished"></translation>
    </message>
    <message>
        <location line="+2"/>
        <source>Show the list of used receiving addresses and labels</source>
        <translation type="unfinished"></translation>
    </message>
    <message>
        <location line="+3"/>
        <source>Open a bitcoin: URI or payment request</source>
        <translation type="unfinished"></translation>
    </message>
    <message>
        <location line="+2"/>
        <source>&amp;Command-line options</source>
        <translation type="unfinished"></translation>
    </message>
    <message numerus="yes">
        <location line="+341"/>
        <source>%n active connection(s) to Bitcoin network</source>
        <translation>
            <numerusform>%n active connection to Bitcoin network</numerusform>
            <numerusform>%n active connections to Bitcoin network</numerusform>
        </translation>
    </message>
    <message>
        <location line="+22"/>
        <source>Indexing blocks on disk...</source>
        <translation type="unfinished"></translation>
    </message>
    <message>
        <location line="+2"/>
        <source>Processing blocks on disk...</source>
        <translation type="unfinished"></translation>
    </message>
    <message>
        <location line="+11"/>
        <source>No block source available...</source>
        <translation>No block source available...</translation>
    </message>
    <message numerus="yes">
        <location line="+9"/>
        <source>Processed %n block(s) of transaction history.</source>
        <translation>
            <numerusform>Processed %n block of transaction history.</numerusform>
            <numerusform>Processed %n blocks of transaction history.</numerusform>
        </translation>
    </message>
    <message numerus="yes">
        <location line="+26"/>
        <source>%n hour(s)</source>
        <translation>
            <numerusform>%n hour</numerusform>
            <numerusform>%n hours</numerusform>
        </translation>
    </message>
    <message numerus="yes">
        <location line="+4"/>
        <source>%n day(s)</source>
        <translation>
            <numerusform>%n day</numerusform>
            <numerusform>%n days</numerusform>
        </translation>
    </message>
    <message numerus="yes">
        <location line="+4"/>
        <location line="+6"/>
        <source>%n week(s)</source>
        <translation>
            <numerusform>%n week</numerusform>
            <numerusform>%n weeks</numerusform>
        </translation>
    </message>
    <message>
        <location line="+0"/>
        <source>%1 and %2</source>
        <translation type="unfinished"></translation>
    </message>
    <message numerus="yes">
        <location line="+0"/>
        <source>%n year(s)</source>
        <translation type="unfinished">
            <numerusform>%n year</numerusform>
            <numerusform>%n years</numerusform>
        </translation>
    </message>
    <message>
        <location line="+4"/>
        <source>%1 behind</source>
        <translation>%1 behind</translation>
    </message>
    <message>
        <location line="+21"/>
        <source>Last received block was generated %1 ago.</source>
        <translation>Last received block was generated %1 ago.</translation>
    </message>
    <message>
        <location line="+2"/>
        <source>Transactions after this will not yet be visible.</source>
        <translation>Transactions after this will not yet be visible.</translation>
    </message>
    <message>
        <location line="+27"/>
        <source>Error</source>
        <translation>Error</translation>
    </message>
    <message>
        <location line="+3"/>
        <source>Warning</source>
        <translation>Warning</translation>
    </message>
    <message>
        <location line="+3"/>
        <source>Information</source>
        <translation>Information</translation>
    </message>
    <message>
        <location line="-95"/>
        <source>Up to date</source>
        <translation>Up to date</translation>
    </message>
    <message>
        <location line="-388"/>
        <source>Show the %1 help message to get a list with possible Bitcoin command-line options</source>
        <translation type="unfinished"></translation>
    </message>
    <message>
        <location line="+188"/>
        <source>%1 client</source>
        <translation type="unfinished"></translation>
    </message>
    <message>
        <location line="+244"/>
        <source>Catching up...</source>
        <translation>Catching up...</translation>
    </message>
    <message>
        <location line="+142"/>
        <source>Date: %1
</source>
        <translation type="unfinished"></translation>
    </message>
    <message>
        <location line="+1"/>
        <source>Amount: %1
</source>
        <translation type="unfinished"></translation>
    </message>
    <message>
        <location line="+1"/>
        <source>Type: %1
</source>
        <translation type="unfinished"></translation>
    </message>
    <message>
        <location line="+2"/>
        <source>Label: %1
</source>
        <translation type="unfinished"></translation>
    </message>
    <message>
        <location line="+2"/>
        <source>Address: %1
</source>
        <translation type="unfinished"></translation>
    </message>
    <message>
        <location line="+1"/>
        <source>Sent transaction</source>
        <translation>Sent transaction</translation>
    </message>
    <message>
        <location line="+0"/>
        <source>Incoming transaction</source>
        <translation>Incoming transaction</translation>
    </message>
    <message>
        <location line="+62"/>
        <source>Wallet is &lt;b&gt;encrypted&lt;/b&gt; and currently &lt;b&gt;unlocked&lt;/b&gt;</source>
        <translation>Wallet is &lt;b&gt;encrypted&lt;/b&gt; and currently &lt;b&gt;unlocked&lt;/b&gt;</translation>
    </message>
    <message>
        <location line="+8"/>
        <source>Wallet is &lt;b&gt;encrypted&lt;/b&gt; and currently &lt;b&gt;locked&lt;/b&gt;</source>
        <translation>Wallet is &lt;b&gt;encrypted&lt;/b&gt; and currently &lt;b&gt;locked&lt;/b&gt;</translation>
    </message>
</context>
<context>
    <name>CoinControlDialog</name>
    <message>
        <location filename="../forms/coincontroldialog.ui" line="+14"/>
        <source>Coin Selection</source>
        <translation type="unfinished"></translation>
    </message>
    <message>
        <location line="+34"/>
        <source>Quantity:</source>
        <translation type="unfinished"></translation>
    </message>
    <message>
        <location line="+29"/>
        <source>Bytes:</source>
        <translation type="unfinished"></translation>
    </message>
    <message>
        <location line="+45"/>
        <source>Amount:</source>
        <translation type="unfinished"></translation>
    </message>
    <message>
        <location line="+29"/>
        <source>Priority:</source>
        <translation type="unfinished"></translation>
    </message>
    <message>
        <location line="+45"/>
        <source>Fee:</source>
        <translation type="unfinished"></translation>
    </message>
    <message>
        <location line="+32"/>
        <source>Dust:</source>
        <translation type="unfinished"></translation>
    </message>
    <message>
        <location line="+48"/>
        <source>After Fee:</source>
        <translation type="unfinished"></translation>
    </message>
    <message>
        <location line="+32"/>
        <source>Change:</source>
        <translation type="unfinished"></translation>
    </message>
    <message>
        <location line="+56"/>
        <source>(un)select all</source>
        <translation type="unfinished"></translation>
    </message>
    <message>
        <location line="+16"/>
        <source>Tree mode</source>
        <translation type="unfinished"></translation>
    </message>
    <message>
        <location line="+13"/>
        <source>List mode</source>
        <translation type="unfinished"></translation>
    </message>
    <message>
        <location line="+56"/>
        <source>Amount</source>
        <translation type="unfinished">Amount</translation>
    </message>
    <message>
        <location line="+5"/>
        <source>Received with label</source>
        <translation type="unfinished"></translation>
    </message>
    <message>
        <location line="+5"/>
        <source>Received with address</source>
        <translation type="unfinished"></translation>
    </message>
    <message>
        <location line="+5"/>
        <source>Date</source>
        <translation type="unfinished">Date</translation>
    </message>
    <message>
        <location line="+5"/>
        <source>Confirmations</source>
        <translation type="unfinished"></translation>
    </message>
    <message>
        <location line="+3"/>
        <source>Confirmed</source>
        <translation type="unfinished">Confirmed</translation>
    </message>
    <message>
        <location line="+5"/>
        <source>Priority</source>
        <translation type="unfinished"></translation>
    </message>
    <message>
        <location filename="../coincontroldialog.cpp" line="+47"/>
        <source>Copy address</source>
        <translation type="unfinished"></translation>
    </message>
    <message>
        <location line="+1"/>
        <source>Copy label</source>
        <translation type="unfinished"></translation>
    </message>
    <message>
        <location line="+1"/>
        <location line="+26"/>
        <source>Copy amount</source>
        <translation type="unfinished"></translation>
    </message>
    <message>
        <location line="-25"/>
        <source>Copy transaction ID</source>
        <translation type="unfinished"></translation>
    </message>
    <message>
        <location line="+1"/>
        <source>Lock unspent</source>
        <translation type="unfinished"></translation>
    </message>
    <message>
        <location line="+1"/>
        <source>Unlock unspent</source>
        <translation type="unfinished"></translation>
    </message>
    <message>
        <location line="+22"/>
        <source>Copy quantity</source>
        <translation type="unfinished"></translation>
    </message>
    <message>
        <location line="+2"/>
        <source>Copy fee</source>
        <translation type="unfinished"></translation>
    </message>
    <message>
        <location line="+1"/>
        <source>Copy after fee</source>
        <translation type="unfinished"></translation>
    </message>
    <message>
        <location line="+1"/>
        <source>Copy bytes</source>
        <translation type="unfinished"></translation>
    </message>
    <message>
        <location line="+1"/>
        <source>Copy priority</source>
        <translation type="unfinished"></translation>
    </message>
    <message>
        <location line="+1"/>
        <source>Copy dust</source>
        <translation type="unfinished"></translation>
    </message>
    <message>
        <location line="+1"/>
        <source>Copy change</source>
        <translation type="unfinished"></translation>
    </message>
    <message>
        <location line="+349"/>
        <source>highest</source>
        <translation type="unfinished"></translation>
    </message>
    <message>
        <location line="+1"/>
        <source>higher</source>
        <translation type="unfinished"></translation>
    </message>
    <message>
        <location line="+1"/>
        <source>high</source>
        <translation type="unfinished"></translation>
    </message>
    <message>
        <location line="+1"/>
        <source>medium-high</source>
        <translation type="unfinished"></translation>
    </message>
    <message>
        <location line="+1"/>
        <source>medium</source>
        <translation type="unfinished"></translation>
    </message>
    <message>
        <location line="+1"/>
        <source>low-medium</source>
        <translation type="unfinished"></translation>
    </message>
    <message>
        <location line="+1"/>
        <source>low</source>
        <translation type="unfinished"></translation>
    </message>
    <message>
        <location line="+1"/>
        <source>lower</source>
        <translation type="unfinished"></translation>
    </message>
    <message>
        <location line="+1"/>
        <source>lowest</source>
        <translation type="unfinished"></translation>
    </message>
    <message>
        <location line="+10"/>
        <source>(%1 locked)</source>
        <translation type="unfinished"></translation>
    </message>
    <message>
        <location line="+28"/>
        <source>none</source>
        <translation type="unfinished"></translation>
    </message>
    <message>
        <location line="+161"/>
        <source>yes</source>
        <translation type="unfinished"></translation>
    </message>
    <message>
        <location line="+0"/>
        <source>no</source>
        <translation type="unfinished"></translation>
    </message>
    <message>
        <location line="+16"/>
        <source>This label turns red if the transaction size is greater than 1000 bytes.</source>
        <translation type="unfinished"></translation>
    </message>
    <message>
        <location line="+1"/>
        <location line="+5"/>
        <source>This means a fee of at least %1 per kB is required.</source>
        <translation type="unfinished"></translation>
    </message>
    <message>
        <location line="-4"/>
        <source>Can vary +/- 1 byte per input.</source>
        <translation type="unfinished"></translation>
    </message>
    <message>
        <location line="+2"/>
        <source>Transactions with higher priority are more likely to get included into a block.</source>
        <translation type="unfinished"></translation>
    </message>
    <message>
        <location line="+1"/>
        <source>This label turns red if the priority is smaller than &quot;medium&quot;.</source>
        <translation type="unfinished"></translation>
    </message>
    <message>
        <location line="+3"/>
        <source>This label turns red if any recipient receives an amount smaller than the current dust threshold.</source>
        <translation type="unfinished"></translation>
    </message>
    <message>
        <location line="+9"/>
        <source>Can vary +/- %1 satoshi(s) per input.</source>
        <translation type="unfinished"></translation>
    </message>
    <message>
        <location line="+46"/>
        <location line="+60"/>
        <source>(no label)</source>
        <translation type="unfinished"></translation>
    </message>
    <message>
        <location line="-7"/>
        <source>change from %1 (%2)</source>
        <translation type="unfinished"></translation>
    </message>
    <message>
        <location line="+1"/>
        <source>(change)</source>
        <translation type="unfinished"></translation>
    </message>
</context>
<context>
    <name>EditAddressDialog</name>
    <message>
        <location filename="../forms/editaddressdialog.ui" line="+14"/>
        <source>Edit Address</source>
        <translation>Edit Address</translation>
    </message>
    <message>
        <location line="+11"/>
        <source>&amp;Label</source>
        <translation>&amp;Label</translation>
    </message>
    <message>
        <location line="+10"/>
        <source>The label associated with this address list entry</source>
        <translation type="unfinished"></translation>
    </message>
    <message>
        <location line="+17"/>
        <source>The address associated with this address list entry. This can only be modified for sending addresses.</source>
        <translation type="unfinished"></translation>
    </message>
    <message>
        <location line="-10"/>
        <source>&amp;Address</source>
        <translation>&amp;Address</translation>
    </message>
    <message>
        <location filename="../editaddressdialog.cpp" line="+28"/>
        <source>New receiving address</source>
        <translation type="unfinished"></translation>
    </message>
    <message>
        <location line="+4"/>
        <source>New sending address</source>
        <translation type="unfinished"></translation>
    </message>
    <message>
        <location line="+3"/>
        <source>Edit receiving address</source>
        <translation type="unfinished"></translation>
    </message>
    <message>
        <location line="+4"/>
        <source>Edit sending address</source>
        <translation type="unfinished"></translation>
    </message>
    <message>
        <location line="+71"/>
        <source>The entered address &quot;%1&quot; is not a valid Bitcoin address.</source>
        <translation type="unfinished"></translation>
    </message>
    <message>
        <location line="+5"/>
        <source>The entered address &quot;%1&quot; is already in the address book.</source>
        <translation type="unfinished"></translation>
    </message>
    <message>
        <location line="+5"/>
        <source>Could not unlock wallet.</source>
        <translation type="unfinished"></translation>
    </message>
    <message>
        <location line="+5"/>
        <source>New key generation failed.</source>
        <translation type="unfinished"></translation>
    </message>
</context>
<context>
    <name>FreespaceChecker</name>
    <message>
        <location filename="../intro.cpp" line="+78"/>
        <source>A new data directory will be created.</source>
        <translation>A new data directory will be created.</translation>
    </message>
    <message>
        <location line="+22"/>
        <source>name</source>
        <translation>name</translation>
    </message>
    <message>
        <location line="+2"/>
        <source>Directory already exists. Add %1 if you intend to create a new directory here.</source>
        <translation>Directory already exists. Add %1 if you intend to create a new directory here.</translation>
    </message>
    <message>
        <location line="+3"/>
        <source>Path already exists, and is not a directory.</source>
        <translation>Path already exists, and is not a directory.</translation>
    </message>
    <message>
        <location line="+7"/>
        <source>Cannot create data directory here.</source>
        <translation>Cannot create data directory here.</translation>
    </message>
</context>
<context>
    <name>HelpMessageDialog</name>
    <message>
        <location filename="../utilitydialog.cpp" line="+40"/>
        <source>version</source>
        <translation type="unfinished">version</translation>
    </message>
    <message>
        <location line="+5"/>
        <location line="+2"/>
        <source>(%1-bit)</source>
        <translation type="unfinished"></translation>
    </message>
    <message>
        <location line="+5"/>
        <source>About %1</source>
        <translation type="unfinished"></translation>
    </message>
    <message>
        <location line="+19"/>
        <source>Command-line options</source>
        <translation type="unfinished"></translation>
    </message>
    <message>
        <location line="+1"/>
        <source>Usage:</source>
        <translation type="unfinished">Usage:</translation>
    </message>
    <message>
        <location line="+1"/>
        <source>command-line options</source>
        <translation type="unfinished">command-line options</translation>
    </message>
    <message>
        <location line="+9"/>
        <source>UI Options:</source>
        <translation type="unfinished"></translation>
    </message>
    <message>
        <location line="+4"/>
        <source>Choose data directory on startup (default: %u)</source>
        <translation type="unfinished"></translation>
    </message>
    <message>
        <location line="+1"/>
        <source>Set language, for example &quot;de_DE&quot; (default: system locale)</source>
        <translation type="unfinished"></translation>
    </message>
    <message>
        <location line="+1"/>
        <source>Start minimized</source>
        <translation type="unfinished"></translation>
    </message>
    <message>
        <location line="+1"/>
        <source>Set SSL root certificates for payment request (default: -system-)</source>
        <translation type="unfinished"></translation>
    </message>
    <message>
        <location line="+1"/>
        <source>Show splash screen on startup (default: %u)</source>
        <translation type="unfinished"></translation>
    </message>
    <message>
        <location line="+1"/>
        <source>Reset all settings changed in the GUI</source>
        <translation type="unfinished"></translation>
    </message>
</context>
<context>
    <name>Intro</name>
    <message>
        <location filename="../forms/intro.ui" line="+14"/>
        <source>Welcome</source>
        <translation>Welcome</translation>
    </message>
    <message>
        <location line="+9"/>
        <source>Welcome to %1.</source>
        <translation type="unfinished"></translation>
    </message>
    <message>
        <location line="+26"/>
        <source>As this is the first time the program is launched, you can choose where %1 will store its data.</source>
        <translation type="unfinished"></translation>
    </message>
    <message>
        <location line="+10"/>
        <source>%1 will download and store a copy of the Bitcoin block chain. At least %2GB of data will be stored in this directory, and it will grow over time. The wallet will also be stored in this directory.</source>
        <translation type="unfinished"></translation>
    </message>
    <message>
        <location line="+10"/>
        <source>Use the default data directory</source>
        <translation>Use the default data directory</translation>
    </message>
    <message>
        <location line="+7"/>
        <source>Use a custom data directory:</source>
        <translation>Use a custom data directory:</translation>
    </message>
    <message>
        <location filename="../intro.cpp" line="+89"/>
        <source>Error: Specified data directory &quot;%1&quot; cannot be created.</source>
        <translation type="unfinished"></translation>
    </message>
    <message>
        <location line="+26"/>
        <source>Error</source>
        <translation>Error</translation>
    </message>
    <message numerus="yes">
        <location line="+9"/>
        <source>%n GB of free space available</source>
        <translation type="unfinished">
            <numerusform></numerusform>
            <numerusform></numerusform>
        </translation>
    </message>
    <message numerus="yes">
        <location line="+3"/>
        <source>(of %n GB needed)</source>
        <translation type="unfinished">
            <numerusform></numerusform>
            <numerusform></numerusform>
        </translation>
    </message>
</context>
<context>
    <name>OpenURIDialog</name>
    <message>
        <location filename="../forms/openuridialog.ui" line="+14"/>
        <source>Open URI</source>
        <translation type="unfinished"></translation>
    </message>
    <message>
        <location line="+6"/>
        <source>Open payment request from URI or file</source>
        <translation type="unfinished"></translation>
    </message>
    <message>
        <location line="+9"/>
        <source>URI:</source>
        <translation type="unfinished"></translation>
    </message>
    <message>
        <location line="+10"/>
        <source>Select payment request file</source>
        <translation type="unfinished"></translation>
    </message>
    <message>
        <location filename="../openuridialog.cpp" line="+47"/>
        <source>Select payment request file to open</source>
        <translation type="unfinished"></translation>
    </message>
</context>
<context>
    <name>OptionsDialog</name>
    <message>
        <location filename="../forms/optionsdialog.ui" line="+14"/>
        <source>Options</source>
        <translation>Options</translation>
    </message>
    <message>
        <location line="+13"/>
        <source>&amp;Main</source>
        <translation>&amp;Main</translation>
    </message>
    <message>
        <location line="+6"/>
        <source>Automatically start %1 after logging in to the system.</source>
        <translation type="unfinished"></translation>
    </message>
    <message>
        <location line="+3"/>
        <source>&amp;Start %1 on system login</source>
        <translation type="unfinished"></translation>
    </message>
    <message>
        <location line="+9"/>
        <source>Size of &amp;database cache</source>
        <translation type="unfinished"></translation>
    </message>
    <message>
        <location line="+16"/>
        <source>MB</source>
        <translation type="unfinished"></translation>
    </message>
    <message>
        <location line="+27"/>
        <source>Number of script &amp;verification threads</source>
        <translation type="unfinished"></translation>
    </message>
    <message>
        <location line="+163"/>
        <source>Accept connections from outside</source>
        <translation type="unfinished"></translation>
    </message>
    <message>
        <location line="+3"/>
        <source>Allow incoming connections</source>
        <translation type="unfinished"></translation>
    </message>
    <message>
        <location line="+44"/>
        <location line="+187"/>
        <source>IP address of the proxy (e.g. IPv4: 127.0.0.1 / IPv6: ::1)</source>
        <translation type="unfinished"></translation>
    </message>
    <message>
        <location line="+144"/>
        <source>Minimize instead of exit the application when the window is closed. When this option is enabled, the application will be closed only after selecting Exit in the menu.</source>
        <translation type="unfinished"></translation>
    </message>
    <message>
        <location line="+78"/>
        <source>Whether to show Bitcoin addresses in the transaction list or not.</source>
        <translation type="unfinished"></translation>
    </message>
    <message>
        <location line="+3"/>
        <source>&amp;Display addresses in transaction list</source>
        <translation type="unfinished"></translation>
    </message>
    <message>
        <location line="+9"/>
        <location line="+13"/>
        <source>Third party URLs (e.g. a block explorer) that appear in the transactions tab as context menu items. %s in the URL is replaced by transaction hash. Multiple URLs are separated by vertical bar |.</source>
        <translation type="unfinished"></translation>
    </message>
    <message>
        <location line="-10"/>
        <source>Third party transaction URLs</source>
        <translation type="unfinished"></translation>
    </message>
    <message>
        <location line="+41"/>
        <source>Active command-line options that override above options:</source>
        <translation type="unfinished"></translation>
    </message>
    <message>
        <location line="+43"/>
        <source>Reset all client options to default.</source>
        <translation>Reset all client options to default.</translation>
    </message>
    <message>
        <location line="+3"/>
        <source>&amp;Reset Options</source>
        <translation>&amp;Reset Options</translation>
    </message>
    <message>
        <location line="-623"/>
        <source>&amp;Network</source>
        <translation>&amp;Network</translation>
    </message>
    <message>
        <location line="-85"/>
        <source>(0 = auto, &lt;0 = leave that many cores free)</source>
        <translation type="unfinished"></translation>
    </message>
    <message>
        <location line="+36"/>
        <source>W&amp;allet</source>
        <translation type="unfinished"></translation>
    </message>
    <message>
        <location line="+6"/>
        <source>Expert</source>
        <translation type="unfinished"></translation>
    </message>
    <message>
        <location line="+9"/>
        <source>Enable coin &amp;control features</source>
        <translation type="unfinished"></translation>
    </message>
    <message>
        <location line="+7"/>
        <source>If you disable the spending of unconfirmed change, the change from a transaction cannot be used until that transaction has at least one confirmation. This also affects how your balance is computed.</source>
        <translation type="unfinished"></translation>
    </message>
    <message>
        <location line="+3"/>
        <source>&amp;Spend unconfirmed change</source>
        <translation type="unfinished"></translation>
    </message>
    <message>
        <location line="+32"/>
        <source>Network &amp;port</source>
        <translation type="unfinished"></translation>
    </message>
    <message>
        <location line="+25"/>
        <source>Network port (e.g. 8333)</source>
        <translation type="unfinished"></translation>
    </message>
    <message>
        <location line="+22"/>
        <source>Automatically open the Bitcoin client port on the router. This only works when your router supports UPnP and it is enabled.</source>
        <translation>Automatically open the Bitcoin client port on the router. This only works when your router supports UPnP and it is enabled.</translation>
    </message>
    <message>
        <location line="+3"/>
        <source>Map port using &amp;UPnP</source>
        <translation>Map port using &amp;UPnP</translation>
    </message>
    <message>
        <location line="+17"/>
        <source>Connect to the Bitcoin network through a SOCKS5 proxy.</source>
        <translation type="unfinished"></translation>
    </message>
    <message>
        <location line="+3"/>
        <source>&amp;Connect through SOCKS5 proxy (default proxy):</source>
        <translation type="unfinished"></translation>
    </message>
    <message>
        <location line="+9"/>
        <location line="+187"/>
        <source>Proxy &amp;IP:</source>
        <translation>Proxy &amp;IP:</translation>
    </message>
    <message>
        <location line="-155"/>
        <location line="+187"/>
        <source>&amp;Port:</source>
        <translation>&amp;Port:</translation>
    </message>
    <message>
        <location line="-162"/>
        <location line="+187"/>
        <source>Port of the proxy (e.g. 9050)</source>
        <translation>Port of the proxy (e.g. 9050)</translation>
    </message>
    <message>
        <location line="-163"/>
        <source>Used for reaching peers via:</source>
        <translation type="unfinished"></translation>
    </message>
    <message>
        <location line="+13"/>
        <location line="+23"/>
        <location line="+23"/>
        <source>Shows, if the supplied default SOCKS5 proxy is used to reach peers via this network type.</source>
        <translation type="unfinished"></translation>
    </message>
    <message>
        <location line="-36"/>
        <source>IPv4</source>
        <translation type="unfinished"></translation>
    </message>
    <message>
        <location line="+23"/>
        <source>IPv6</source>
        <translation type="unfinished"></translation>
    </message>
    <message>
        <location line="+23"/>
        <source>Tor</source>
        <translation type="unfinished"></translation>
    </message>
    <message>
        <location line="+25"/>
        <source>Connect to the Bitcoin network through a separate SOCKS5 proxy for Tor hidden services.</source>
        <translation type="unfinished"></translation>
    </message>
    <message>
        <location line="+3"/>
        <source>Use separate SOCKS5 proxy to reach peers via Tor hidden services:</source>
        <translation type="unfinished"></translation>
    </message>
    <message>
        <location line="+90"/>
        <source>Try to keep upload traffic under</source>
        <translation type="unfinished"></translation>
    </message>
    <message>
        <location line="+10"/>
        <source>MB per day</source>
        <translation type="unfinished"></translation>
    </message>
    <message>
        <location line="+28"/>
        <source>Support filtering of blocks and transaction with bloom filters</source>
        <translation type="unfinished"></translation>
    </message>
    <message>
        <location line="+3"/>
        <source>Provide search services for light clients</source>
        <translation type="unfinished"></translation>
    </message>
    <message>
        <location line="+21"/>
        <source>&amp;Window</source>
        <translation>&amp;Window</translation>
    </message>
    <message>
        <location line="+6"/>
        <source>&amp;Hide the icon from the system tray.</source>
        <translation type="unfinished"></translation>
    </message>
    <message>
        <location line="+3"/>
        <source>Hide tray icon</source>
        <translation type="unfinished"></translation>
    </message>
    <message>
        <location line="+7"/>
        <source>Show only a tray icon after minimizing the window.</source>
        <translation>Show only a tray icon after minimizing the window.</translation>
    </message>
    <message>
        <location line="+3"/>
        <source>&amp;Minimize to the tray instead of the taskbar</source>
        <translation>&amp;Minimize to the tray instead of the taskbar</translation>
    </message>
    <message>
        <location line="+10"/>
        <source>M&amp;inimize on close</source>
        <translation>M&amp;inimize on close</translation>
    </message>
    <message>
        <location line="+21"/>
        <source>&amp;Display</source>
        <translation>&amp;Display</translation>
    </message>
    <message>
        <location line="+8"/>
        <source>User Interface &amp;language:</source>
        <translation>User Interface &amp;language:</translation>
    </message>
    <message>
        <location line="+13"/>
        <source>The user interface language can be set here. This setting will take effect after restarting %1.</source>
        <translation type="unfinished"></translation>
    </message>
    <message>
        <location line="+11"/>
        <source>&amp;Unit to show amounts in:</source>
        <translation>&amp;Unit to show amounts in:</translation>
    </message>
    <message>
        <location line="+13"/>
        <source>Choose the default subdivision unit to show in the interface and when sending coins.</source>
        <translation>Choose the default subdivision unit to show in the interface and when sending coins.</translation>
    </message>
    <message>
        <location line="-549"/>
        <source>Whether to show coin control features or not.</source>
        <translation type="unfinished"></translation>
    </message>
    <message>
        <location line="+721"/>
        <source>&amp;OK</source>
        <translation>&amp;OK</translation>
    </message>
    <message>
        <location line="+13"/>
        <source>&amp;Cancel</source>
        <translation>&amp;Cancel</translation>
    </message>
    <message>
        <location filename="../optionsdialog.cpp" line="+125"/>
        <source>Mem&amp;pool</source>
        <translation type="unfinished"></translation>
    </message>
    <message>
        <location line="+6"/>
        <source>Transaction &amp;replacement: %s</source>
        <translation type="unfinished"></translation>
    </message>
    <message>
        <location line="+5"/>
        <source>Keep at most %s unconnected transactions in memory</source>
        <translation type="unfinished"></translation>
    </message>
    <message>
        <location line="+6"/>
        <source>Keep the transaction memory pool below %s MB</source>
        <translation type="unfinished"></translation>
    </message>
    <message>
        <location line="+5"/>
        <source>Do not keep transactions in memory more than %s hours</source>
        <translation type="unfinished"></translation>
    </message>
    <message>
        <location line="+3"/>
        <source>Spam filtering</source>
        <translation type="unfinished"></translation>
    </message>
    <message>
        <location line="+4"/>
        <source>Ignore unrecognised receiver scripts</source>
        <translation type="unfinished"></translation>
    </message>
    <message>
        <location line="+1"/>
        <source>With this option enabled, unrecognised receiver (&quot;pubkey&quot;) scripts will be ignored. Unrecognisable scripts could be used to bypass further spam filters. If your software is outdated, they may also be used to trick you into thinking you were sent bitcoins that will never confirm.</source>
        <translation type="unfinished"></translation>
    </message>
    <message>
        <location line="+7"/>
        <source>Treat each consensus-counted sigop as at least %s bytes.</source>
        <translation type="unfinished"></translation>
    </message>
    <message>
        <location line="+5"/>
        <source>Ignore transactions with fewer than %s bytes per potentially-executed sigop.</source>
        <translation type="unfinished"></translation>
    </message>
    <message>
        <location line="+5"/>
        <source>Ignore transactions with %s or more unconfirmed ancestors.</source>
        <translation type="unfinished"></translation>
    </message>
    <message>
        <location line="+5"/>
        <source>Ignore transactions whose size with all unconfirmed ancestors exceeds %s kilobytes.</source>
        <translation type="unfinished"></translation>
    </message>
    <message>
        <location line="+5"/>
        <source>Ignore transactions if any ancestor would have %s or more unconfirmed descendants.</source>
        <translation type="unfinished"></translation>
    </message>
    <message>
        <location line="+5"/>
        <source>Ignore transactions if any ancestor would have more than %s kilobytes of unconfirmed descendants.</source>
        <translation type="unfinished"></translation>
    </message>
    <message>
        <location line="+3"/>
        <source>Ignore known spam using pattern matching</source>
        <translation type="unfinished"></translation>
    </message>
    <message>
        <location line="+1"/>
        <source>Some spam uses identifiable patterns in scripts. This filter looks for identified spam patterns.</source>
        <translation type="unfinished"></translation>
    </message>
    <message>
        <location line="+5"/>
        <source>Ignore bare/exposed &quot;multisig&quot; scripts</source>
        <translation type="unfinished"></translation>
    </message>
    <message>
        <location line="+1"/>
        <source>Spam is sometimes disguised to appear as if it is an old-style N-of-M multi-party transaction, where most of the keys are really bogus. At the same time, legitimate multi-party transactions typically have always used P2SH format (which is not filtered by this option), which is more secure.</source>
        <translation type="unfinished"></translation>
    </message>
    <message>
        <location line="+7"/>
        <source>Since 2014, a specific method for attaching arbitrary data to transactions has been recognised as not requiring space in the coin database. Since it is sometimes impractical to detect small spam disguised as ordinary transactions, it is sometimes considered beneficial to treat these less harmful data attachments as equals to legitimate usage.</source>
        <translation type="unfinished"></translation>
    </message>
    <message>
        <location line="+1"/>
        <source>Ignore additional data when its size is greater than %s bytes.</source>
        <translation type="unfinished"></translation>
    </message>
    <message>
        <location line="+10"/>
        <source>M&amp;ining</source>
        <translation type="unfinished"></translation>
    </message>
    <message>
        <location line="+2"/>
        <source>&lt;strong&gt;Note that mining is heavily influenced by the settings on the Mempool tab.&lt;/strong&gt;</source>
        <translation type="unfinished"></translation>
    </message>
    <message>
        <location line="+6"/>
        <source>Never mine a block larger than %s kB.</source>
        <translation type="unfinished"></translation>
    </message>
    <message>
        <location line="+6"/>
        <source>Mine first %s kB of transactions sorted by coin-age priority.</source>
        <translation type="unfinished"></translation>
    </message>
    <message>
        <location line="+3"/>
        <source>Update coin-age priority accurately when parent transactions are confirmed.</source>
        <translation type="unfinished"></translation>
    </message>
    <message>
        <location line="+1"/>
        <source>Bitcoin Core 0.12.0 approximates coin-age priority rather than updating it accurately. This option is provided to allow the user choice over whether to use this approximation or to use accurate updates.</source>
        <translation type="unfinished"></translation>
    </message>
    <message>
        <location line="+8"/>
        <source>Never mine a block weighing more than %s,000.</source>
        <translation type="unfinished"></translation>
    </message>
    <message>
        <location line="+22"/>
        <source>default</source>
        <translation>default</translation>
    </message>
    <message>
        <location line="+64"/>
        <source>none</source>
        <translation type="unfinished"></translation>
    </message>
    <message>
        <location line="+169"/>
        <source>Use policy defaults for %1</source>
        <translation type="unfinished"></translation>
    </message>
    <message>
        <location line="+2"/>
        <source>Bitcoin Core</source>
        <translation type="unfinished">Bitcoin Core</translation>
    </message>
    <message>
        <location line="+3"/>
        <source>Confirm options reset</source>
        <translation>Confirm options reset</translation>
    </message>
    <message>
        <location line="+1"/>
        <location line="+74"/>
        <source>Client restart required to activate changes.</source>
        <translation type="unfinished"></translation>
    </message>
    <message>
        <location line="-74"/>
        <source>Client will be shut down. Do you want to proceed?</source>
        <translation type="unfinished"></translation>
    </message>
    <message>
        <location line="+31"/>
        <source>Invalid setting</source>
        <translation type="unfinished"></translation>
    </message>
    <message>
        <location line="+0"/>
        <source>The value entered is invalid.</source>
        <translation type="unfinished"></translation>
    </message>
    <message>
        <location line="+47"/>
        <source>This change would require a client restart.</source>
        <translation type="unfinished"></translation>
    </message>
    <message>
        <location line="+25"/>
        <source>The supplied proxy address is invalid.</source>
        <translation>The supplied proxy address is invalid.</translation>
    </message>
</context>
<context>
    <name>OverviewPage</name>
    <message>
        <location filename="../forms/overviewpage.ui" line="+14"/>
        <source>Form</source>
        <translation>Form</translation>
    </message>
    <message>
        <location line="+59"/>
        <location line="+386"/>
        <source>The displayed information may be out of date. Your wallet automatically synchronizes with the Bitcoin network after a connection is established, but this process has not completed yet.</source>
        <translation>The displayed information may be out of date. Your wallet automatically synchronizes with the Bitcoin network after a connection is established, but this process has not completed yet.</translation>
    </message>
    <message>
        <location line="-139"/>
        <source>Watch-only:</source>
        <translation type="unfinished"></translation>
    </message>
    <message>
        <location line="+10"/>
        <source>Available:</source>
        <translation type="unfinished"></translation>
    </message>
    <message>
        <location line="+16"/>
        <source>Your current spendable balance</source>
        <translation>Your current spendable balance</translation>
    </message>
    <message>
        <location line="+41"/>
        <source>Pending:</source>
        <translation type="unfinished"></translation>
    </message>
    <message>
        <location line="-236"/>
        <source>Total of transactions that have yet to be confirmed, and do not yet count toward the spendable balance</source>
        <translation>Total of transactions that have yet to be confirmed, and do not yet count toward the spendable balance</translation>
    </message>
    <message>
        <location line="+112"/>
        <source>Immature:</source>
        <translation>Immature:</translation>
    </message>
    <message>
        <location line="-29"/>
        <source>Mined balance that has not yet matured</source>
        <translation>Mined balance that has not yet matured</translation>
    </message>
    <message>
        <location line="-177"/>
        <source>Balances</source>
        <translation type="unfinished"></translation>
    </message>
    <message>
        <location line="+161"/>
        <source>Total:</source>
        <translation>Total:</translation>
    </message>
    <message>
        <location line="+61"/>
        <source>Your current total balance</source>
        <translation>Your current total balance</translation>
    </message>
    <message>
        <location line="+92"/>
        <source>Your current balance in watch-only addresses</source>
        <translation type="unfinished"></translation>
    </message>
    <message>
        <location line="+23"/>
        <source>Spendable:</source>
        <translation type="unfinished"></translation>
    </message>
    <message>
        <location line="+49"/>
        <source>Recent transactions</source>
        <translation type="unfinished"></translation>
    </message>
    <message>
        <location line="-317"/>
        <source>Unconfirmed transactions to watch-only addresses</source>
        <translation type="unfinished"></translation>
    </message>
    <message>
        <location line="+50"/>
        <source>Mined balance in watch-only addresses that has not yet matured</source>
        <translation type="unfinished"></translation>
    </message>
    <message>
        <location line="+128"/>
        <source>Current total balance in watch-only addresses</source>
        <translation type="unfinished"></translation>
    </message>
</context>
<context>
    <name>PaymentServer</name>
<<<<<<< HEAD
=======
    <message>
        <location filename="../paymentserver.cpp" line="+328"/>
        <location line="+216"/>
        <location line="+42"/>
        <location line="+113"/>
        <location line="+14"/>
        <location line="+18"/>
        <source>Payment request error</source>
        <translation type="unfinished"></translation>
    </message>
    <message>
        <location line="-402"/>
        <source>Cannot start bitcoin: click-to-pay handler</source>
        <translation type="unfinished"></translation>
    </message>
    <message>
        <location line="+103"/>
        <location line="+14"/>
        <location line="+7"/>
        <source>URI handling</source>
        <translation type="unfinished"></translation>
    </message>
    <message>
        <location line="-20"/>
        <source>Payment request fetch URL is invalid: %1</source>
        <translation type="unfinished"></translation>
    </message>
    <message>
        <location line="+13"/>
        <source>Invalid payment address %1</source>
        <translation type="unfinished"></translation>
    </message>
    <message>
        <location line="+8"/>
        <source>URI cannot be parsed! This can be caused by an invalid Bitcoin address or malformed URI parameters.</source>
        <translation type="unfinished"></translation>
    </message>
    <message>
        <location line="+13"/>
        <source>Payment request file handling</source>
        <translation type="unfinished"></translation>
    </message>
    <message>
        <location line="+1"/>
        <source>Payment request file cannot be read! This can be caused by an invalid payment request file.</source>
        <translation type="unfinished"></translation>
    </message>
    <message>
        <location line="+61"/>
        <location line="+9"/>
        <location line="+31"/>
        <location line="+10"/>
        <location line="+17"/>
        <location line="+88"/>
        <source>Payment request rejected</source>
        <translation type="unfinished"></translation>
    </message>
    <message>
        <location line="-155"/>
        <source>Payment request network doesn&apos;t match client network.</source>
        <translation type="unfinished"></translation>
    </message>
    <message>
        <location line="+9"/>
        <source>Payment request expired.</source>
        <translation type="unfinished"></translation>
    </message>
    <message>
        <location line="+6"/>
        <source>Payment request is not initialized.</source>
        <translation type="unfinished"></translation>
    </message>
    <message>
        <location line="+26"/>
        <source>Unverified payment requests to custom payment scripts are unsupported.</source>
        <translation type="unfinished"></translation>
    </message>
    <message>
        <location line="+9"/>
        <location line="+17"/>
        <source>Invalid payment request.</source>
        <translation type="unfinished"></translation>
    </message>
    <message>
        <location line="-10"/>
        <source>Requested payment amount of %1 is too small (considered dust).</source>
        <translation type="unfinished"></translation>
    </message>
    <message>
        <location line="+55"/>
        <source>Refund from %1</source>
        <translation type="unfinished"></translation>
    </message>
    <message>
        <location line="+44"/>
        <source>Payment request %1 is too large (%2 bytes, allowed %3 bytes).</source>
        <translation type="unfinished"></translation>
    </message>
    <message>
        <location line="+9"/>
        <source>Error communicating with %1: %2</source>
        <translation type="unfinished"></translation>
    </message>
    <message>
        <location line="+20"/>
        <source>Payment request cannot be parsed!</source>
        <translation type="unfinished"></translation>
    </message>
    <message>
        <location line="+13"/>
        <source>Bad response from server %1</source>
        <translation type="unfinished"></translation>
    </message>
    <message>
        <location line="+22"/>
        <source>Network request error</source>
        <translation type="unfinished"></translation>
    </message>
    <message>
        <location line="+11"/>
        <source>Payment acknowledged</source>
        <translation type="unfinished"></translation>
    </message>
</context>
<context>
    <name>PeerTableModel</name>
>>>>>>> 548c39d1
    <message>
        <location filename="../paymentserver.cpp" line="+328"/>
        <location line="+216"/>
        <location line="+42"/>
        <location line="+113"/>
        <location line="+14"/>
        <location line="+18"/>
        <source>Payment request error</source>
        <translation type="unfinished"></translation>
    </message>
    <message>
        <location line="-402"/>
        <source>Cannot start bitcoin: click-to-pay handler</source>
        <translation type="unfinished"></translation>
    </message>
    <message>
        <location line="+103"/>
        <location line="+14"/>
        <location line="+7"/>
        <source>URI handling</source>
        <translation type="unfinished"></translation>
    </message>
    <message>
<<<<<<< HEAD
        <location line="-20"/>
        <source>Payment request fetch URL is invalid: %1</source>
        <translation type="unfinished"></translation>
=======
        <location filename="../bitcoinunits.cpp" line="+260"/>
        <source>Amount</source>
        <translation type="unfinished">Amount</translation>
>>>>>>> 548c39d1
    </message>
    <message>
        <location line="+13"/>
        <source>Invalid payment address %1</source>
        <translation type="unfinished"></translation>
    </message>
    <message>
<<<<<<< HEAD
        <location line="+8"/>
        <source>URI cannot be parsed! This can be caused by an invalid Bitcoin address or malformed URI parameters.</source>
=======
        <location line="+806"/>
        <source>%1 d</source>
>>>>>>> 548c39d1
        <translation type="unfinished"></translation>
    </message>
    <message>
        <location line="+13"/>
        <source>Payment request file handling</source>
        <translation type="unfinished"></translation>
    </message>
    <message>
        <location line="+1"/>
        <source>Payment request file cannot be read! This can be caused by an invalid payment request file.</source>
        <translation type="unfinished"></translation>
    </message>
    <message>
<<<<<<< HEAD
        <location line="+61"/>
        <location line="+9"/>
        <location line="+31"/>
        <location line="+10"/>
        <location line="+17"/>
        <location line="+88"/>
        <source>Payment request rejected</source>
        <translation type="unfinished"></translation>
    </message>
    <message>
        <location line="-155"/>
        <source>Payment request network doesn&apos;t match client network.</source>
        <translation type="unfinished"></translation>
    </message>
    <message>
        <location line="+9"/>
        <source>Payment request expired.</source>
        <translation type="unfinished"></translation>
    </message>
    <message>
        <location line="+6"/>
        <source>Payment request is not initialized.</source>
        <translation type="unfinished"></translation>
    </message>
    <message>
        <location line="+26"/>
        <source>Unverified payment requests to custom payment scripts are unsupported.</source>
        <translation type="unfinished"></translation>
    </message>
    <message>
        <location line="+9"/>
        <location line="+17"/>
        <source>Invalid payment request.</source>
        <translation type="unfinished"></translation>
    </message>
    <message>
        <location line="-10"/>
        <source>Requested payment amount of %1 is too small (considered dust).</source>
        <translation type="unfinished"></translation>
    </message>
    <message>
        <location line="+55"/>
        <source>Refund from %1</source>
        <translation type="unfinished"></translation>
    </message>
    <message>
        <location line="+44"/>
        <source>Payment request %1 is too large (%2 bytes, allowed %3 bytes).</source>
        <translation type="unfinished"></translation>
    </message>
    <message>
        <location line="+9"/>
        <source>Error communicating with %1: %2</source>
        <translation type="unfinished"></translation>
    </message>
    <message>
        <location line="+20"/>
        <source>Payment request cannot be parsed!</source>
        <translation type="unfinished"></translation>
    </message>
    <message>
        <location line="+13"/>
        <source>Bad response from server %1</source>
        <translation type="unfinished"></translation>
    </message>
    <message>
        <location line="+22"/>
        <source>Network request error</source>
        <translation type="unfinished"></translation>
    </message>
    <message>
        <location line="+11"/>
        <source>Payment acknowledged</source>
        <translation type="unfinished"></translation>
    </message>
</context>
<context>
    <name>PeerTableModel</name>
    <message>
        <location filename="../peertablemodel.cpp" line="+117"/>
        <source>User Agent</source>
        <translation type="unfinished"></translation>
    </message>
    <message>
        <location line="+0"/>
        <source>Node/Service</source>
        <translation type="unfinished"></translation>
    </message>
    <message>
        <location line="+0"/>
        <source>Ping Time</source>
        <translation type="unfinished"></translation>
    </message>
</context>
<context>
    <name>QObject</name>
    <message>
        <location filename="../bitcoinunits.cpp" line="+176"/>
        <source>Amount</source>
        <translation type="unfinished">Amount</translation>
    </message>
    <message>
        <location filename="../guiutil.cpp" line="+135"/>
        <source>Enter a Bitcoin address (e.g. %1)</source>
        <translation type="unfinished"></translation>
    </message>
    <message>
        <location line="+764"/>
        <source>%1 d</source>
        <translation type="unfinished"></translation>
    </message>
    <message>
        <location line="+2"/>
        <source>%1 h</source>
        <translation type="unfinished"></translation>
    </message>
    <message>
        <location line="+2"/>
        <source>%1 m</source>
        <translation type="unfinished"></translation>
    </message>
    <message>
        <location line="+2"/>
        <location line="+47"/>
=======
        <location line="+2"/>
        <location line="+53"/>
>>>>>>> 548c39d1
        <source>%1 s</source>
        <translation type="unfinished"></translation>
    </message>
    <message>
        <location line="-10"/>
        <source>None</source>
        <translation type="unfinished"></translation>
    </message>
    <message>
        <location line="+5"/>
        <source>N/A</source>
        <translation type="unfinished">N/A</translation>
    </message>
    <message>
        <location line="+0"/>
        <source>%1 ms</source>
        <translation type="unfinished"></translation>
    </message>
</context>
<context>
    <name>QRImageWidget</name>
<<<<<<< HEAD
    <message>
        <location filename="../receiverequestdialog.cpp" line="+36"/>
        <source>&amp;Save Image...</source>
        <translation type="unfinished"></translation>
    </message>
    <message>
        <location line="+3"/>
        <source>&amp;Copy Image</source>
        <translation type="unfinished"></translation>
    </message>
    <message>
        <location line="+32"/>
        <source>Save QR Code</source>
        <translation type="unfinished"></translation>
    </message>
    <message>
        <location line="+0"/>
        <source>PNG Image (*.png)</source>
        <translation type="unfinished"></translation>
    </message>
</context>
<context>
    <name>RPCConsole</name>
=======
>>>>>>> 548c39d1
    <message>
        <location filename="../receiverequestdialog.cpp" line="+36"/>
        <source>&amp;Save Image...</source>
        <translation type="unfinished"></translation>
    </message>
    <message>
        <location line="+3"/>
        <source>&amp;Copy Image</source>
        <translation type="unfinished"></translation>
    </message>
    <message>
        <location line="+32"/>
        <source>Save QR Code</source>
        <translation type="unfinished"></translation>
    </message>
    <message>
        <location line="+0"/>
        <source>PNG Image (*.png)</source>
        <translation type="unfinished"></translation>
    </message>
</context>
<context>
    <name>RPCConsole</name>
    <message>
        <location filename="../forms/debugwindow.ui" line="+56"/>
        <location line="+26"/>
        <location line="+26"/>
        <location line="+23"/>
        <location line="+26"/>
        <location line="+36"/>
        <location line="+23"/>
        <location line="+36"/>
        <location line="+23"/>
        <location line="+36"/>
        <location line="+23"/>
        <location line="+663"/>
        <location line="+23"/>
        <location line="+23"/>
        <location line="+23"/>
        <location line="+23"/>
        <location line="+23"/>
        <location line="+23"/>
        <location line="+23"/>
        <location line="+23"/>
        <location line="+23"/>
        <location line="+23"/>
        <location line="+23"/>
        <location line="+23"/>
        <location line="+23"/>
        <location line="+23"/>
        <location line="+26"/>
        <location line="+23"/>
        <source>N/A</source>
        <translation>N/A</translation>
    </message>
    <message>
        <location line="-1322"/>
        <source>Client version</source>
        <translation>Client version</translation>
    </message>
    <message>
        <location line="-22"/>
        <source>&amp;Information</source>
        <translation>&amp;Information</translation>
    </message>
    <message>
        <location line="-10"/>
        <source>Debug window</source>
        <translation type="unfinished"></translation>
    </message>
    <message>
        <location line="+25"/>
        <source>General</source>
        <translation type="unfinished"></translation>
    </message>
    <message>
        <location line="+56"/>
        <source>Using BerkeleyDB version</source>
        <translation type="unfinished"></translation>
    </message>
    <message>
        <location line="+26"/>
        <source>Datadir</source>
        <translation type="unfinished"></translation>
    </message>
    <message>
        <location line="+26"/>
        <source>Startup time</source>
        <translation>Startup time</translation>
    </message>
    <message>
        <location line="+29"/>
        <source>Network</source>
        <translation>Network</translation>
    </message>
    <message>
        <location line="+7"/>
        <source>Name</source>
        <translation type="unfinished"></translation>
    </message>
    <message>
        <location line="+23"/>
        <source>Number of connections</source>
        <translation>Number of connections</translation>
    </message>
    <message>
        <location line="+29"/>
        <source>Block chain</source>
        <translation>Block chain</translation>
    </message>
    <message>
        <location line="+7"/>
        <source>Current number of blocks</source>
        <translation>Current number of blocks</translation>
    </message>
    <message>
        <location line="+52"/>
        <source>Memory Pool</source>
        <translation type="unfinished"></translation>
    </message>
    <message>
        <location line="+7"/>
        <source>Current number of transactions</source>
        <translation type="unfinished"></translation>
    </message>
    <message>
        <location line="+23"/>
        <source>Memory usage</source>
        <translation type="unfinished"></translation>
    </message>
    <message>
        <location line="+404"/>
        <location line="+558"/>
        <source>Received</source>
        <translation type="unfinished"></translation>
    </message>
    <message>
        <location line="-478"/>
        <location line="+455"/>
        <source>Sent</source>
        <translation type="unfinished"></translation>
    </message>
    <message>
        <location line="-414"/>
        <source>&amp;Peers</source>
        <translation type="unfinished"></translation>
    </message>
    <message>
        <location line="+53"/>
        <source>Banned peers</source>
        <translation type="unfinished"></translation>
    </message>
    <message>
        <location line="+60"/>
        <location filename="../rpcconsole.cpp" line="+298"/>
        <location line="+673"/>
        <source>Select a peer to view detailed information.</source>
        <translation type="unfinished"></translation>
    </message>
    <message>
        <location line="+25"/>
        <source>Whitelisted</source>
        <translation type="unfinished"></translation>
    </message>
    <message>
        <location line="+23"/>
        <source>Direction</source>
        <translation type="unfinished"></translation>
    </message>
    <message>
        <location line="+23"/>
        <source>Version</source>
        <translation type="unfinished"></translation>
    </message>
    <message>
        <location line="+69"/>
        <source>Starting Block</source>
        <translation type="unfinished"></translation>
    </message>
    <message>
        <location line="+23"/>
        <source>Synced Headers</source>
        <translation type="unfinished"></translation>
    </message>
    <message>
        <location line="+23"/>
        <source>Synced Blocks</source>
        <translation type="unfinished"></translation>
    </message>
    <message>
        <location line="-1079"/>
        <location line="+987"/>
        <source>User Agent</source>
        <translation type="unfinished"></translation>
    </message>
    <message>
        <location line="-684"/>
        <source>Open the %1 debug log file from the current data directory. This can take a few seconds for large log files.</source>
        <translation type="unfinished"></translation>
    </message>
    <message>
        <location line="+68"/>
        <source>Decrease font size</source>
        <translation type="unfinished"></translation>
    </message>
    <message>
        <location line="+29"/>
        <source>Increase font size</source>
        <translation type="unfinished"></translation>
    </message>
    <message>
        <location line="+610"/>
        <source>Services</source>
        <translation type="unfinished"></translation>
    </message>
    <message>
        <location line="+92"/>
        <source>Ban Score</source>
        <translation type="unfinished"></translation>
    </message>
    <message>
        <location line="+23"/>
        <source>Connection Time</source>
        <translation type="unfinished"></translation>
    </message>
    <message>
        <location line="+23"/>
        <source>Last Send</source>
        <translation type="unfinished"></translation>
    </message>
    <message>
        <location line="+23"/>
        <source>Last Receive</source>
        <translation type="unfinished"></translation>
    </message>
    <message>
        <location line="+69"/>
        <source>Ping Time</source>
        <translation type="unfinished"></translation>
    </message>
    <message>
        <location line="+23"/>
        <source>The duration of a currently outstanding ping.</source>
        <translation type="unfinished"></translation>
    </message>
    <message>
        <location line="+3"/>
        <source>Ping Wait</source>
        <translation type="unfinished"></translation>
    </message>
    <message>
        <location line="+23"/>
        <source>Time Offset</source>
        <translation type="unfinished"></translation>
    </message>
    <message>
        <location line="-1093"/>
        <source>Last block time</source>
        <translation>Last block time</translation>
    </message>
    <message>
        <location line="+110"/>
        <source>&amp;Open</source>
        <translation>&amp;Open</translation>
    </message>
    <message>
        <location line="+26"/>
        <source>&amp;Console</source>
        <translation>&amp;Console</translation>
    </message>
    <message>
        <location line="+195"/>
        <source>&amp;Network Traffic</source>
        <translation type="unfinished"></translation>
    </message>
    <message>
        <location line="+52"/>
        <source>&amp;Clear</source>
        <translation type="unfinished"></translation>
    </message>
    <message>
        <location line="+16"/>
        <source>Totals</source>
        <translation type="unfinished"></translation>
    </message>
    <message>
        <location filename="../rpcconsole.cpp" line="-361"/>
        <source>In:</source>
        <translation type="unfinished"></translation>
    </message>
    <message>
        <location line="+1"/>
        <source>Out:</source>
        <translation type="unfinished"></translation>
    </message>
    <message>
        <location filename="../forms/debugwindow.ui" line="-299"/>
        <source>Debug log file</source>
        <translation>Debug log file</translation>
    </message>
    <message>
        <location line="+136"/>
        <source>Clear console</source>
        <translation>Clear console</translation>
    </message>
    <message>
        <location filename="../rpcconsole.cpp" line="-203"/>
        <source>&amp;Disconnect Node</source>
        <translation type="unfinished"></translation>
    </message>
    <message>
        <location line="+1"/>
        <location line="+1"/>
        <location line="+1"/>
        <location line="+1"/>
        <source>Ban Node for</source>
        <translation type="unfinished"></translation>
    </message>
    <message>
        <location line="-3"/>
        <source>1 &amp;hour</source>
        <translation type="unfinished"></translation>
    </message>
    <message>
        <location line="+1"/>
        <source>1 &amp;day</source>
        <translation type="unfinished"></translation>
    </message>
    <message>
        <location line="+1"/>
        <source>1 &amp;week</source>
        <translation type="unfinished"></translation>
    </message>
    <message>
        <location line="+1"/>
        <source>1 &amp;year</source>
        <translation type="unfinished"></translation>
    </message>
    <message>
        <location line="+46"/>
        <source>&amp;Unban Node</source>
        <translation type="unfinished"></translation>
    </message>
    <message>
        <location line="+117"/>
        <source>Welcome to the %1 RPC console.</source>
        <translation type="unfinished"></translation>
    </message>
    <message>
        <location line="+1"/>
        <source>Use up and down arrows to navigate history, and &lt;b&gt;Ctrl-L&lt;/b&gt; to clear screen.</source>
        <translation>Use up and down arrows to navigate history, and &lt;b&gt;Ctrl-L&lt;/b&gt; to clear screen.</translation>
    </message>
    <message>
        <location line="+1"/>
        <source>Type &lt;b&gt;help&lt;/b&gt; for an overview of available commands.</source>
        <translation>Type &lt;b&gt;help&lt;/b&gt; for an overview of available commands.</translation>
    </message>
    <message>
        <location line="+165"/>
        <source>%1 B</source>
        <translation type="unfinished"></translation>
    </message>
    <message>
        <location line="+2"/>
        <source>%1 KB</source>
        <translation type="unfinished"></translation>
    </message>
    <message>
        <location line="+2"/>
        <source>%1 MB</source>
        <translation type="unfinished"></translation>
    </message>
    <message>
        <location line="+2"/>
        <source>%1 GB</source>
        <translation type="unfinished"></translation>
    </message>
    <message>
        <location line="+88"/>
        <source>(node id: %1)</source>
        <translation type="unfinished"></translation>
    </message>
    <message>
        <location line="+2"/>
        <source>via %1</source>
        <translation type="unfinished"></translation>
    </message>
    <message>
        <location line="+3"/>
        <location line="+1"/>
        <source>never</source>
        <translation type="unfinished"></translation>
    </message>
    <message>
        <location line="+9"/>
        <source>Inbound</source>
        <translation type="unfinished"></translation>
    </message>
    <message>
        <location line="+0"/>
        <source>Outbound</source>
        <translation type="unfinished"></translation>
    </message>
    <message>
        <location line="+2"/>
        <source>Yes</source>
        <translation type="unfinished"></translation>
    </message>
    <message>
        <location line="+0"/>
        <source>No</source>
        <translation type="unfinished"></translation>
    </message>
    <message>
        <location line="+12"/>
        <location line="+6"/>
        <source>Unknown</source>
        <translation type="unfinished"></translation>
    </message>
</context>
<context>
    <name>ReceiveCoinsDialog</name>
    <message>
        <location filename="../forms/receivecoinsdialog.ui" line="+107"/>
        <source>&amp;Amount:</source>
        <translation type="unfinished"></translation>
    </message>
    <message>
        <location line="-16"/>
        <source>&amp;Label:</source>
        <translation type="unfinished">&amp;Label:</translation>
    </message>
    <message>
        <location line="-37"/>
        <source>&amp;Message:</source>
        <translation type="unfinished"></translation>
    </message>
    <message>
        <location line="-20"/>
        <source>Reuse one of the previously used receiving addresses. Reusing addresses has security and privacy issues. Do not use this unless re-generating a payment request made before.</source>
        <translation type="unfinished"></translation>
    </message>
    <message>
        <location line="+3"/>
        <source>R&amp;euse an existing receiving address (not recommended)</source>
        <translation type="unfinished"></translation>
    </message>
    <message>
        <location line="+14"/>
        <location line="+23"/>
        <source>An optional message to attach to the payment request, which will be displayed when the request is opened. Note: The message will not be sent with the payment over the Bitcoin network.</source>
        <translation type="unfinished"></translation>
    </message>
    <message>
        <location line="-7"/>
        <location line="+21"/>
        <source>An optional label to associate with the new receiving address.</source>
        <translation type="unfinished"></translation>
    </message>
    <message>
        <location line="-7"/>
        <source>Use this form to request payments. All fields are &lt;b&gt;optional&lt;/b&gt;.</source>
        <translation type="unfinished"></translation>
    </message>
    <message>
        <location line="+23"/>
        <location line="+22"/>
        <source>An optional amount to request. Leave this empty or zero to not request a specific amount.</source>
        <translation type="unfinished"></translation>
    </message>
    <message>
        <location line="+32"/>
        <source>Clear all fields of the form.</source>
        <translation type="unfinished"></translation>
    </message>
    <message>
        <location line="+3"/>
        <source>Clear</source>
        <translation type="unfinished"></translation>
    </message>
    <message>
        <location line="+75"/>
        <source>Requested payments history</source>
        <translation type="unfinished"></translation>
    </message>
    <message>
        <location line="-95"/>
        <source>&amp;Request payment</source>
        <translation type="unfinished"></translation>
    </message>
    <message>
        <location line="+120"/>
        <source>Show the selected request (does the same as double clicking an entry)</source>
        <translation type="unfinished"></translation>
    </message>
    <message>
        <location line="+3"/>
        <source>Show</source>
        <translation type="unfinished"></translation>
    </message>
    <message>
        <location line="+17"/>
        <source>Remove the selected entries from the list</source>
        <translation type="unfinished"></translation>
    </message>
    <message>
        <location line="+3"/>
        <source>Remove</source>
        <translation type="unfinished"></translation>
    </message>
    <message>
        <location filename="../receivecoinsdialog.cpp" line="+46"/>
        <source>Copy label</source>
        <translation type="unfinished"></translation>
    </message>
    <message>
        <location line="+1"/>
        <source>Copy message</source>
        <translation type="unfinished"></translation>
    </message>
    <message>
        <location line="+1"/>
        <source>Copy amount</source>
        <translation type="unfinished"></translation>
    </message>
</context>
<context>
    <name>ReceiveRequestDialog</name>
    <message>
        <location filename="../forms/receiverequestdialog.ui" line="+29"/>
        <source>QR Code</source>
        <translation type="unfinished"></translation>
    </message>
    <message>
        <location line="+46"/>
        <source>Copy &amp;URI</source>
        <translation type="unfinished"></translation>
    </message>
    <message>
        <location line="+10"/>
        <source>Copy &amp;Address</source>
        <translation type="unfinished"></translation>
    </message>
    <message>
        <location line="+10"/>
        <source>&amp;Save Image...</source>
        <translation type="unfinished"></translation>
    </message>
    <message>
        <location filename="../receiverequestdialog.cpp" line="+65"/>
        <source>Request payment to %1</source>
        <translation type="unfinished"></translation>
    </message>
    <message>
        <location line="+6"/>
        <source>Payment information</source>
        <translation type="unfinished"></translation>
    </message>
    <message>
        <location line="+1"/>
        <source>URI</source>
        <translation type="unfinished"></translation>
    </message>
    <message>
        <location line="+2"/>
        <source>Address</source>
        <translation type="unfinished"></translation>
    </message>
    <message>
        <location line="+2"/>
        <source>Amount</source>
        <translation type="unfinished">Amount</translation>
    </message>
    <message>
        <location line="+2"/>
        <source>Label</source>
        <translation type="unfinished"></translation>
    </message>
    <message>
        <location line="+2"/>
        <source>Message</source>
        <translation type="unfinished"></translation>
    </message>
    <message>
        <location line="+10"/>
        <source>Resulting URI too long, try to reduce the text for label / message.</source>
        <translation type="unfinished"></translation>
    </message>
    <message>
        <location line="+5"/>
        <source>Error encoding URI into QR Code.</source>
        <translation type="unfinished"></translation>
    </message>
</context>
<context>
    <name>RecentRequestsTableModel</name>
    <message>
        <location filename="../recentrequeststablemodel.cpp" line="+29"/>
        <source>Date</source>
        <translation type="unfinished">Date</translation>
    </message>
    <message>
        <location line="+0"/>
        <source>Label</source>
        <translation type="unfinished"></translation>
    </message>
    <message>
        <location line="+0"/>
        <source>Message</source>
        <translation type="unfinished"></translation>
    </message>
    <message>
        <location line="+40"/>
        <source>(no label)</source>
        <translation type="unfinished"></translation>
    </message>
    <message>
        <location line="+9"/>
        <source>(no message)</source>
        <translation type="unfinished"></translation>
    </message>
    <message>
        <location line="+8"/>
        <source>(no amount requested)</source>
        <translation type="unfinished"></translation>
    </message>
    <message>
        <location line="+42"/>
        <source>Requested</source>
        <translation type="unfinished"></translation>
    </message>
</context>
<context>
    <name>SendCoinsDialog</name>
    <message>
        <location filename="../forms/sendcoinsdialog.ui" line="+14"/>
        <location filename="../sendcoinsdialog.cpp" line="+543"/>
        <source>Send Coins</source>
        <translation>Send Coins</translation>
    </message>
    <message>
        <location line="+76"/>
        <source>Coin Control Features</source>
        <translation type="unfinished"></translation>
    </message>
    <message>
        <location line="+20"/>
        <source>Inputs...</source>
        <translation type="unfinished"></translation>
    </message>
    <message>
        <location line="+10"/>
        <source>automatically selected</source>
        <translation type="unfinished"></translation>
    </message>
    <message>
        <location line="+19"/>
        <source>Insufficient funds!</source>
        <translation type="unfinished"></translation>
    </message>
    <message>
        <location line="+89"/>
        <source>Quantity:</source>
        <translation type="unfinished"></translation>
    </message>
    <message>
        <location line="+35"/>
        <source>Bytes:</source>
        <translation type="unfinished"></translation>
    </message>
    <message>
        <location line="+48"/>
        <source>Amount:</source>
        <translation type="unfinished"></translation>
    </message>
    <message>
        <location line="+32"/>
        <source>Priority:</source>
        <translation type="unfinished"></translation>
    </message>
    <message>
        <location line="+48"/>
        <source>Fee:</source>
        <translation type="unfinished"></translation>
    </message>
    <message>
        <location line="+80"/>
        <source>After Fee:</source>
        <translation type="unfinished"></translation>
    </message>
    <message>
        <location line="+32"/>
        <source>Change:</source>
        <translation type="unfinished"></translation>
    </message>
    <message>
        <location line="+44"/>
        <source>If this is activated, but the change address is empty or invalid, change will be sent to a newly generated address.</source>
        <translation type="unfinished"></translation>
    </message>
    <message>
        <location line="+3"/>
        <source>Custom change address</source>
        <translation type="unfinished"></translation>
    </message>
    <message>
        <location line="+206"/>
        <source>Transaction Fee:</source>
        <translation type="unfinished"></translation>
    </message>
    <message>
        <location line="+14"/>
        <source>Choose...</source>
        <translation type="unfinished"></translation>
    </message>
    <message>
        <location line="+37"/>
        <source>collapse fee-settings</source>
        <translation type="unfinished"></translation>
    </message>
    <message>
        <location line="+54"/>
        <source>per kilobyte</source>
        <translation type="unfinished"></translation>
    </message>
    <message>
        <location line="-3"/>
        <location line="+16"/>
        <source>If the custom fee is set to 1000 satoshis and the transaction is only 250 bytes, then &quot;per kilobyte&quot; only pays 250 satoshis in fee, while &quot;total at least&quot; pays 1000 satoshis. For transactions bigger than a kilobyte both pay by kilobyte.</source>
        <translation type="unfinished"></translation>
    </message>
    <message>
        <location line="-64"/>
        <source>Hide</source>
        <translation type="unfinished"></translation>
    </message>
    <message>
        <location line="+67"/>
        <source>total at least</source>
        <translation type="unfinished"></translation>
    </message>
    <message>
        <location line="+30"/>
        <location line="+13"/>
        <source>Paying only the minimum fee is just fine as long as there is less transaction volume than space in the blocks. But be aware that this can end up in a never confirming transaction once there is more demand for bitcoin transactions than the network can process.</source>
        <translation type="unfinished"></translation>
    </message>
    <message>
        <location line="+3"/>
        <source>(read the tooltip)</source>
        <translation type="unfinished"></translation>
    </message>
    <message>
        <location line="+29"/>
        <source>Recommended:</source>
        <translation type="unfinished"></translation>
    </message>
    <message>
        <location line="+30"/>
        <source>Custom:</source>
        <translation type="unfinished"></translation>
    </message>
    <message>
        <location line="+52"/>
        <source>(Smart fee not initialized yet. This usually takes a few blocks...)</source>
        <translation type="unfinished"></translation>
    </message>
    <message>
        <location line="+29"/>
        <source>Confirmation time:</source>
        <translation type="unfinished"></translation>
    </message>
    <message>
        <location line="+60"/>
        <source>normal</source>
        <translation type="unfinished"></translation>
    </message>
    <message>
        <location line="+20"/>
        <source>fast</source>
        <translation type="unfinished"></translation>
    </message>
    <message>
        <location line="+102"/>
        <source>Send to multiple recipients at once</source>
        <translation>Send to multiple recipients at once</translation>
    </message>
    <message>
        <location line="+3"/>
        <source>Add &amp;Recipient</source>
        <translation>Add &amp;Recipient</translation>
    </message>
    <message>
        <location line="-20"/>
        <source>Clear all fields of the form.</source>
        <translation type="unfinished"></translation>
    </message>
    <message>
        <location line="-805"/>
        <source>Dust:</source>
        <translation type="unfinished"></translation>
    </message>
    <message>
        <location line="+808"/>
        <source>Clear &amp;All</source>
        <translation>Clear &amp;All</translation>
    </message>
    <message>
        <location line="+55"/>
        <source>Balance:</source>
        <translation>Balance:</translation>
    </message>
    <message>
        <location line="-84"/>
        <source>Confirm the send action</source>
        <translation>Confirm the send action</translation>
    </message>
    <message>
        <location line="+3"/>
        <source>S&amp;end</source>
        <translation>S&amp;end</translation>
    </message>
<<<<<<< HEAD
=======
    <message>
        <location filename="../sendcoinsdialog.cpp" line="-476"/>
        <source>Copy quantity</source>
        <translation type="unfinished"></translation>
    </message>
    <message>
        <location line="+1"/>
        <source>Copy amount</source>
        <translation type="unfinished"></translation>
    </message>
    <message>
        <location line="+1"/>
        <source>Copy fee</source>
        <translation type="unfinished"></translation>
    </message>
    <message>
        <location line="+1"/>
        <source>Copy after fee</source>
        <translation type="unfinished"></translation>
    </message>
    <message>
        <location line="+1"/>
        <source>Copy bytes</source>
        <translation type="unfinished"></translation>
    </message>
    <message>
        <location line="+1"/>
        <source>Copy priority</source>
        <translation type="unfinished"></translation>
    </message>
    <message>
        <location line="+1"/>
        <source>Copy dust</source>
        <translation type="unfinished"></translation>
    </message>
    <message>
        <location line="+1"/>
        <source>Copy change</source>
        <translation type="unfinished"></translation>
    </message>
    <message>
        <location line="+194"/>
        <location line="+5"/>
        <location line="+5"/>
        <location line="+4"/>
        <source>%1 to %2</source>
        <translation type="unfinished"></translation>
    </message>
    <message>
        <location line="+6"/>
        <source>Are you sure you want to send?</source>
        <translation type="unfinished"></translation>
    </message>
    <message>
        <location line="+9"/>
        <source>added as transaction fee</source>
        <translation type="unfinished"></translation>
    </message>
    <message>
        <location line="+15"/>
        <source>Total Amount %1</source>
        <translation type="unfinished"></translation>
    </message>
    <message>
        <location line="+3"/>
        <source>or</source>
        <translation type="unfinished"></translation>
    </message>
    <message>
        <location line="+2"/>
        <source>Confirm send coins</source>
        <translation type="unfinished"></translation>
    </message>
    <message>
        <location line="+191"/>
        <source>The recipient address is not valid. Please recheck.</source>
        <translation type="unfinished"></translation>
    </message>
    <message>
        <location line="+3"/>
        <source>The amount to pay must be larger than 0.</source>
        <translation type="unfinished"></translation>
    </message>
    <message>
        <location line="+3"/>
        <source>The amount exceeds your balance.</source>
        <translation type="unfinished"></translation>
    </message>
    <message>
        <location line="+3"/>
        <source>The total exceeds your balance when the %1 transaction fee is included.</source>
        <translation type="unfinished"></translation>
    </message>
    <message>
        <location line="+3"/>
        <source>Duplicate address found: addresses should only be used once each.</source>
        <translation type="unfinished"></translation>
    </message>
    <message>
        <location line="+3"/>
        <source>Transaction creation failed!</source>
        <translation type="unfinished"></translation>
    </message>
    <message>
        <location line="+4"/>
        <source>The transaction was rejected! This might happen if some of the coins in your wallet were already spent, such as if you used a copy of wallet.dat and coins were spent in the copy but not marked as spent here.</source>
        <translation type="unfinished"></translation>
    </message>
    <message>
        <location line="+4"/>
        <source>A fee higher than %1 is considered an absurdly high fee.</source>
        <translation type="unfinished"></translation>
    </message>
    <message>
        <location line="+3"/>
        <source>Payment request expired.</source>
        <translation type="unfinished"></translation>
    </message>
    <message>
        <location line="+89"/>
        <source>Pay only the required fee of %1</source>
        <translation type="unfinished"></translation>
    </message>
    <message numerus="yes">
        <location line="+25"/>
        <source>Estimated to begin confirmation within %n block(s).</source>
        <translation type="unfinished">
            <numerusform></numerusform>
            <numerusform></numerusform>
        </translation>
    </message>
    <message>
        <location line="+106"/>
        <source>Warning: Invalid Bitcoin address</source>
        <translation type="unfinished"></translation>
    </message>
    <message>
        <location line="+8"/>
        <source>Warning: Unknown change address</source>
        <translation type="unfinished"></translation>
    </message>
    <message>
        <location line="+11"/>
        <source>(no label)</source>
        <translation type="unfinished"></translation>
    </message>
</context>
<context>
    <name>SendCoinsEntry</name>
>>>>>>> 548c39d1
    <message>
        <location filename="../sendcoinsdialog.cpp" line="-476"/>
        <source>Copy quantity</source>
        <translation type="unfinished"></translation>
    </message>
    <message>
        <location line="+1"/>
        <source>Copy amount</source>
        <translation type="unfinished"></translation>
    </message>
    <message>
        <location line="+1"/>
        <source>Copy fee</source>
        <translation type="unfinished"></translation>
    </message>
    <message>
        <location line="+1"/>
        <source>Copy after fee</source>
        <translation type="unfinished"></translation>
    </message>
    <message>
        <location line="+1"/>
        <source>Copy bytes</source>
        <translation type="unfinished"></translation>
    </message>
    <message>
        <location line="+1"/>
        <source>Copy priority</source>
        <translation type="unfinished"></translation>
    </message>
    <message>
        <location line="+1"/>
        <source>Copy dust</source>
        <translation type="unfinished"></translation>
    </message>
    <message>
        <location line="+1"/>
        <source>Copy change</source>
        <translation type="unfinished"></translation>
    </message>
    <message>
        <location line="+194"/>
        <location line="+5"/>
        <location line="+5"/>
        <location line="+4"/>
        <source>%1 to %2</source>
        <translation type="unfinished"></translation>
    </message>
    <message>
        <location line="+6"/>
        <source>Are you sure you want to send?</source>
        <translation type="unfinished"></translation>
    </message>
    <message>
        <location line="+9"/>
        <source>added as transaction fee</source>
        <translation type="unfinished"></translation>
    </message>
    <message>
        <location line="+15"/>
        <source>Total Amount %1</source>
        <translation type="unfinished"></translation>
    </message>
    <message>
        <location line="+3"/>
        <source>or</source>
        <translation type="unfinished"></translation>
    </message>
    <message>
        <location line="+2"/>
        <source>Confirm send coins</source>
        <translation type="unfinished"></translation>
    </message>
    <message>
        <location line="+191"/>
        <source>The recipient address is not valid. Please recheck.</source>
        <translation type="unfinished"></translation>
    </message>
    <message>
        <location line="+3"/>
        <source>The amount to pay must be larger than 0.</source>
        <translation type="unfinished"></translation>
    </message>
    <message>
        <location line="+3"/>
        <source>The amount exceeds your balance.</source>
        <translation type="unfinished"></translation>
    </message>
    <message>
        <location line="+3"/>
        <source>The total exceeds your balance when the %1 transaction fee is included.</source>
        <translation type="unfinished"></translation>
    </message>
    <message>
        <location line="+3"/>
        <source>Duplicate address found: addresses should only be used once each.</source>
        <translation type="unfinished"></translation>
    </message>
    <message>
        <location line="+3"/>
        <source>Transaction creation failed!</source>
        <translation type="unfinished"></translation>
    </message>
    <message>
        <location line="+4"/>
        <source>The transaction was rejected! This might happen if some of the coins in your wallet were already spent, such as if you used a copy of wallet.dat and coins were spent in the copy but not marked as spent here.</source>
        <translation type="unfinished"></translation>
    </message>
    <message>
        <location line="+4"/>
        <source>A fee higher than %1 is considered an absurdly high fee.</source>
        <translation type="unfinished"></translation>
    </message>
    <message>
        <location line="+3"/>
        <source>Payment request expired.</source>
        <translation type="unfinished"></translation>
    </message>
    <message>
        <location line="+92"/>
        <source>Pay only the required fee of %1</source>
        <translation type="unfinished"></translation>
    </message>
    <message numerus="yes">
        <location line="+25"/>
        <source>Estimated to begin confirmation within %n block(s).</source>
        <translation type="unfinished">
            <numerusform></numerusform>
            <numerusform></numerusform>
        </translation>
    </message>
    <message>
        <location line="+106"/>
        <source>Warning: Invalid Bitcoin address</source>
        <translation type="unfinished"></translation>
    </message>
    <message>
        <location line="+8"/>
        <source>Warning: Unknown change address</source>
        <translation type="unfinished"></translation>
    </message>
    <message>
        <location line="+11"/>
        <source>(no label)</source>
        <translation type="unfinished"></translation>
    </message>
</context>
<context>
    <name>SendCoinsEntry</name>
    <message>
        <location filename="../forms/sendcoinsentry.ui" line="+155"/>
        <location line="+539"/>
        <location line="+533"/>
        <source>A&amp;mount:</source>
        <translation>A&amp;mount:</translation>
    </message>
    <message>
        <location line="-1185"/>
        <source>Pay &amp;To:</source>
        <translation>Pay &amp;To:</translation>
    </message>
    <message>
        <location line="+93"/>
        <source>&amp;Label:</source>
        <translation>&amp;Label:</translation>
    </message>
    <message>
        <location line="-68"/>
        <source>Choose previously used address</source>
        <translation type="unfinished"></translation>
    </message>
    <message>
        <location line="-46"/>
        <source>This is a normal payment.</source>
        <translation type="unfinished"></translation>
    </message>
    <message>
        <location line="+39"/>
        <source>The Bitcoin address to send the payment to</source>
        <translation type="unfinished"></translation>
    </message>
    <message>
        <location line="+23"/>
        <source>Alt+A</source>
        <translation>Alt+A</translation>
    </message>
    <message>
        <location line="+7"/>
        <source>Paste address from clipboard</source>
        <translation>Paste address from clipboard</translation>
    </message>
    <message>
        <location line="+16"/>
        <source>Alt+P</source>
        <translation>Alt+P</translation>
    </message>
    <message>
        <location line="+7"/>
        <location line="+548"/>
        <location line="+533"/>
        <source>Remove this entry</source>
        <translation type="unfinished"></translation>
    </message>
    <message>
        <location line="-1021"/>
        <source>The fee will be deducted from the amount being sent. The recipient will receive less bitcoins than you enter in the amount field. If multiple recipients are selected, the fee is split equally.</source>
        <translation type="unfinished"></translation>
    </message>
    <message>
        <location line="+3"/>
        <source>S&amp;ubtract fee from amount</source>
        <translation type="unfinished"></translation>
    </message>
    <message>
        <location line="+9"/>
        <source>Message:</source>
        <translation type="unfinished"></translation>
    </message>
    <message>
        <location line="+443"/>
        <source>This is an unauthenticated payment request.</source>
        <translation type="unfinished"></translation>
    </message>
    <message>
        <location line="+529"/>
        <source>This is an authenticated payment request.</source>
        <translation type="unfinished"></translation>
    </message>
    <message>
        <location line="-1009"/>
        <source>Enter a label for this address to add it to the list of used addresses</source>
        <translation type="unfinished"></translation>
    </message>
    <message>
        <location line="+47"/>
        <source>A message that was attached to the bitcoin: URI which will be stored with the transaction for your reference. Note: This message will not be sent over the Bitcoin network.</source>
        <translation type="unfinished"></translation>
    </message>
    <message>
        <location line="+448"/>
        <location line="+529"/>
        <source>Pay To:</source>
        <translation type="unfinished"></translation>
    </message>
    <message>
        <location line="-495"/>
        <location line="+533"/>
        <source>Memo:</source>
        <translation type="unfinished"></translation>
    </message>
    <message>
        <location filename="../sendcoinsentry.cpp" line="+37"/>
        <source>Enter a label for this address to add it to your address book</source>
        <translation type="unfinished"></translation>
    </message>
</context>
<context>
    <name>SendConfirmationDialog</name>
    <message>
        <location filename="../sendcoinsdialog.cpp" line="+95"/>
        <location line="+5"/>
        <source>Yes</source>
        <translation type="unfinished"></translation>
    </message>
</context>
<context>
    <name>ShutdownWindow</name>
    <message>
        <location filename="../utilitydialog.cpp" line="+78"/>
        <source>%1 is shutting down...</source>
        <translation type="unfinished"></translation>
    </message>
    <message>
        <location line="+1"/>
        <source>Do not shut down the computer until this window disappears.</source>
        <translation type="unfinished"></translation>
    </message>
</context>
<context>
    <name>SignVerifyMessageDialog</name>
    <message>
        <location filename="../forms/signverifymessagedialog.ui" line="+14"/>
        <source>Signatures - Sign / Verify a Message</source>
        <translation>Signatures - Sign / Verify a Message</translation>
    </message>
    <message>
        <location line="+13"/>
        <source>&amp;Sign Message</source>
        <translation>&amp;Sign Message</translation>
    </message>
    <message>
        <location line="+6"/>
        <source>You can sign messages/agreements with your addresses to prove you can receive bitcoins sent to them. Be careful not to sign anything vague or random, as phishing attacks may try to trick you into signing your identity over to them. Only sign fully-detailed statements you agree to.</source>
        <translation type="unfinished"></translation>
    </message>
    <message>
        <location line="+18"/>
        <source>The Bitcoin address to sign the message with</source>
        <translation type="unfinished"></translation>
    </message>
    <message>
        <location line="+7"/>
        <location line="+210"/>
        <source>Choose previously used address</source>
        <translation type="unfinished"></translation>
    </message>
    <message>
        <location line="-200"/>
        <location line="+210"/>
        <source>Alt+A</source>
        <translation>Alt+A</translation>
    </message>
    <message>
        <location line="-200"/>
        <source>Paste address from clipboard</source>
        <translation>Paste address from clipboard</translation>
    </message>
    <message>
        <location line="+10"/>
        <source>Alt+P</source>
        <translation>Alt+P</translation>
    </message>
    <message>
        <location line="+12"/>
        <source>Enter the message you want to sign here</source>
        <translation>Enter the message you want to sign here</translation>
    </message>
    <message>
        <location line="+7"/>
        <source>Signature</source>
        <translation>Signature</translation>
    </message>
    <message>
        <location line="+27"/>
        <source>Copy the current signature to the system clipboard</source>
        <translation>Copy the current signature to the system clipboard</translation>
    </message>
    <message>
        <location line="+21"/>
        <source>Sign the message to prove you own this Bitcoin address</source>
        <translation>Sign the message to prove you own this Bitcoin address</translation>
    </message>
    <message>
        <location line="+3"/>
        <source>Sign &amp;Message</source>
        <translation>Sign &amp;Message</translation>
    </message>
    <message>
        <location line="+14"/>
        <source>Reset all sign message fields</source>
        <translation>Reset all sign message fields</translation>
    </message>
    <message>
        <location line="+3"/>
        <location line="+143"/>
        <source>Clear &amp;All</source>
        <translation>Clear &amp;All</translation>
    </message>
    <message>
        <location line="-84"/>
        <source>&amp;Verify Message</source>
        <translation>&amp;Verify Message</translation>
    </message>
    <message>
        <location line="+6"/>
        <source>Enter the receiver&apos;s address, message (ensure you copy line breaks, spaces, tabs, etc. exactly) and signature below to verify the message. Be careful not to read more into the signature than what is in the signed message itself, to avoid being tricked by a man-in-the-middle attack. Note that this only proves the signing party receives with the address, it cannot prove sendership of any transaction!</source>
        <translation type="unfinished"></translation>
    </message>
    <message>
        <location line="+21"/>
        <source>The Bitcoin address the message was signed with</source>
        <translation type="unfinished"></translation>
    </message>
    <message>
        <location line="+37"/>
        <source>Verify the message to ensure it was signed with the specified Bitcoin address</source>
        <translation>Verify the message to ensure it was signed with the specified Bitcoin address</translation>
    </message>
    <message>
        <location line="+3"/>
        <source>Verify &amp;Message</source>
        <translation>Verify &amp;Message</translation>
    </message>
    <message>
        <location line="+14"/>
        <source>Reset all verify message fields</source>
        <translation>Reset all verify message fields</translation>
    </message>
    <message>
        <location filename="../signverifymessagedialog.cpp" line="+41"/>
        <source>Click &quot;Sign Message&quot; to generate signature</source>
        <translation type="unfinished"></translation>
    </message>
    <message>
        <location line="+83"/>
        <location line="+80"/>
        <source>The entered address is invalid.</source>
        <translation type="unfinished"></translation>
    </message>
    <message>
        <location line="-80"/>
        <location line="+8"/>
        <location line="+72"/>
        <location line="+8"/>
        <source>Please check the address and try again.</source>
        <translation type="unfinished"></translation>
    </message>
    <message>
        <location line="-80"/>
        <location line="+80"/>
        <source>The entered address does not refer to a key.</source>
        <translation type="unfinished"></translation>
    </message>
    <message>
        <location line="-72"/>
        <source>Wallet unlock was cancelled.</source>
        <translation type="unfinished"></translation>
    </message>
    <message>
        <location line="+8"/>
        <source>Private key for the entered address is not available.</source>
        <translation type="unfinished"></translation>
    </message>
    <message>
        <location line="+12"/>
        <source>Message signing failed.</source>
        <translation type="unfinished"></translation>
    </message>
    <message>
        <location line="+5"/>
        <source>Message signed.</source>
        <translation type="unfinished"></translation>
    </message>
    <message>
        <location line="+58"/>
        <source>The signature could not be decoded.</source>
        <translation type="unfinished"></translation>
    </message>
    <message>
        <location line="+0"/>
        <location line="+13"/>
        <source>Please check the signature and try again.</source>
        <translation type="unfinished"></translation>
    </message>
    <message>
        <location line="+0"/>
        <source>The signature did not match the message digest.</source>
        <translation type="unfinished"></translation>
    </message>
    <message>
        <location line="+7"/>
        <source>Message verification failed.</source>
        <translation type="unfinished"></translation>
    </message>
    <message>
        <location line="+5"/>
        <source>Message verified.</source>
        <translation type="unfinished"></translation>
    </message>
</context>
<context>
    <name>SplashScreen</name>
    <message>
        <location filename="../networkstyle.cpp" line="+19"/>
        <source>[testnet]</source>
        <translation>[testnet]</translation>
    </message>
</context>
<context>
    <name>TrafficGraphWidget</name>
    <message>
        <location filename="../trafficgraphwidget.cpp" line="+79"/>
        <source>KB/s</source>
        <translation type="unfinished"></translation>
    </message>
</context>
<context>
    <name>TransactionDesc</name>
    <message numerus="yes">
        <location filename="../transactiondesc.cpp" line="+30"/>
        <source>Open for %n more block(s)</source>
        <translation type="unfinished">
            <numerusform></numerusform>
            <numerusform></numerusform>
        </translation>
    </message>
    <message>
        <location line="+2"/>
        <source>Open until %1</source>
        <translation type="unfinished"></translation>
    </message>
    <message>
        <location line="+6"/>
        <source>conflicted with a transaction with %1 confirmations</source>
        <translation type="unfinished"></translation>
    </message>
    <message>
        <location line="+2"/>
        <source>%1/offline</source>
        <translation type="unfinished"></translation>
    </message>
    <message>
        <location line="+2"/>
        <source>0/unconfirmed, %1</source>
        <translation type="unfinished"></translation>
    </message>
    <message>
        <location line="+0"/>
        <source>in memory pool</source>
        <translation type="unfinished"></translation>
    </message>
    <message>
        <location line="+0"/>
        <source>not in memory pool</source>
        <translation type="unfinished"></translation>
    </message>
    <message>
        <location line="+0"/>
        <source>abandoned</source>
        <translation type="unfinished"></translation>
    </message>
    <message>
        <location line="+2"/>
        <source>%1/unconfirmed</source>
        <translation type="unfinished"></translation>
    </message>
    <message>
        <location line="+2"/>
        <source>%1 confirmations</source>
        <translation type="unfinished"></translation>
    </message>
    <message>
        <location line="+17"/>
        <source>Status</source>
        <translation type="unfinished"></translation>
    </message>
    <message>
        <location line="+5"/>
        <source>, has not been successfully broadcast yet</source>
        <translation type="unfinished"></translation>
    </message>
    <message numerus="yes">
        <location line="+2"/>
        <source>, broadcast through %n node(s)</source>
        <translation type="unfinished">
            <numerusform></numerusform>
            <numerusform></numerusform>
        </translation>
    </message>
    <message>
        <location line="+4"/>
        <source>Date</source>
        <translation type="unfinished">Date</translation>
    </message>
    <message>
        <location line="+7"/>
        <source>Source</source>
        <translation type="unfinished"></translation>
    </message>
    <message>
        <location line="+0"/>
        <source>Generated</source>
        <translation type="unfinished"></translation>
    </message>
    <message>
        <location line="+5"/>
        <location line="+13"/>
        <location line="+72"/>
        <source>From</source>
        <translation type="unfinished"></translation>
    </message>
    <message>
        <location line="-72"/>
        <source>unknown</source>
        <translation type="unfinished"></translation>
    </message>
    <message>
        <location line="+1"/>
        <location line="+20"/>
        <location line="+69"/>
        <source>To</source>
        <translation type="unfinished"></translation>
    </message>
    <message>
        <location line="-87"/>
        <source>own address</source>
        <translation type="unfinished"></translation>
    </message>
    <message>
        <location line="+0"/>
        <location line="+69"/>
        <source>watch-only</source>
        <translation type="unfinished"></translation>
    </message>
    <message>
        <location line="-67"/>
        <source>label</source>
        <translation type="unfinished"></translation>
    </message>
    <message>
        <location line="+34"/>
        <location line="+12"/>
        <location line="+53"/>
        <location line="+26"/>
        <location line="+54"/>
        <source>Credit</source>
        <translation type="unfinished"></translation>
    </message>
    <message numerus="yes">
        <location line="-143"/>
        <source>matures in %n more block(s)</source>
        <translation type="unfinished">
            <numerusform></numerusform>
            <numerusform></numerusform>
        </translation>
    </message>
    <message>
        <location line="+2"/>
        <source>not accepted</source>
        <translation type="unfinished"></translation>
    </message>
    <message>
        <location line="+59"/>
        <location line="+25"/>
        <location line="+54"/>
        <source>Debit</source>
        <translation type="unfinished"></translation>
    </message>
    <message>
        <location line="-69"/>
        <source>Total debit</source>
        <translation type="unfinished"></translation>
    </message>
    <message>
        <location line="+1"/>
        <source>Total credit</source>
        <translation type="unfinished"></translation>
    </message>
    <message>
        <location line="+5"/>
        <source>Transaction fee</source>
        <translation type="unfinished"></translation>
    </message>
    <message>
        <location line="+16"/>
        <source>Net amount</source>
        <translation type="unfinished"></translation>
    </message>
    <message>
        <location line="+6"/>
        <location line="+10"/>
        <source>Message</source>
        <translation type="unfinished"></translation>
    </message>
    <message>
        <location line="-8"/>
        <source>Comment</source>
        <translation type="unfinished"></translation>
    </message>
    <message>
        <location line="+2"/>
        <source>Transaction ID</source>
        <translation type="unfinished"></translation>
    </message>
    <message>
        <location line="+1"/>
        <source>Output index</source>
        <translation type="unfinished"></translation>
    </message>
    <message>
        <location line="+18"/>
        <source>Merchant</source>
        <translation type="unfinished"></translation>
    </message>
    <message>
        <location line="+7"/>
        <source>Generated coins must mature %1 blocks before they can be spent. When you generated this block, it was broadcast to the network to be added to the block chain. If it fails to get into the chain, its state will change to &quot;not accepted&quot; and it won&apos;t be spendable. This may occasionally happen if another node generates a block within a few seconds of yours.</source>
        <translation type="unfinished"></translation>
    </message>
    <message>
        <location line="+8"/>
        <source>Debug information</source>
        <translation type="unfinished"></translation>
    </message>
    <message>
        <location line="+8"/>
        <source>Transaction</source>
        <translation type="unfinished"></translation>
    </message>
    <message>
        <location line="+3"/>
        <source>Inputs</source>
        <translation type="unfinished"></translation>
    </message>
    <message>
        <location line="+21"/>
        <source>Amount</source>
        <translation type="unfinished">Amount</translation>
    </message>
    <message>
        <location line="+1"/>
        <location line="+1"/>
        <source>true</source>
        <translation type="unfinished"></translation>
    </message>
    <message>
        <location line="-1"/>
        <location line="+1"/>
        <source>false</source>
        <translation type="unfinished"></translation>
    </message>
</context>
<context>
    <name>TransactionDescDialog</name>
    <message>
        <location filename="../forms/transactiondescdialog.ui" line="+20"/>
        <source>This pane shows a detailed description of the transaction</source>
        <translation>This pane shows a detailed description of the transaction</translation>
    </message>
    <message>
        <location filename="../transactiondescdialog.cpp" line="+17"/>
        <source>Details for %1</source>
        <translation type="unfinished"></translation>
    </message>
</context>
<context>
    <name>TransactionTableModel</name>
    <message>
        <location filename="../transactiontablemodel.cpp" line="+246"/>
        <source>Date</source>
        <translation type="unfinished">Date</translation>
    </message>
    <message>
        <location line="+0"/>
        <source>Type</source>
        <translation type="unfinished"></translation>
    </message>
    <message>
        <location line="+0"/>
        <source>Label</source>
        <translation type="unfinished"></translation>
    </message>
    <message numerus="yes">
        <location line="+58"/>
        <source>Open for %n more block(s)</source>
        <translation type="unfinished">
            <numerusform></numerusform>
            <numerusform></numerusform>
        </translation>
    </message>
    <message>
        <location line="+3"/>
        <source>Open until %1</source>
        <translation type="unfinished"></translation>
    </message>
    <message>
        <location line="+3"/>
        <source>Offline</source>
        <translation type="unfinished"></translation>
    </message>
    <message>
        <location line="+3"/>
        <source>Unconfirmed</source>
        <translation type="unfinished"></translation>
    </message>
    <message>
        <location line="+3"/>
        <source>Abandoned</source>
        <translation type="unfinished"></translation>
    </message>
    <message>
        <location line="+3"/>
        <source>Confirming (%1 of %2 recommended confirmations)</source>
        <translation type="unfinished"></translation>
    </message>
    <message>
        <location line="+3"/>
        <source>Confirmed (%1 confirmations)</source>
        <translation type="unfinished"></translation>
    </message>
    <message>
        <location line="+3"/>
        <source>Conflicted</source>
        <translation type="unfinished"></translation>
    </message>
    <message>
        <location line="+3"/>
        <source>Immature (%1 confirmations, will be available after %2)</source>
        <translation type="unfinished"></translation>
    </message>
    <message>
        <location line="+3"/>
        <source>This block was not received by any other nodes and will probably not be accepted!</source>
        <translation type="unfinished"></translation>
    </message>
    <message>
        <location line="+3"/>
        <source>Generated but not accepted</source>
        <translation type="unfinished"></translation>
    </message>
    <message>
        <location line="+39"/>
        <source>Received with</source>
        <translation type="unfinished"></translation>
    </message>
    <message>
        <location line="+2"/>
        <source>Received from</source>
        <translation type="unfinished"></translation>
    </message>
    <message>
        <location line="+3"/>
        <source>Sent to</source>
        <translation type="unfinished"></translation>
    </message>
    <message>
        <location line="+2"/>
        <source>Payment to yourself</source>
        <translation type="unfinished"></translation>
    </message>
    <message>
        <location line="+2"/>
        <source>Mined</source>
        <translation type="unfinished"></translation>
    </message>
    <message>
        <location line="+28"/>
        <source>watch-only</source>
        <translation type="unfinished"></translation>
    </message>
    <message>
        <location line="+15"/>
        <source>(n/a)</source>
        <translation type="unfinished"></translation>
    </message>
    <message>
        <location line="+213"/>
        <source>(no label)</source>
        <translation type="unfinished"></translation>
    </message>
    <message>
        <location line="+39"/>
        <source>Transaction status. Hover over this field to show number of confirmations.</source>
        <translation type="unfinished"></translation>
    </message>
    <message>
        <location line="+2"/>
        <source>Date and time that the transaction was received.</source>
        <translation type="unfinished"></translation>
    </message>
    <message>
        <location line="+2"/>
        <source>Type of transaction.</source>
        <translation type="unfinished"></translation>
    </message>
    <message>
        <location line="+2"/>
        <source>Whether or not a watch-only address is involved in this transaction.</source>
        <translation type="unfinished"></translation>
    </message>
    <message>
        <location line="+2"/>
        <source>User-defined intent/purpose of the transaction.</source>
        <translation type="unfinished"></translation>
    </message>
    <message>
        <location line="+2"/>
        <source>Amount removed from or added to balance.</source>
        <translation type="unfinished"></translation>
    </message>
</context>
<context>
    <name>TransactionView</name>
    <message>
        <location filename="../transactionview.cpp" line="+69"/>
        <location line="+16"/>
        <source>All</source>
        <translation type="unfinished"></translation>
    </message>
    <message>
        <location line="-15"/>
        <source>Today</source>
        <translation type="unfinished"></translation>
    </message>
    <message>
        <location line="+1"/>
        <source>This week</source>
        <translation type="unfinished"></translation>
    </message>
    <message>
        <location line="+1"/>
        <source>This month</source>
        <translation type="unfinished"></translation>
    </message>
    <message>
        <location line="+1"/>
        <source>Last month</source>
        <translation type="unfinished"></translation>
    </message>
    <message>
        <location line="+1"/>
        <source>This year</source>
        <translation type="unfinished"></translation>
    </message>
    <message>
        <location line="+1"/>
        <source>Range...</source>
        <translation type="unfinished"></translation>
    </message>
    <message>
        <location line="+11"/>
        <source>Received with</source>
        <translation type="unfinished"></translation>
    </message>
    <message>
        <location line="+2"/>
        <source>Sent to</source>
        <translation type="unfinished"></translation>
    </message>
    <message>
        <location line="+2"/>
        <source>To yourself</source>
        <translation type="unfinished"></translation>
    </message>
    <message>
<<<<<<< HEAD
        <location line="+1"/>
        <source>Mined</source>
        <translation type="unfinished"></translation>
    </message>
    <message>
        <location line="+1"/>
        <source>Other</source>
=======
        <location line="+529"/>
        <source>This is an authenticated payment request.</source>
        <translation type="unfinished"></translation>
    </message>
    <message>
        <location line="-1009"/>
        <source>Enter a label for this address to add it to the list of used addresses</source>
        <translation type="unfinished"></translation>
    </message>
    <message>
        <location line="+47"/>
        <source>A message that was attached to the bitcoin: URI which will be stored with the transaction for your reference. Note: This message will not be sent over the Bitcoin network.</source>
        <translation type="unfinished"></translation>
    </message>
    <message>
        <location line="+448"/>
        <location line="+529"/>
        <source>Pay To:</source>
        <translation type="unfinished"></translation>
    </message>
    <message>
        <location line="-495"/>
        <location line="+533"/>
        <source>Memo:</source>
        <translation type="unfinished"></translation>
    </message>
    <message>
        <location filename="../sendcoinsentry.cpp" line="+37"/>
        <source>Enter a label for this address to add it to your address book</source>
        <translation type="unfinished"></translation>
    </message>
</context>
<context>
    <name>SendConfirmationDialog</name>
    <message>
        <location filename="../sendcoinsdialog.cpp" line="+95"/>
        <location line="+5"/>
        <source>Yes</source>
        <translation type="unfinished"></translation>
    </message>
</context>
<context>
    <name>ShutdownWindow</name>
    <message>
        <location filename="../utilitydialog.cpp" line="+78"/>
        <source>%1 is shutting down...</source>
        <translation type="unfinished"></translation>
    </message>
    <message>
        <location line="+1"/>
        <source>Do not shut down the computer until this window disappears.</source>
        <translation type="unfinished"></translation>
    </message>
</context>
<context>
    <name>SignVerifyMessageDialog</name>
    <message>
        <location filename="../forms/signverifymessagedialog.ui" line="+14"/>
        <source>Signatures - Sign / Verify a Message</source>
        <translation>Signatures - Sign / Verify a Message</translation>
    </message>
    <message>
        <location line="+13"/>
        <source>&amp;Sign Message</source>
        <translation>&amp;Sign Message</translation>
    </message>
    <message>
        <location line="+6"/>
        <source>You can sign messages/agreements with your addresses to prove you can receive bitcoins sent to them. Be careful not to sign anything vague or random, as phishing attacks may try to trick you into signing your identity over to them. Only sign fully-detailed statements you agree to.</source>
        <translation type="unfinished"></translation>
    </message>
    <message>
        <location line="+18"/>
        <source>The Bitcoin address to sign the message with</source>
        <translation type="unfinished"></translation>
    </message>
    <message>
        <location line="+7"/>
        <location line="+210"/>
        <source>Choose previously used address</source>
        <translation type="unfinished"></translation>
    </message>
    <message>
        <location line="-200"/>
        <location line="+210"/>
        <source>Alt+A</source>
        <translation>Alt+A</translation>
    </message>
    <message>
        <location line="-200"/>
        <source>Paste address from clipboard</source>
        <translation>Paste address from clipboard</translation>
    </message>
    <message>
        <location line="+10"/>
        <source>Alt+P</source>
        <translation>Alt+P</translation>
    </message>
    <message>
        <location line="+12"/>
        <source>Enter the message you want to sign here</source>
        <translation>Enter the message you want to sign here</translation>
    </message>
    <message>
        <location line="+7"/>
        <source>Signature</source>
        <translation>Signature</translation>
    </message>
    <message>
        <location line="+27"/>
        <source>Copy the current signature to the system clipboard</source>
        <translation>Copy the current signature to the system clipboard</translation>
    </message>
    <message>
        <location line="+21"/>
        <source>Sign the message to prove you own this Bitcoin address</source>
        <translation>Sign the message to prove you own this Bitcoin address</translation>
    </message>
    <message>
        <location line="+3"/>
        <source>Sign &amp;Message</source>
        <translation>Sign &amp;Message</translation>
    </message>
    <message>
        <location line="+14"/>
        <source>Reset all sign message fields</source>
        <translation>Reset all sign message fields</translation>
    </message>
    <message>
        <location line="+3"/>
        <location line="+143"/>
        <source>Clear &amp;All</source>
        <translation>Clear &amp;All</translation>
    </message>
    <message>
        <location line="-84"/>
        <source>&amp;Verify Message</source>
        <translation>&amp;Verify Message</translation>
    </message>
    <message>
        <location line="+6"/>
        <source>Enter the receiver&apos;s address, message (ensure you copy line breaks, spaces, tabs, etc. exactly) and signature below to verify the message. Be careful not to read more into the signature than what is in the signed message itself, to avoid being tricked by a man-in-the-middle attack. Note that this only proves the signing party receives with the address, it cannot prove sendership of any transaction!</source>
        <translation type="unfinished"></translation>
    </message>
    <message>
        <location line="+21"/>
        <source>The Bitcoin address the message was signed with</source>
        <translation type="unfinished"></translation>
    </message>
    <message>
        <location line="+37"/>
        <source>Verify the message to ensure it was signed with the specified Bitcoin address</source>
        <translation>Verify the message to ensure it was signed with the specified Bitcoin address</translation>
    </message>
    <message>
        <location line="+3"/>
        <source>Verify &amp;Message</source>
        <translation>Verify &amp;Message</translation>
    </message>
    <message>
        <location line="+14"/>
        <source>Reset all verify message fields</source>
        <translation>Reset all verify message fields</translation>
    </message>
    <message>
        <location filename="../signverifymessagedialog.cpp" line="+41"/>
        <source>Click &quot;Sign Message&quot; to generate signature</source>
        <translation type="unfinished"></translation>
    </message>
    <message>
        <location line="+83"/>
        <location line="+80"/>
        <source>The entered address is invalid.</source>
        <translation type="unfinished"></translation>
    </message>
    <message>
        <location line="-80"/>
        <location line="+8"/>
        <location line="+72"/>
        <location line="+8"/>
        <source>Please check the address and try again.</source>
        <translation type="unfinished"></translation>
    </message>
    <message>
        <location line="-80"/>
        <location line="+80"/>
        <source>The entered address does not refer to a key.</source>
        <translation type="unfinished"></translation>
    </message>
    <message>
        <location line="-72"/>
        <source>Wallet unlock was cancelled.</source>
        <translation type="unfinished"></translation>
    </message>
    <message>
        <location line="+8"/>
        <source>Private key for the entered address is not available.</source>
        <translation type="unfinished"></translation>
    </message>
    <message>
        <location line="+12"/>
        <source>Message signing failed.</source>
        <translation type="unfinished"></translation>
    </message>
    <message>
        <location line="+5"/>
        <source>Message signed.</source>
        <translation type="unfinished"></translation>
    </message>
    <message>
        <location line="+58"/>
        <source>The signature could not be decoded.</source>
        <translation type="unfinished"></translation>
    </message>
    <message>
        <location line="+0"/>
        <location line="+13"/>
        <source>Please check the signature and try again.</source>
        <translation type="unfinished"></translation>
    </message>
    <message>
        <location line="+0"/>
        <source>The signature did not match the message digest.</source>
        <translation type="unfinished"></translation>
    </message>
    <message>
        <location line="+7"/>
        <source>Message verification failed.</source>
        <translation type="unfinished"></translation>
    </message>
    <message>
        <location line="+5"/>
        <source>Message verified.</source>
        <translation type="unfinished"></translation>
    </message>
</context>
<context>
    <name>SplashScreen</name>
    <message>
        <location filename="../networkstyle.cpp" line="+19"/>
        <source>[testnet]</source>
        <translation>[testnet]</translation>
    </message>
</context>
<context>
    <name>TrafficGraphWidget</name>
    <message>
        <location filename="../trafficgraphwidget.cpp" line="+79"/>
        <source>KB/s</source>
        <translation type="unfinished"></translation>
    </message>
</context>
<context>
    <name>TransactionDesc</name>
    <message numerus="yes">
        <location filename="../transactiondesc.cpp" line="+30"/>
        <source>Open for %n more block(s)</source>
        <translation type="unfinished">
            <numerusform></numerusform>
            <numerusform></numerusform>
        </translation>
    </message>
    <message>
        <location line="+2"/>
        <source>Open until %1</source>
        <translation type="unfinished"></translation>
    </message>
    <message>
        <location line="+6"/>
        <source>conflicted with a transaction with %1 confirmations</source>
        <translation type="unfinished"></translation>
    </message>
    <message>
        <location line="+2"/>
        <source>%1/offline</source>
        <translation type="unfinished"></translation>
    </message>
    <message>
        <location line="+2"/>
        <source>0/unconfirmed, %1</source>
        <translation type="unfinished"></translation>
    </message>
    <message>
        <location line="+0"/>
        <source>in memory pool</source>
        <translation type="unfinished"></translation>
    </message>
    <message>
        <location line="+0"/>
        <source>not in memory pool</source>
        <translation type="unfinished"></translation>
    </message>
    <message>
        <location line="+0"/>
        <source>abandoned</source>
        <translation type="unfinished"></translation>
    </message>
    <message>
        <location line="+2"/>
        <source>%1/unconfirmed</source>
        <translation type="unfinished"></translation>
    </message>
    <message>
        <location line="+2"/>
        <source>%1 confirmations</source>
        <translation type="unfinished"></translation>
    </message>
    <message>
        <location line="+17"/>
        <source>Status</source>
        <translation type="unfinished"></translation>
    </message>
    <message>
        <location line="+5"/>
        <source>, has not been successfully broadcast yet</source>
        <translation type="unfinished"></translation>
    </message>
    <message numerus="yes">
        <location line="+2"/>
        <source>, broadcast through %n node(s)</source>
        <translation type="unfinished">
            <numerusform></numerusform>
            <numerusform></numerusform>
        </translation>
    </message>
    <message>
        <location line="+4"/>
        <source>Date</source>
        <translation type="unfinished">Date</translation>
    </message>
    <message>
        <location line="+7"/>
        <source>Source</source>
        <translation type="unfinished"></translation>
    </message>
    <message>
        <location line="+0"/>
        <source>Generated</source>
        <translation type="unfinished"></translation>
    </message>
    <message>
        <location line="+5"/>
        <location line="+13"/>
        <location line="+72"/>
        <source>From</source>
        <translation type="unfinished"></translation>
    </message>
    <message>
        <location line="-72"/>
        <source>unknown</source>
        <translation type="unfinished"></translation>
    </message>
    <message>
        <location line="+1"/>
        <location line="+20"/>
        <location line="+69"/>
        <source>To</source>
        <translation type="unfinished"></translation>
    </message>
    <message>
        <location line="-87"/>
        <source>own address</source>
        <translation type="unfinished"></translation>
    </message>
    <message>
        <location line="+0"/>
        <location line="+69"/>
        <source>watch-only</source>
        <translation type="unfinished"></translation>
    </message>
    <message>
        <location line="-67"/>
        <source>label</source>
        <translation type="unfinished"></translation>
    </message>
    <message>
        <location line="+34"/>
        <location line="+12"/>
        <location line="+53"/>
        <location line="+26"/>
        <location line="+54"/>
        <source>Credit</source>
        <translation type="unfinished"></translation>
    </message>
    <message numerus="yes">
        <location line="-143"/>
        <source>matures in %n more block(s)</source>
        <translation type="unfinished">
            <numerusform></numerusform>
            <numerusform></numerusform>
        </translation>
    </message>
    <message>
        <location line="+2"/>
        <source>not accepted</source>
        <translation type="unfinished"></translation>
    </message>
    <message>
        <location line="+59"/>
        <location line="+25"/>
        <location line="+54"/>
        <source>Debit</source>
        <translation type="unfinished"></translation>
    </message>
    <message>
        <location line="-69"/>
        <source>Total debit</source>
        <translation type="unfinished"></translation>
    </message>
    <message>
        <location line="+1"/>
        <source>Total credit</source>
        <translation type="unfinished"></translation>
    </message>
    <message>
        <location line="+5"/>
        <source>Transaction fee</source>
        <translation type="unfinished"></translation>
    </message>
    <message>
        <location line="+16"/>
        <source>Net amount</source>
        <translation type="unfinished"></translation>
    </message>
    <message>
        <location line="+6"/>
        <location line="+10"/>
        <source>Message</source>
        <translation type="unfinished"></translation>
    </message>
    <message>
        <location line="-8"/>
        <source>Comment</source>
        <translation type="unfinished"></translation>
    </message>
    <message>
        <location line="+2"/>
        <source>Transaction ID</source>
        <translation type="unfinished"></translation>
    </message>
    <message>
        <location line="+1"/>
        <source>Output index</source>
        <translation type="unfinished"></translation>
    </message>
    <message>
        <location line="+18"/>
        <source>Merchant</source>
        <translation type="unfinished"></translation>
    </message>
    <message>
        <location line="+7"/>
        <source>Generated coins must mature %1 blocks before they can be spent. When you generated this block, it was broadcast to the network to be added to the block chain. If it fails to get into the chain, its state will change to &quot;not accepted&quot; and it won&apos;t be spendable. This may occasionally happen if another node generates a block within a few seconds of yours.</source>
        <translation type="unfinished"></translation>
    </message>
    <message>
        <location line="+8"/>
        <source>Debug information</source>
        <translation type="unfinished"></translation>
    </message>
    <message>
        <location line="+8"/>
        <source>Transaction</source>
        <translation type="unfinished"></translation>
    </message>
    <message>
        <location line="+3"/>
        <source>Inputs</source>
        <translation type="unfinished"></translation>
    </message>
    <message>
        <location line="+21"/>
        <source>Amount</source>
        <translation type="unfinished">Amount</translation>
    </message>
    <message>
        <location line="+1"/>
        <location line="+1"/>
        <source>true</source>
        <translation type="unfinished"></translation>
    </message>
    <message>
        <location line="-1"/>
        <location line="+1"/>
        <source>false</source>
        <translation type="unfinished"></translation>
    </message>
</context>
<context>
    <name>TransactionDescDialog</name>
    <message>
        <location filename="../forms/transactiondescdialog.ui" line="+20"/>
        <source>This pane shows a detailed description of the transaction</source>
        <translation>This pane shows a detailed description of the transaction</translation>
    </message>
    <message>
        <location filename="../transactiondescdialog.cpp" line="+17"/>
        <source>Details for %1</source>
        <translation type="unfinished"></translation>
    </message>
</context>
<context>
    <name>TransactionTableModel</name>
    <message>
        <location filename="../transactiontablemodel.cpp" line="+246"/>
        <source>Date</source>
        <translation type="unfinished">Date</translation>
    </message>
    <message>
        <location line="+0"/>
        <source>Type</source>
        <translation type="unfinished"></translation>
    </message>
    <message>
        <location line="+0"/>
        <source>Label</source>
        <translation type="unfinished"></translation>
    </message>
    <message numerus="yes">
        <location line="+58"/>
        <source>Open for %n more block(s)</source>
        <translation type="unfinished">
            <numerusform></numerusform>
            <numerusform></numerusform>
        </translation>
    </message>
    <message>
        <location line="+3"/>
        <source>Open until %1</source>
        <translation type="unfinished"></translation>
    </message>
    <message>
        <location line="+3"/>
        <source>Offline</source>
        <translation type="unfinished"></translation>
    </message>
    <message>
        <location line="+3"/>
        <source>Unconfirmed</source>
        <translation type="unfinished"></translation>
    </message>
    <message>
        <location line="+3"/>
        <source>Abandoned</source>
        <translation type="unfinished"></translation>
    </message>
    <message>
        <location line="+3"/>
        <source>Confirming (%1 of %2 recommended confirmations)</source>
        <translation type="unfinished"></translation>
    </message>
    <message>
        <location line="+3"/>
        <source>Confirmed (%1 confirmations)</source>
        <translation type="unfinished"></translation>
    </message>
    <message>
        <location line="+3"/>
        <source>Conflicted</source>
        <translation type="unfinished"></translation>
    </message>
    <message>
        <location line="+3"/>
        <source>Immature (%1 confirmations, will be available after %2)</source>
        <translation type="unfinished"></translation>
    </message>
    <message>
        <location line="+3"/>
        <source>This block was not received by any other nodes and will probably not be accepted!</source>
        <translation type="unfinished"></translation>
    </message>
    <message>
        <location line="+3"/>
        <source>Generated but not accepted</source>
        <translation type="unfinished"></translation>
    </message>
    <message>
        <location line="+39"/>
        <source>Received with</source>
        <translation type="unfinished"></translation>
    </message>
    <message>
        <location line="+2"/>
        <source>Received from</source>
        <translation type="unfinished"></translation>
    </message>
    <message>
        <location line="+3"/>
        <source>Sent to</source>
        <translation type="unfinished"></translation>
    </message>
    <message>
        <location line="+2"/>
        <source>Payment to yourself</source>
        <translation type="unfinished"></translation>
    </message>
    <message>
        <location line="+2"/>
        <source>Mined</source>
        <translation type="unfinished"></translation>
    </message>
    <message>
        <location line="+28"/>
        <source>watch-only</source>
        <translation type="unfinished"></translation>
    </message>
    <message>
        <location line="+15"/>
        <source>(n/a)</source>
        <translation type="unfinished"></translation>
    </message>
    <message>
        <location line="+213"/>
        <source>(no label)</source>
        <translation type="unfinished"></translation>
    </message>
    <message>
        <location line="+39"/>
        <source>Transaction status. Hover over this field to show number of confirmations.</source>
        <translation type="unfinished"></translation>
    </message>
    <message>
        <location line="+2"/>
        <source>Date and time that the transaction was received.</source>
        <translation type="unfinished"></translation>
    </message>
    <message>
        <location line="+2"/>
        <source>Type of transaction.</source>
        <translation type="unfinished"></translation>
    </message>
    <message>
        <location line="+2"/>
        <source>Whether or not a watch-only address is involved in this transaction.</source>
        <translation type="unfinished"></translation>
    </message>
    <message>
        <location line="+2"/>
        <source>User-defined intent/purpose of the transaction.</source>
        <translation type="unfinished"></translation>
    </message>
    <message>
        <location line="+2"/>
        <source>Amount removed from or added to balance.</source>
        <translation type="unfinished"></translation>
    </message>
</context>
<context>
    <name>TransactionView</name>
    <message>
        <location filename="../transactionview.cpp" line="+69"/>
        <location line="+16"/>
        <source>All</source>
        <translation type="unfinished"></translation>
    </message>
    <message>
        <location line="-15"/>
        <source>Today</source>
        <translation type="unfinished"></translation>
    </message>
    <message>
        <location line="+1"/>
        <source>This week</source>
        <translation type="unfinished"></translation>
    </message>
    <message>
        <location line="+1"/>
        <source>This month</source>
        <translation type="unfinished"></translation>
    </message>
    <message>
        <location line="+1"/>
        <source>Last month</source>
        <translation type="unfinished"></translation>
    </message>
    <message>
        <location line="+1"/>
        <source>This year</source>
        <translation type="unfinished"></translation>
    </message>
    <message>
        <location line="+1"/>
        <source>Range...</source>
        <translation type="unfinished"></translation>
    </message>
    <message>
        <location line="+11"/>
        <source>Received with</source>
        <translation type="unfinished"></translation>
    </message>
    <message>
        <location line="+2"/>
        <source>Sent to</source>
        <translation type="unfinished"></translation>
    </message>
    <message>
        <location line="+2"/>
        <source>To yourself</source>
        <translation type="unfinished"></translation>
    </message>
    <message>
        <location line="+1"/>
        <source>Mined</source>
        <translation type="unfinished"></translation>
    </message>
    <message>
        <location line="+1"/>
        <source>Other</source>
        <translation type="unfinished"></translation>
    </message>
    <message>
        <location line="+6"/>
        <source>Enter address or label to search</source>
>>>>>>> 548c39d1
        <translation type="unfinished"></translation>
    </message>
    <message>
        <location line="+6"/>
<<<<<<< HEAD
        <source>Enter address or label to search</source>
        <translation type="unfinished"></translation>
    </message>
    <message>
        <location line="+6"/>
        <source>Min amount</source>
        <translation type="unfinished"></translation>
    </message>
    <message>
        <location line="+36"/>
        <source>Abandon transaction</source>
=======
        <source>Min amount</source>
        <translation type="unfinished"></translation>
    </message>
    <message>
        <location line="+36"/>
        <source>Abandon transaction</source>
        <translation type="unfinished"></translation>
    </message>
    <message>
        <location line="+1"/>
        <source>Copy address</source>
>>>>>>> 548c39d1
        <translation type="unfinished"></translation>
    </message>
    <message>
        <location line="+1"/>
<<<<<<< HEAD
        <source>Copy address</source>
=======
        <source>Copy label</source>
>>>>>>> 548c39d1
        <translation type="unfinished"></translation>
    </message>
    <message>
        <location line="+1"/>
<<<<<<< HEAD
        <source>Copy label</source>
=======
        <source>Copy amount</source>
>>>>>>> 548c39d1
        <translation type="unfinished"></translation>
    </message>
    <message>
        <location line="+1"/>
<<<<<<< HEAD
        <source>Copy amount</source>
=======
        <source>Copy transaction ID</source>
>>>>>>> 548c39d1
        <translation type="unfinished"></translation>
    </message>
    <message>
        <location line="+1"/>
<<<<<<< HEAD
        <source>Copy transaction ID</source>
=======
        <source>Copy raw transaction</source>
>>>>>>> 548c39d1
        <translation type="unfinished"></translation>
    </message>
    <message>
        <location line="+1"/>
<<<<<<< HEAD
        <source>Copy raw transaction</source>
=======
        <source>Copy full transaction details</source>
>>>>>>> 548c39d1
        <translation type="unfinished"></translation>
    </message>
    <message>
        <location line="+1"/>
<<<<<<< HEAD
        <source>Copy full transaction details</source>
=======
        <source>Edit label</source>
>>>>>>> 548c39d1
        <translation type="unfinished"></translation>
    </message>
    <message>
        <location line="+1"/>
<<<<<<< HEAD
        <source>Edit label</source>
        <translation type="unfinished"></translation>
    </message>
    <message>
        <location line="+1"/>
        <source>Show transaction details</source>
        <translation type="unfinished"></translation>
    </message>
    <message>
        <location line="+186"/>
        <source>Export Transaction History</source>
        <translation type="unfinished"></translation>
    </message>
    <message>
        <location line="+1"/>
        <source>Comma separated file (*.csv)</source>
        <translation type="unfinished"></translation>
    </message>
    <message>
        <location line="+9"/>
        <source>Confirmed</source>
        <translation type="unfinished">Confirmed</translation>
    </message>
    <message>
        <location line="+2"/>
        <source>Watch-only</source>
        <translation type="unfinished"></translation>
    </message>
    <message>
        <location line="+1"/>
        <source>Date</source>
        <translation type="unfinished">Date</translation>
    </message>
    <message>
        <location line="+1"/>
        <source>Type</source>
=======
        <source>Show transaction details</source>
        <translation type="unfinished"></translation>
    </message>
    <message>
        <location line="+186"/>
        <source>Export Transaction History</source>
        <translation type="unfinished"></translation>
    </message>
    <message>
        <location line="+1"/>
        <source>Comma separated file (*.csv)</source>
        <translation type="unfinished"></translation>
    </message>
    <message>
        <location line="+9"/>
        <source>Confirmed</source>
        <translation type="unfinished">Confirmed</translation>
    </message>
    <message>
        <location line="+2"/>
        <source>Watch-only</source>
        <translation type="unfinished"></translation>
    </message>
    <message>
        <location line="+1"/>
        <source>Date</source>
        <translation type="unfinished">Date</translation>
    </message>
    <message>
        <location line="+1"/>
        <source>Type</source>
        <translation type="unfinished"></translation>
    </message>
    <message>
        <location line="+1"/>
        <source>Label</source>
>>>>>>> 548c39d1
        <translation type="unfinished"></translation>
    </message>
    <message>
        <location line="+1"/>
<<<<<<< HEAD
        <source>Label</source>
        <translation type="unfinished"></translation>
    </message>
    <message>
        <location line="+1"/>
        <source>Address</source>
        <translation type="unfinished"></translation>
    </message>
    <message>
        <location line="+2"/>
        <source>ID</source>
        <translation type="unfinished"></translation>
    </message>
    <message>
=======
        <source>Address</source>
        <translation type="unfinished"></translation>
    </message>
    <message>
        <location line="+2"/>
        <source>ID</source>
        <translation type="unfinished"></translation>
    </message>
    <message>
>>>>>>> 548c39d1
        <location line="+3"/>
        <source>Exporting Failed</source>
        <translation type="unfinished"></translation>
    </message>
    <message>
        <location line="+0"/>
        <source>There was an error trying to save the transaction history to %1.</source>
        <translation type="unfinished"></translation>
    </message>
    <message>
        <location line="+4"/>
        <source>Exporting Successful</source>
        <translation type="unfinished"></translation>
    </message>
    <message>
        <location line="+0"/>
        <source>The transaction history was successfully saved to %1.</source>
        <translation type="unfinished"></translation>
    </message>
    <message>
        <location line="+147"/>
        <source>Range:</source>
        <translation type="unfinished"></translation>
    </message>
    <message>
        <location line="+8"/>
        <source>to</source>
        <translation type="unfinished"></translation>
    </message>
</context>
<context>
    <name>UnitDisplayStatusBarControl</name>
    <message>
        <location filename="../bitcoingui.cpp" line="+116"/>
        <source>Unit to show amounts in. Click to select another unit.</source>
        <translation type="unfinished"></translation>
    </message>
</context>
<context>
    <name>WalletFrame</name>
    <message>
        <location filename="../walletframe.cpp" line="+27"/>
        <source>No wallet has been loaded.</source>
        <translation type="unfinished"></translation>
    </message>
</context>
<context>
    <name>WalletModel</name>
    <message>
        <location filename="../walletmodel.cpp" line="+288"/>
        <source>Send Coins</source>
        <translation type="unfinished">Send Coins</translation>
    </message>
</context>
<context>
    <name>WalletView</name>
    <message>
        <location filename="../walletview.cpp" line="+46"/>
        <source>&amp;Export</source>
        <translation type="unfinished">&amp;Export</translation>
    </message>
    <message>
        <location line="+1"/>
        <source>Export the data in the current tab to a file</source>
        <translation type="unfinished">Export the data in the current tab to a file</translation>
    </message>
    <message>
        <location line="+194"/>
        <source>Backup Wallet</source>
        <translation type="unfinished"></translation>
    </message>
    <message>
        <location line="+1"/>
        <source>Wallet Data (*.dat)</source>
        <translation type="unfinished"></translation>
    </message>
    <message>
        <location line="+6"/>
        <source>Backup Failed</source>
        <translation type="unfinished"></translation>
    </message>
    <message>
        <location line="+0"/>
        <source>There was an error trying to save the wallet data to %1.</source>
        <translation type="unfinished"></translation>
    </message>
    <message>
        <location line="+4"/>
        <source>Backup Successful</source>
        <translation type="unfinished"></translation>
    </message>
    <message>
        <location line="+0"/>
        <source>The wallet data was successfully saved to %1.</source>
        <translation type="unfinished"></translation>
    </message>
</context>
<context>
    <name>bitcoin-core</name>
    <message>
        <location filename="../bitcoinstrings.cpp" line="+300"/>
        <source>Options:</source>
        <translation>Options:</translation>
    </message>
    <message>
        <location line="+32"/>
        <source>Specify data directory</source>
        <translation>Specify data directory</translation>
    </message>
    <message>
        <location line="-92"/>
        <source>Connect to a node to retrieve peer addresses, and disconnect</source>
        <translation>Connect to a node to retrieve peer addresses, and disconnect</translation>
    </message>
    <message>
        <location line="+96"/>
        <source>Specify your own public address</source>
        <translation>Specify your own public address</translation>
    </message>
    <message>
        <location line="-112"/>
        <source>Accept command line and JSON-RPC commands</source>
        <translation>Accept command line and JSON-RPC commands</translation>
    </message>
    <message>
        <location line="-132"/>
        <source>If &lt;category&gt; is not supplied or if &lt;category&gt; = 1, output all debugging information.</source>
        <translation type="unfinished"></translation>
    </message>
    <message>
        <location line="+32"/>
        <source>Prune configured below the minimum of %d MiB.  Please use a higher number.</source>
        <translation type="unfinished"></translation>
    </message>
    <message>
        <location line="+2"/>
        <source>Prune: last wallet synchronisation goes beyond pruned data. You need to -reindex (download the whole blockchain again in case of pruned node)</source>
        <translation type="unfinished"></translation>
    </message>
    <message>
        <location line="+9"/>
        <source>Reduce storage requirements by pruning (deleting) old blocks. This mode is incompatible with -txindex and -rescan. Warning: Reverting this setting requires re-downloading the entire blockchain. (default: 0 = disable pruning blocks, &gt;%u = target size in MiB to use for block files)</source>
        <translation type="unfinished"></translation>
    </message>
    <message>
        <location line="+5"/>
        <source>Rescans are not possible in pruned mode. You will need to use -reindex which will download the whole blockchain again.</source>
        <translation type="unfinished"></translation>
    </message>
    <message>
        <location line="+123"/>
        <source>Error: A fatal internal error occurred, see debug.log for details</source>
        <translation type="unfinished"></translation>
    </message>
    <message>
        <location line="+3"/>
        <source>Fee (in %s/kB) to add to transactions you send (default: %s)</source>
        <translation type="unfinished"></translation>
    </message>
    <message>
        <location line="+41"/>
        <source>Pruning blockstore...</source>
        <translation type="unfinished"></translation>
    </message>
    <message>
        <location line="+11"/>
        <source>Run in the background as a daemon and accept commands</source>
        <translation>Run in the background as a daemon and accept commands</translation>
    </message>
    <message>
<<<<<<< HEAD
        <location line="+31"/>
=======
        <location line="+32"/>
>>>>>>> 548c39d1
        <source>Unable to start HTTP server. See debug log for details.</source>
        <translation type="unfinished"></translation>
    </message>
    <message>
<<<<<<< HEAD
        <location line="-121"/>
=======
        <location line="-125"/>
>>>>>>> 548c39d1
        <source>Accept connections from outside (default: 1 if no -proxy or -connect)</source>
        <translation>Accept connections from outside (default: 1 if no -proxy or -connect)</translation>
    </message>
    <message>
        <location line="-211"/>
        <source>Bitcoin Core</source>
        <translation type="unfinished">Bitcoin Core</translation>
    </message>
    <message>
        <location line="-1"/>
        <source>The %s developers</source>
        <translation type="unfinished"></translation>
    </message>
    <message>
        <location line="-1"/>
        <source>Bitcoin Knots</source>
        <translation type="unfinished"></translation>
    </message>
    <message>
        <location line="+6"/>
        <source>-fallbackfee is set very high! This is the transaction fee you may pay when fee estimates are not available.</source>
        <translation type="unfinished"></translation>
    </message>
    <message>
        <location line="+9"/>
        <source>A fee rate (in %s/kB) that will be used when fee estimation has insufficient data (default: %s)</source>
        <translation type="unfinished"></translation>
    </message>
    <message>
        <location line="+3"/>
        <source>Accept relayed transactions received from whitelisted peers even when not relaying transactions (default: %d)</source>
        <translation type="unfinished"></translation>
    </message>
    <message>
        <location line="+7"/>
        <source>Bind to given address and always listen on it. Use [host]:port notation for IPv6</source>
        <translation>Bind to given address and always listen on it. Use [host]:port notation for IPv6</translation>
    </message>
    <message>
        <location line="+10"/>
        <source>Cannot obtain a lock on data directory %s. %s is probably already running.</source>
        <translation type="unfinished"></translation>
    </message>
    <message>
        <location line="+5"/>
        <source>Delete all wallet transactions and only recover those parts of the blockchain through -rescan on startup</source>
        <translation type="unfinished"></translation>
    </message>
    <message>
        <location line="+6"/>
        <source>Distributed under the MIT software license, see the accompanying file COPYING or &lt;http://www.opensource.org/licenses/mit-license.php&gt;.</source>
        <translation type="unfinished"></translation>
    </message>
    <message>
        <location line="+5"/>
        <source>Equivalent bytes per sigop in transactions for relay and mining (default: %u)</source>
        <translation type="unfinished"></translation>
    </message>
    <message>
        <location line="+2"/>
        <source>Error loading %s: You can&apos;t enable HD on a already existing non-HD wallet</source>
        <translation type="unfinished"></translation>
    </message>
    <message>
        <location line="+2"/>
        <source>Error reading %s! All keys read correctly, but transaction data or address book entries might be missing or incorrect.</source>
        <translation type="unfinished"></translation>
    </message>
    <message>
        <location line="+8"/>
        <source>Execute command when a wallet transaction changes (%s in cmd is replaced by TxID)</source>
        <translation>Execute command when a wallet transaction changes (%s in cmd is replaced by TxID)</translation>
    </message>
    <message>
        <location line="+29"/>
        <source>Maximum allowed median peer time offset adjustment. Local perspective of time may be influenced by peers forward or backward by this amount. (default: %u seconds)</source>
        <translation type="unfinished"></translation>
    </message>
    <message>
        <location line="+7"/>
        <source>Maximum total fees (in %s) to use in a single wallet transaction or raw transaction; setting this too low may abort large transactions (default: %s)</source>
        <translation type="unfinished"></translation>
    </message>
    <message>
        <location line="+7"/>
        <source>Please check that your computer&apos;s date and time are correct! If your clock is wrong, %s will not work properly.</source>
        <translation type="unfinished"></translation>
    </message>
    <message>
        <location line="+3"/>
        <source>Please contribute if you find %s useful. Visit %s for further information about the software.</source>
        <translation type="unfinished"></translation>
    </message>
    <message>
        <location line="+24"/>
        <source>Set the number of script verification threads (%u to %d, 0 = auto, &lt;0 = leave that many cores free, default: %d)</source>
        <translation type="unfinished"></translation>
    </message>
    <message>
        <location line="+5"/>
        <source>The block database contains a block which appears to be from the future. This may be due to your computer&apos;s date and time being set incorrectly. Only rebuild the block database if you are sure that your computer&apos;s date and time are correct</source>
        <translation type="unfinished"></translation>
    </message>
    <message>
        <location line="+7"/>
        <source>This is a pre-release test build - use at your own risk - do not use for mining or merchant applications</source>
        <translation>This is a pre-release test build - use at your own risk - do not use for mining or merchant applications</translation>
    </message>
    <message>
        <location line="+13"/>
        <source>Unable to rewind the database to a pre-fork state. You will need to redownload the blockchain</source>
        <translation type="unfinished"></translation>
    </message>
    <message>
        <location line="+9"/>
        <source>Update coin-age priority accurately when parent transactions are confirmed (default: %d)</source>
        <translation type="unfinished"></translation>
    </message>
    <message>
        <location line="+3"/>
        <source>Use UPnP to map the listening port (default: 1 when listening and no -proxy)</source>
        <translation type="unfinished"></translation>
    </message>
    <message>
        <location line="+12"/>
        <source>Warning: The network does not appear to fully agree! Some miners appear to be experiencing issues.</source>
        <translation>Warning: The network does not appear to fully agree! Some miners appear to be experiencing issues.</translation>
    </message>
    <message>
        <location line="+10"/>
        <source>Warning: We do not appear to fully agree with our peers! You may need to upgrade, or other nodes may need to upgrade.</source>
        <translation>Warning: We do not appear to fully agree with our peers! You may need to upgrade, or other nodes may need to upgrade.</translation>
    </message>
    <message>
        <location line="+3"/>
        <source>Whitelist peers connecting from the given netmask or IP address. Can be specified multiple times.</source>
        <translation type="unfinished"></translation>
    </message>
    <message>
        <location line="+9"/>
        <source>You need to rebuild the database using -reindex-chainstate to change -txindex</source>
        <translation type="unfinished"></translation>
    </message>
    <message>
        <location line="+2"/>
        <source>%s corrupt, salvage failed</source>
        <translation type="unfinished"></translation>
    </message>
    <message>
        <location line="+1"/>
        <source>%u or testnet: %u</source>
        <translation type="unfinished"></translation>
    </message>
    <message>
        <location line="+3"/>
        <source>-maxmempool must be at least %d MB</source>
        <translation type="unfinished"></translation>
    </message>
    <message>
        <location line="+1"/>
        <source>&lt;category&gt; can be:</source>
        <translation type="unfinished"></translation>
    </message>
    <message>
        <location line="+7"/>
        <source>Append comment to the user agent string</source>
        <translation type="unfinished"></translation>
    </message>
    <message>
        <location line="+1"/>
        <source>Attempt to recover private keys from a corrupt wallet on startup</source>
        <translation type="unfinished"></translation>
    </message>
    <message>
        <location line="+2"/>
        <source>Block creation options:</source>
        <translation>Block creation options:</translation>
    </message>
    <message>
        <location line="+2"/>
        <source>Cannot resolve -%s address: &apos;%s&apos;</source>
        <translation type="unfinished"></translation>
    </message>
    <message>
        <location line="+2"/>
        <source>Change index out of range</source>
        <translation type="unfinished"></translation>
    </message>
    <message>
        <location line="+1"/>
        <source>Connect only to the specified node(s)</source>
        <translation>Connect only to the specified node(s)</translation>
    </message>
    <message>
        <location line="+3"/>
        <source>Connection options:</source>
        <translation type="unfinished"></translation>
    </message>
    <message>
        <location line="+1"/>
        <source>Copyright (C) %i-%i</source>
        <translation type="unfinished"></translation>
    </message>
    <message>
        <location line="+1"/>
        <source>Corrupted block database detected</source>
        <translation>Corrupted block database detected</translation>
    </message>
    <message>
        <location line="+1"/>
        <source>Debugging/Testing options:</source>
        <translation type="unfinished"></translation>
    </message>
    <message>
        <location line="+1"/>
        <source>Do not load the wallet and disable wallet RPC calls</source>
        <translation type="unfinished"></translation>
    </message>
    <message>
        <location line="+1"/>
        <source>Do you want to rebuild the block database now?</source>
        <translation>Do you want to rebuild the block database now?</translation>
    </message>
    <message>
        <location line="+2"/>
        <source>Enable publish hash block in &lt;address&gt;</source>
        <translation type="unfinished"></translation>
    </message>
    <message>
        <location line="+1"/>
        <source>Enable publish hash transaction in &lt;address&gt;</source>
        <translation type="unfinished"></translation>
    </message>
    <message>
        <location line="+1"/>
        <source>Enable publish raw block in &lt;address&gt;</source>
        <translation type="unfinished"></translation>
    </message>
    <message>
        <location line="+1"/>
        <source>Enable publish raw transaction in &lt;address&gt;</source>
        <translation type="unfinished"></translation>
    </message>
    <message>
        <location line="+1"/>
        <source>Enable transaction replacement in the memory pool (default: %u)</source>
        <translation type="unfinished"></translation>
    </message>
    <message>
        <location line="+1"/>
        <source>Error initializing block database</source>
        <translation>Error initializing block database</translation>
    </message>
    <message>
        <location line="+1"/>
        <source>Error initializing wallet database environment %s!</source>
        <translation>Error initializing wallet database environment %s!</translation>
    </message>
    <message>
        <location line="+1"/>
        <source>Error loading %s</source>
        <translation type="unfinished"></translation>
    </message>
    <message>
        <location line="+1"/>
        <source>Error loading %s: Wallet corrupted</source>
        <translation type="unfinished"></translation>
    </message>
    <message>
        <location line="+1"/>
        <source>Error loading %s: Wallet requires newer version of %s</source>
        <translation type="unfinished"></translation>
    </message>
    <message>
        <location line="+1"/>
        <source>Error loading %s: You can&apos;t disable HD on a already existing HD wallet</source>
        <translation type="unfinished"></translation>
    </message>
    <message>
        <location line="+1"/>
        <source>Error loading block database</source>
        <translation>Error loading block database</translation>
    </message>
    <message>
        <location line="+1"/>
        <source>Error opening block database</source>
        <translation>Error opening block database</translation>
    </message>
    <message>
        <location line="+4"/>
        <source>Error: Disk space is low!</source>
        <translation>Error: Disk space is low!</translation>
    </message>
    <message>
        <location line="+1"/>
        <source>Failed to listen on any port. Use -listen=0 if you want this.</source>
        <translation>Failed to listen on any port. Use -listen=0 if you want this.</translation>
    </message>
    <message>
        <location line="+3"/>
        <source>Ignore known spam using pattern matching (default: %u)</source>
        <translation type="unfinished"></translation>
    </message>
    <message>
        <location line="+1"/>
        <source>Importing...</source>
        <translation type="unfinished"></translation>
    </message>
    <message>
        <location line="+3"/>
        <source>Incorrect or no genesis block found. Wrong datadir for network?</source>
        <translation>Incorrect or no genesis block found. Wrong datadir for network?</translation>
    </message>
    <message>
        <location line="+2"/>
        <source>Initialization sanity check failed. %s is shutting down.</source>
        <translation type="unfinished"></translation>
    </message>
    <message>
        <location line="+2"/>
        <source>Invalid -onion address: &apos;%s&apos;</source>
        <translation type="unfinished"></translation>
    </message>
    <message>
        <location line="+2"/>
        <source>Invalid amount for -%s=&lt;amount&gt;: &apos;%s&apos;</source>
        <translation type="unfinished"></translation>
    </message>
    <message>
        <location line="+1"/>
        <source>Invalid amount for -fallbackfee=&lt;amount&gt;: &apos;%s&apos;</source>
        <translation type="unfinished"></translation>
    </message>
    <message>
        <location line="+4"/>
        <source>Keep the transaction memory pool below &lt;n&gt; megabytes (default: %u)</source>
        <translation type="unfinished"></translation>
    </message>
    <message>
        <location line="+4"/>
        <source>Loading banlist...</source>
        <translation type="unfinished"></translation>
    </message>
    <message>
        <location line="+3"/>
        <source>Location of the auth cookie (default: data dir)</source>
        <translation type="unfinished"></translation>
    </message>
    <message>
        <location line="+5"/>
        <source>Minimum bytes per sigop in transactions we relay and mine (default: %u)</source>
        <translation type="unfinished"></translation>
    </message>
    <message>
        <location line="+3"/>
        <source>Not enough file descriptors available.</source>
        <translation>Not enough file descriptors available.</translation>
    </message>
    <message>
        <location line="+1"/>
        <source>Only connect to nodes in network &lt;net&gt; (ipv4, ipv6 or onion)</source>
        <translation type="unfinished"></translation>
    </message>
    <message>
        <location line="+4"/>
        <source>Print this help message and exit</source>
        <translation type="unfinished"></translation>
    </message>
    <message>
        <location line="+1"/>
        <source>Print version and exit</source>
        <translation type="unfinished"></translation>
    </message>
    <message>
        <location line="+1"/>
        <source>Prune cannot be configured with a negative value.</source>
        <translation type="unfinished"></translation>
    </message>
    <message>
        <location line="+1"/>
        <source>Prune mode is incompatible with -txindex.</source>
        <translation type="unfinished"></translation>
    </message>
    <message>
        <location line="+3"/>
        <source>Rebuild chain state and block index from the blk*.dat files on disk</source>
        <translation type="unfinished"></translation>
    </message>
    <message>
        <location line="+1"/>
        <source>Rebuild chain state from the currently indexed blocks</source>
        <translation type="unfinished"></translation>
    </message>
    <message>
        <location line="+2"/>
        <source>Relay and mine &quot;non-standard&quot; transactions (%sdefault: %u)</source>
        <translation type="unfinished"></translation>
    </message>
    <message>
        <location line="+5"/>
        <source>Rewinding blocks...</source>
        <translation type="unfinished"></translation>
    </message>
    <message>
        <location line="+4"/>
        <source>Send transactions with full-RBF opt-in enabled (default: %u)</source>
        <translation type="unfinished"></translation>
    </message>
    <message>
        <location line="+1"/>
        <source>Set database cache size in megabytes (%d to %d, default: %d)</source>
        <translation type="unfinished"></translation>
    </message>
    <message>
        <location line="+2"/>
        <source>Set maximum BIP141 block weight (default: %d)</source>
        <translation type="unfinished"></translation>
    </message>
    <message>
        <location line="+1"/>
        <source>Set maximum block size in bytes (default: %d)</source>
        <translation type="unfinished"></translation>
    </message>
    <message>
        <location line="+9"/>
        <source>Specify read/write configuration file (default: %s)</source>
        <translation type="unfinished"></translation>
    </message>
    <message>
        <location line="+1"/>
        <source>Specify wallet file (within data directory)</source>
        <translation>Specify wallet file (within data directory)</translation>
    </message>
    <message>
        <location line="+3"/>
        <source>Starting network threads...</source>
        <translation type="unfinished"></translation>
    </message>
    <message>
        <location line="+1"/>
        <source>The source code is available from %s.</source>
        <translation type="unfinished"></translation>
    </message>
    <message>
        <location line="+11"/>
        <source>Unable to bind to %s on this computer. %s is probably already running.</source>
        <translation type="unfinished"></translation>
    </message>
    <message>
        <location line="+3"/>
        <source>Unsupported argument -benchmark ignored, use -debug=bench.</source>
        <translation type="unfinished"></translation>
    </message>
    <message>
        <location line="+1"/>
        <source>Unsupported argument -debugnet ignored, use -debug=net.</source>
        <translation type="unfinished"></translation>
    </message>
    <message>
        <location line="+1"/>
        <source>Unsupported argument -tor found, use -onion.</source>
        <translation type="unfinished"></translation>
    </message>
    <message>
        <location line="+2"/>
        <source>Use Bitcoin Core policy defaults (default: %s)</source>
        <translation type="unfinished"></translation>
    </message>
    <message>
        <location line="+1"/>
        <source>Use UPnP to map the listening port (default: %u)</source>
        <translation type="unfinished"></translation>
    </message>
    <message>
        <location line="+1"/>
        <source>User Agent comment (%s) contains unsafe characters.</source>
        <translation type="unfinished"></translation>
    </message>
    <message>
        <location line="+2"/>
        <source>Verifying blocks...</source>
        <translation>Verifying blocks...</translation>
    </message>
    <message>
        <location line="+1"/>
        <source>Verifying wallet...</source>
        <translation>Verifying wallet...</translation>
    </message>
    <message>
        <location line="+1"/>
        <source>Wallet %s resides outside data directory %s</source>
        <translation>Wallet %s resides outside data directory %s</translation>
    </message>
    <message>
        <location line="+1"/>
        <source>Wallet debugging/testing options:</source>
        <translation type="unfinished"></translation>
    </message>
    <message>
        <location line="+1"/>
        <source>Wallet needed to be rewritten: restart %s to complete</source>
        <translation type="unfinished"></translation>
    </message>
    <message>
        <location line="+1"/>
        <source>Wallet options:</source>
        <translation type="unfinished"></translation>
    </message>
    <message>
<<<<<<< HEAD
        <location line="-323"/>
=======
        <location line="-332"/>
>>>>>>> 548c39d1
        <source>Allow JSON-RPC connections from specified source. Valid for &lt;ip&gt; are a single IP (e.g. 1.2.3.4), a network/netmask (e.g. 1.2.3.4/255.255.255.0) or a network/CIDR (e.g. 1.2.3.4/24). This option can be specified multiple times</source>
        <translation type="unfinished"></translation>
    </message>
    <message>
        <location line="+7"/>
        <source>Bind to given address and whitelist peers connecting to it. Use [host]:port notation for IPv6</source>
        <translation type="unfinished"></translation>
    </message>
    <message>
        <location line="+3"/>
        <source>Bind to given address to listen for JSON-RPC connections. Use [host]:port notation for IPv6. This option can be specified multiple times (default: bind to all interfaces)</source>
        <translation type="unfinished"></translation>
    </message>
    <message>
        <location line="+6"/>
        <source>Create new files with system default permissions, instead of umask 077 (only effective with disabled wallet functionality)</source>
        <translation type="unfinished"></translation>
    </message>
    <message>
        <location line="+6"/>
        <source>Discover own IP addresses (default: 1 when listening and no -externalip or -proxy)</source>
        <translation type="unfinished"></translation>
    </message>
    <message>
        <location line="+15"/>
        <source>Error: Listening for incoming connections failed (listen returned error %s)</source>
        <translation type="unfinished"></translation>
    </message>
    <message>
        <location line="+2"/>
        <source>Execute command when a relevant alert is received or we see a really long fork (%s in cmd is replaced by message)</source>
        <translation>Execute command when a relevant alert is received or we see a really long fork (%s in cmd is replaced by message)</translation>
    </message>
    <message>
        <location line="+9"/>
        <source>Fees (in %s/kB) smaller than this are considered zero fee for relaying, mining and transaction creation (default: %s)</source>
        <translation type="unfinished"></translation>
    </message>
    <message>
        <location line="+6"/>
        <source>Force relay of transactions from whitelisted peers even if they violate local relay policy (default: %d)</source>
        <translation type="unfinished"></translation>
    </message>
    <message>
        <location line="+8"/>
        <source>If paytxfee is not set, include enough fee so transactions begin confirmation on average within n blocks (default: %u)</source>
        <translation type="unfinished"></translation>
    </message>
    <message>
        <location line="+3"/>
        <source>Invalid amount for -maxtxfee=&lt;amount&gt;: &apos;%s&apos; (must be at least the minrelay fee of %s to prevent stuck transactions)</source>
        <translation type="unfinished"></translation>
    </message>
    <message>
        <location line="+10"/>
        <source>Maximum size of data in data carrier transactions we relay and mine (default: %u)</source>
        <translation type="unfinished"></translation>
    </message>
    <message>
        <location line="+21"/>
        <source>Query for peer addresses via DNS lookup, if low on addresses (default: 1 unless -connect)</source>
        <translation type="unfinished"></translation>
    </message>
    <message>
        <location line="+3"/>
        <source>Randomize credentials for every proxy connection. This enables Tor stream isolation (default: %u)</source>
        <translation type="unfinished"></translation>
    </message>
    <message>
        <location line="+11"/>
        <source>Set maximum size of high-priority/low-fee transactions in bytes (default: %d)</source>
        <translation type="unfinished"></translation>
    </message>
    <message>
        <location line="+12"/>
        <source>The transaction amount is too small to send after the fee has been deducted</source>
        <translation type="unfinished"></translation>
    </message>
    <message>
        <location line="+5"/>
        <source>This product includes software developed by the OpenSSL Project for use in the OpenSSL Toolkit &lt;https://www.openssl.org/&gt; and cryptographic software written by Eric Young and UPnP software written by Thomas Bernard.</source>
        <translation type="unfinished"></translation>
    </message>
    <message>
        <location line="+24"/>
        <source>Use hierarchical deterministic key generation (HD) after BIP32. Only has effect during wallet creation/first start</source>
        <translation type="unfinished"></translation>
    </message>
    <message>
        <location line="+26"/>
        <source>Whitelisted peers cannot be DoS banned and their transactions are always relayed, even if they are already in the mempool, useful e.g. for a gateway</source>
        <translation type="unfinished"></translation>
    </message>
    <message>
        <location line="+3"/>
        <source>You need to rebuild the database using -reindex to go back to unpruned mode.  This will redownload the entire blockchain</source>
        <translation type="unfinished"></translation>
    </message>
    <message>
        <location line="+8"/>
        <source>(default: %u)</source>
        <translation type="unfinished"></translation>
    </message>
    <message>
        <location line="+5"/>
        <source>Accept public REST requests (default: %u)</source>
        <translation type="unfinished"></translation>
    </message>
    <message>
        <location line="+6"/>
        <source>Automatically create Tor hidden service (default: %d)</source>
        <translation type="unfinished"></translation>
    </message>
    <message>
        <location line="+7"/>
        <source>Connect through SOCKS5 proxy</source>
        <translation type="unfinished"></translation>
    </message>
    <message>
        <location line="+22"/>
        <source>Error reading from database, shutting down.</source>
        <translation type="unfinished"></translation>
    </message>
    <message>
        <location line="+9"/>
        <source>Imports blocks from external blk000??.dat file on startup</source>
        <translation type="unfinished"></translation>
    </message>
    <message>
        <location line="+3"/>
        <source>Information</source>
        <translation>Information</translation>
    </message>
    <message>
        <location line="+7"/>
        <source>Invalid amount for -paytxfee=&lt;amount&gt;: &apos;%s&apos; (must be at least %s)</source>
        <translation type="unfinished"></translation>
    </message>
    <message>
        <location line="+1"/>
        <source>Invalid netmask specified in -whitelist: &apos;%s&apos;</source>
        <translation type="unfinished"></translation>
    </message>
    <message>
        <location line="+1"/>
        <source>Keep at most &lt;n&gt; unconnectable transactions in memory (default: %u)</source>
        <translation type="unfinished"></translation>
    </message>
    <message>
        <location line="+14"/>
        <source>Need to specify a port with -whitebind: &apos;%s&apos;</source>
        <translation type="unfinished"></translation>
    </message>
    <message>
        <location line="+1"/>
        <source>Node relay options:</source>
        <translation type="unfinished"></translation>
    </message>
    <message>
        <location line="+11"/>
        <source>RPC server options:</source>
        <translation type="unfinished"></translation>
    </message>
    <message>
        <location line="+3"/>
        <source>Reducing -maxconnections from %d to %d, because of system limitations.</source>
        <translation type="unfinished"></translation>
    </message>
    <message>
        <location line="+4"/>
        <source>Rescan the block chain for missing wallet transactions on startup</source>
        <translation type="unfinished"></translation>
    </message>
    <message>
        <location line="+4"/>
        <source>Send trace/debug info to console instead of debug.log file</source>
        <translation>Send trace/debug info to console instead of debug.log file</translation>
    </message>
    <message>
        <location line="+1"/>
        <source>Send transactions as zero-fee transactions if possible (default: %u)</source>
        <translation type="unfinished"></translation>
    </message>
    <message>
        <location line="+7"/>
        <source>Show all debugging options (usage: --help -help-debug)</source>
        <translation type="unfinished"></translation>
    </message>
    <message>
        <location line="+1"/>
        <source>Shrink debug.log file on client startup (default: 1 when no -debug)</source>
        <translation>Shrink debug.log file on client startup (default: 1 when no -debug)</translation>
    </message>
    <message>
        <location line="+1"/>
        <source>Signing transaction failed</source>
        <translation>Signing transaction failed</translation>
    </message>
    <message>
        <location line="+10"/>
        <source>The transaction amount is too small to pay the fee</source>
        <translation type="unfinished"></translation>
    </message>
    <message>
        <location line="+1"/>
        <source>This is experimental software.</source>
        <translation type="unfinished"></translation>
    </message>
    <message>
        <location line="+2"/>
        <source>Tor control port password (default: empty)</source>
        <translation type="unfinished"></translation>
    </message>
    <message>
        <location line="+1"/>
        <source>Tor control port to use if onion listening enabled (default: %s)</source>
        <translation type="unfinished"></translation>
    </message>
    <message>
        <location line="+1"/>
        <source>Transaction amount too small</source>
        <translation>Transaction amount too small</translation>
    </message>
    <message>
        <location line="+1"/>
        <source>Transaction amounts must be positive</source>
        <translation>Transaction amounts must be positive</translation>
    </message>
    <message>
        <location line="+1"/>
        <source>Transaction too large for fee policy</source>
        <translation type="unfinished"></translation>
    </message>
    <message>
        <location line="+1"/>
        <source>Transaction too large</source>
        <translation>Transaction too large</translation>
    </message>
    <message>
        <location line="+1"/>
        <source>Unable to bind to %s on this computer (bind returned error %s)</source>
        <translation type="unfinished"></translation>
    </message>
    <message>
        <location line="+7"/>
        <source>Upgrade wallet to latest format on startup</source>
        <translation type="unfinished"></translation>
    </message>
    <message>
        <location line="+4"/>
        <source>Username for JSON-RPC connections</source>
        <translation>Username for JSON-RPC connections</translation>
    </message>
    <message>
        <location line="+7"/>
        <source>Warning</source>
        <translation>Warning</translation>
    </message>
    <message>
        <location line="+1"/>
        <source>Warning: unknown new rules activated (versionbit %i)</source>
        <translation type="unfinished"></translation>
    </message>
    <message>
        <location line="+1"/>
        <source>Whether to operate in a blocks only mode (default: %u)</source>
        <translation type="unfinished"></translation>
    </message>
    <message>
        <location line="+1"/>
        <source>Zapping all transactions from wallet...</source>
        <translation type="unfinished"></translation>
    </message>
    <message>
        <location line="+1"/>
        <source>ZeroMQ notification options:</source>
        <translation type="unfinished"></translation>
    </message>
    <message>
<<<<<<< HEAD
        <location line="-66"/>
=======
        <location line="-69"/>
>>>>>>> 548c39d1
        <source>Password for JSON-RPC connections</source>
        <translation>Password for JSON-RPC connections</translation>
    </message>
    <message>
        <location line="-223"/>
        <source>Execute command when the best block changes (%s in cmd is replaced by block hash)</source>
        <translation>Execute command when the best block changes (%s in cmd is replaced by block hash)</translation>
    </message>
    <message>
        <location line="+150"/>
        <source>Allow DNS lookups for -addnode, -seednode and -connect</source>
        <translation>Allow DNS lookups for -addnode, -seednode and -connect</translation>
    </message>
    <message>
        <location line="+58"/>
        <source>Loading addresses...</source>
        <translation>Loading addresses...</translation>
    </message>
    <message>
        <location line="-271"/>
        <source>(1 = keep tx meta data e.g. account owner and payment request information, 2 = drop tx meta data)</source>
        <translation type="unfinished"></translation>
    </message>
    <message>
        <location line="+6"/>
        <source>-maxtxfee is set very high! Fees this large could be paid on a single transaction.</source>
        <translation type="unfinished"></translation>
    </message>
    <message>
        <location line="+3"/>
        <source>-paytxfee is set very high! This is the transaction fee you will pay if you send a transaction.</source>
        <translation type="unfinished"></translation>
    </message>
    <message>
        <location line="+37"/>
        <source>Do not keep transactions in the mempool longer than &lt;n&gt; hours (default: %u)</source>
        <translation type="unfinished"></translation>
    </message>
    <message>
        <location line="+23"/>
        <source>Fees (in %s/kB) smaller than this are considered zero fee for transaction creation (default: %s)</source>
        <translation type="unfinished"></translation>
    </message>
    <message>
        <location line="+6"/>
        <source>How thorough the block verification of -checkblocks is (0-4, default: %u)</source>
        <translation type="unfinished"></translation>
    </message>
    <message>
        <location line="+11"/>
        <source>Maintain a full transaction index, used by the getrawtransaction rpc call (default: %u)</source>
        <translation type="unfinished"></translation>
    </message>
    <message>
        <location line="+13"/>
        <source>Number of seconds to keep misbehaving peers from reconnecting (default: %u)</source>
        <translation type="unfinished"></translation>
    </message>
    <message>
        <location line="+2"/>
        <source>Output debugging information (default: %u, supplying &lt;category&gt; is optional)</source>
        <translation type="unfinished"></translation>
    </message>
    <message>
        <location line="+32"/>
        <source>Support filtering of blocks and transaction with bloom filters (default: %u)</source>
        <translation type="unfinished"></translation>
    </message>
    <message>
        <location line="+16"/>
        <source>Total length of network version string (%i) exceeds maximum length (%i). Reduce the number or size of uacomments.</source>
        <translation type="unfinished"></translation>
    </message>
    <message>
        <location line="+3"/>
        <source>Tries to keep outbound traffic under the given target (in MiB per 24h), 0 = no limit (default: %d)</source>
        <translation type="unfinished"></translation>
    </message>
    <message>
        <location line="+6"/>
        <source>Unsupported argument -socks found. Setting SOCKS version isn&apos;t possible anymore, only SOCKS5 proxies are supported.</source>
        <translation type="unfinished"></translation>
    </message>
    <message>
        <location line="+3"/>
        <source>Unsupported argument -whitelistalwaysrelay ignored, use -whitelistrelay and/or -whitelistforcerelay.</source>
        <translation type="unfinished"></translation>
    </message>
    <message>
        <location line="+11"/>
        <source>Use separate SOCKS5 proxy to reach peers via Tor hidden services (default: %s)</source>
        <translation type="unfinished"></translation>
    </message>
    <message>
        <location line="+3"/>
        <source>Username and hashed password for JSON-RPC connections. The field &lt;userpw&gt; comes in the format: &lt;USERNAME&gt;:&lt;SALT&gt;$&lt;HASH&gt;. A canonical python script is included in share/rpcuser. This option can be specified multiple times</source>
        <translation type="unfinished"></translation>
    </message>
    <message>
        <location line="+7"/>
        <source>Warning: Unknown block versions being mined! It&apos;s possible unknown rules are in effect</source>
        <translation type="unfinished"></translation>
    </message>
    <message>
        <location line="+3"/>
        <source>Warning: Wallet file corrupt, data salvaged! Original %s saved as %s in %s; if your balance or transactions are incorrect you should restore from a backup.</source>
        <translation type="unfinished"></translation>
    </message>
    <message>
        <location line="+20"/>
        <source>(default: %s)</source>
        <translation type="unfinished"></translation>
    </message>
    <message>
        <location line="+9"/>
        <source>Always query for peer addresses via DNS lookup (default: %u)</source>
        <translation type="unfinished"></translation>
    </message>
    <message>
        <location line="+38"/>
        <source>How many blocks to check at startup (default: %u, 0 = all)</source>
        <translation type="unfinished"></translation>
    </message>
    <message>
        <location line="+4"/>
        <source>Include IP addresses in debug output (default: %u)</source>
        <translation type="unfinished"></translation>
    </message>
    <message>
        <location line="+6"/>
        <source>Invalid -proxy address: &apos;%s&apos;</source>
        <translation>Invalid -proxy address: &apos;%s&apos;</translation>
    </message>
    <message>
        <location line="+7"/>
        <source>Listen for JSON-RPC connections on &lt;port&gt; (default: %u or testnet: %u)</source>
        <translation type="unfinished"></translation>
    </message>
    <message>
        <location line="+1"/>
        <source>Listen for connections on &lt;port&gt; (default: %u or testnet: %u)</source>
        <translation type="unfinished"></translation>
    </message>
    <message>
        <location line="+6"/>
        <source>Maintain at most &lt;n&gt; connections to peers (default: %u)</source>
        <translation type="unfinished"></translation>
    </message>
    <message>
        <location line="+1"/>
        <source>Make the wallet broadcast transactions</source>
        <translation type="unfinished"></translation>
    </message>
    <message>
        <location line="+1"/>
        <source>Maximum per-connection receive buffer, &lt;n&gt;*1000 bytes (default: %u)</source>
        <translation type="unfinished"></translation>
    </message>
    <message>
        <location line="+1"/>
        <source>Maximum per-connection send buffer, &lt;n&gt;*1000 bytes (default: %u)</source>
        <translation type="unfinished"></translation>
    </message>
    <message>
        <location line="+8"/>
        <source>Prepend debug output with timestamp (default: %u)</source>
        <translation type="unfinished"></translation>
    </message>
    <message>
        <location line="+11"/>
        <source>Relay and mine data carrier transactions (default: %u)</source>
        <translation type="unfinished"></translation>
    </message>
    <message>
        <location line="+1"/>
        <source>Relay non-P2SH multisig (default: %u)</source>
        <translation type="unfinished"></translation>
    </message>
    <message>
        <location line="+9"/>
        <source>Set key pool size to &lt;n&gt; (default: %u)</source>
        <translation type="unfinished"></translation>
    </message>
    <message>
        <location line="+3"/>
        <source>Set the number of threads to service RPC calls (default: %d)</source>
        <translation type="unfinished"></translation>
    </message>
    <message>
        <location line="+4"/>
        <source>Specify configuration file (default: %s)</source>
        <translation type="unfinished"></translation>
    </message>
    <message>
        <location line="+1"/>
        <source>Specify connection timeout in milliseconds (minimum: 1, default: %d)</source>
        <translation type="unfinished"></translation>
    </message>
    <message>
        <location line="+2"/>
        <source>Specify pid file (default: %s)</source>
        <translation type="unfinished"></translation>
    </message>
    <message>
        <location line="+4"/>
        <source>Spend unconfirmed change when sending transactions (default: %u)</source>
        <translation type="unfinished"></translation>
    </message>
    <message>
        <location line="+5"/>
        <source>Threshold for disconnecting misbehaving peers (default: %u)</source>
        <translation type="unfinished"></translation>
    </message>
    <message>
        <location line="+10"/>
        <source>Unknown network specified in -onlynet: &apos;%s&apos;</source>
        <translation>Unknown network specified in -onlynet: &apos;%s&apos;</translation>
    </message>
    <message>
<<<<<<< HEAD
        <location line="-73"/>
=======
        <location line="-76"/>
>>>>>>> 548c39d1
        <source>Insufficient funds</source>
        <translation>Insufficient funds</translation>
    </message>
    <message>
        <location line="+13"/>
        <source>Loading block index...</source>
        <translation>Loading block index...</translation>
    </message>
    <message>
        <location line="-61"/>
        <source>Add a node to connect to and attempt to keep the connection open</source>
        <translation>Add a node to connect to and attempt to keep the connection open</translation>
    </message>
    <message>
        <location line="+62"/>
        <source>Loading wallet...</source>
        <translation>Loading wallet...</translation>
    </message>
    <message>
        <location line="-55"/>
        <source>Cannot downgrade wallet</source>
        <translation>Cannot downgrade wallet</translation>
    </message>
    <message>
        <location line="+2"/>
        <source>Cannot write default address</source>
        <translation>Cannot write default address</translation>
    </message>
    <message>
        <location line="+80"/>
        <source>Rescanning...</source>
        <translation>Rescanning...</translation>
    </message>
    <message>
        <location line="-69"/>
        <source>Done loading</source>
        <translation>Done loading</translation>
    </message>
    <message>
        <location line="+15"/>
        <source>Error</source>
        <translation>Error</translation>
    </message>
</context>
</TS><|MERGE_RESOLUTION|>--- conflicted
+++ resolved
@@ -1,535 +1,207 @@
-<?xml version="1.0" encoding="utf-8"?>
-<!DOCTYPE TS>
-<TS version="2.1" language="en">
+<TS language="en" version="2.1">
 <context>
     <name>AddressBookPage</name>
     <message>
-        <location filename="../forms/addressbookpage.ui" line="+30"/>
-        <source>Right-click to edit address or label</source>
-        <translation type="unfinished"></translation>
-    </message>
-    <message>
-        <location line="+27"/>
         <source>Create a new address</source>
         <translation>Create a new address</translation>
     </message>
     <message>
-        <location line="+3"/>
-        <source>&amp;New</source>
-        <translation type="unfinished"></translation>
-    </message>
-    <message>
-        <location line="+14"/>
         <source>Copy the currently selected address to the system clipboard</source>
         <translation>Copy the currently selected address to the system clipboard</translation>
     </message>
     <message>
-        <location line="+3"/>
-        <source>&amp;Copy</source>
-        <translation type="unfinished"></translation>
-    </message>
-    <message>
-        <location line="+67"/>
-        <source>C&amp;lose</source>
-        <translation type="unfinished"></translation>
-    </message>
-    <message>
-        <location line="-53"/>
         <source>Delete the currently selected address from the list</source>
         <translation>Delete the currently selected address from the list</translation>
     </message>
     <message>
-        <location line="+30"/>
         <source>Export the data in the current tab to a file</source>
         <translation>Export the data in the current tab to a file</translation>
     </message>
     <message>
-        <location line="+3"/>
         <source>&amp;Export</source>
         <translation>&amp;Export</translation>
     </message>
     <message>
-        <location line="-30"/>
         <source>&amp;Delete</source>
         <translation>&amp;Delete</translation>
     </message>
-    <message>
-        <location filename="../addressbookpage.cpp" line="+50"/>
-        <source>Choose the address to send coins to</source>
-        <translation type="unfinished"></translation>
-    </message>
-    <message>
-        <location line="+1"/>
-        <source>Choose the address to receive coins with</source>
-        <translation type="unfinished"></translation>
-    </message>
-    <message>
-        <location line="+5"/>
-        <source>C&amp;hoose</source>
-        <translation type="unfinished"></translation>
-    </message>
-    <message>
-        <location line="+6"/>
-        <source>Sending addresses</source>
-        <translation type="unfinished"></translation>
-    </message>
-    <message>
-        <location line="+1"/>
-        <source>Receiving addresses</source>
-        <translation type="unfinished"></translation>
-    </message>
-    <message>
-        <location line="+7"/>
-        <source>These are your Bitcoin addresses for sending payments. Always check the amount and the receiving address before sending coins.</source>
-        <translation type="unfinished"></translation>
-    </message>
-    <message>
-        <location line="+4"/>
-        <source>These are your Bitcoin addresses for receiving payments. It is recommended to use a new receiving address for each transaction.</source>
-        <translation type="unfinished"></translation>
-    </message>
-    <message>
-        <location line="+6"/>
-        <source>&amp;Copy Address</source>
-        <translation type="unfinished"></translation>
-    </message>
-    <message>
-        <location line="+1"/>
-        <source>Copy &amp;Label</source>
-        <translation type="unfinished"></translation>
-    </message>
-    <message>
-        <location line="+1"/>
-        <source>&amp;Edit</source>
-        <translation type="unfinished"></translation>
-    </message>
-    <message>
-        <location line="+193"/>
-        <source>Export Address List</source>
-        <translation type="unfinished"></translation>
-    </message>
-    <message>
-        <location line="+1"/>
-        <source>Comma separated file (*.csv)</source>
-        <translation type="unfinished"></translation>
-    </message>
-    <message>
-        <location line="+13"/>
-        <source>Exporting Failed</source>
-        <translation type="unfinished"></translation>
-    </message>
-    <message>
-        <location line="+1"/>
-        <source>There was an error trying to save the address list to %1. Please try again.</source>
-        <translation type="unfinished"></translation>
-    </message>
-</context>
+    </context>
 <context>
     <name>AddressTableModel</name>
     <message>
-        <location filename="../addresstablemodel.cpp" line="+170"/>
         <source>Label</source>
-        <translation type="unfinished"></translation>
-    </message>
-    <message>
-        <location line="+0"/>
+        <translation type="unfinished">Label</translation>
+    </message>
+    <message>
         <source>Address</source>
-        <translation type="unfinished"></translation>
-    </message>
-    <message>
-        <location line="+36"/>
-        <source>(no label)</source>
-        <translation type="unfinished"></translation>
-    </message>
-</context>
+        <translation type="unfinished">Address</translation>
+    </message>
+    </context>
 <context>
     <name>AskPassphraseDialog</name>
     <message>
-        <location filename="../forms/askpassphrasedialog.ui" line="+26"/>
         <source>Passphrase Dialog</source>
         <translation>Passphrase Dialog</translation>
     </message>
     <message>
-        <location line="+30"/>
         <source>Enter passphrase</source>
         <translation>Enter passphrase</translation>
     </message>
     <message>
-        <location line="+14"/>
         <source>New passphrase</source>
         <translation>New passphrase</translation>
     </message>
     <message>
-        <location line="+14"/>
         <source>Repeat new passphrase</source>
         <translation>Repeat new passphrase</translation>
     </message>
-    <message>
-        <location filename="../askpassphrasedialog.cpp" line="+46"/>
-        <source>Enter the new passphrase to the wallet.&lt;br/&gt;Please use a passphrase of &lt;b&gt;ten or more random characters&lt;/b&gt;, or &lt;b&gt;eight or more words&lt;/b&gt;.</source>
-        <translation type="unfinished"></translation>
-    </message>
-    <message>
-        <location line="+3"/>
-        <source>Encrypt wallet</source>
-        <translation type="unfinished"></translation>
-    </message>
-    <message>
-        <location line="+3"/>
-        <source>This operation needs your wallet passphrase to unlock the wallet.</source>
-        <translation type="unfinished"></translation>
-    </message>
-    <message>
-        <location line="+5"/>
-        <source>Unlock wallet</source>
-        <translation type="unfinished"></translation>
-    </message>
-    <message>
-        <location line="+3"/>
-        <source>This operation needs your wallet passphrase to decrypt the wallet.</source>
-        <translation type="unfinished"></translation>
-    </message>
-    <message>
-        <location line="+5"/>
-        <source>Decrypt wallet</source>
-        <translation type="unfinished"></translation>
-    </message>
-    <message>
-        <location line="+3"/>
-        <source>Change passphrase</source>
-        <translation type="unfinished"></translation>
-    </message>
-    <message>
-        <location line="+1"/>
-        <source>Enter the old passphrase and new passphrase to the wallet.</source>
-        <translation type="unfinished"></translation>
-    </message>
-    <message>
-        <location line="+44"/>
-        <source>Confirm wallet encryption</source>
-        <translation type="unfinished"></translation>
-    </message>
-    <message>
-        <location line="+1"/>
-        <source>Warning: If you encrypt your wallet and lose your passphrase, you will &lt;b&gt;LOSE ALL OF YOUR BITCOINS&lt;/b&gt;!</source>
-        <translation type="unfinished"></translation>
-    </message>
-    <message>
-        <location line="+0"/>
-        <source>Are you sure you wish to encrypt your wallet?</source>
-        <translation type="unfinished"></translation>
-    </message>
-    <message>
-        <location line="+9"/>
-        <location line="+58"/>
-        <source>Wallet encrypted</source>
-        <translation type="unfinished"></translation>
-    </message>
-    <message>
-        <location line="-56"/>
-        <source>%1 will close now to finish the encryption process. Remember that encrypting your wallet cannot fully protect your bitcoins from being stolen by malware infecting your computer.</source>
-        <translation type="unfinished"></translation>
-    </message>
-    <message>
-        <location line="+4"/>
-        <source>IMPORTANT: Any previous backups you have made of your wallet file should be replaced with the newly generated, encrypted wallet file. For security reasons, previous backups of the unencrypted wallet file will become useless as soon as you start using the new, encrypted wallet.</source>
-        <translation type="unfinished"></translation>
-    </message>
-    <message>
-        <location line="+9"/>
-        <location line="+7"/>
-        <location line="+42"/>
-        <location line="+6"/>
-        <source>Wallet encryption failed</source>
-        <translation type="unfinished"></translation>
-    </message>
-    <message>
-        <location line="-54"/>
-        <source>Wallet encryption failed due to an internal error. Your wallet was not encrypted.</source>
-        <translation type="unfinished"></translation>
-    </message>
-    <message>
-        <location line="+7"/>
-        <location line="+48"/>
-        <source>The supplied passphrases do not match.</source>
-        <translation type="unfinished"></translation>
-    </message>
-    <message>
-        <location line="-37"/>
-        <source>Wallet unlock failed</source>
-        <translation type="unfinished"></translation>
-    </message>
-    <message>
-        <location line="+1"/>
-        <location line="+11"/>
-        <location line="+19"/>
-        <source>The passphrase entered for the wallet decryption was incorrect.</source>
-        <translation type="unfinished"></translation>
-    </message>
-    <message>
-        <location line="-20"/>
-        <source>Wallet decryption failed</source>
-        <translation type="unfinished"></translation>
-    </message>
-    <message>
-        <location line="+14"/>
-        <source>Wallet passphrase was successfully changed.</source>
-        <translation type="unfinished"></translation>
-    </message>
-    <message>
-        <location line="+47"/>
-        <location line="+24"/>
-        <source>Warning: The Caps Lock key is on!</source>
-        <translation type="unfinished"></translation>
-    </message>
-</context>
+    </context>
 <context>
     <name>BanTableModel</name>
-    <message>
-        <location filename="../bantablemodel.cpp" line="+88"/>
-        <source>IP/Netmask</source>
-        <translation type="unfinished"></translation>
-    </message>
-    <message>
-        <location line="+0"/>
-        <source>Banned Until</source>
-        <translation type="unfinished"></translation>
-    </message>
-</context>
+    </context>
 <context>
     <name>BitcoinGUI</name>
     <message>
-        <location filename="../bitcoingui.cpp" line="+341"/>
         <source>Sign &amp;message...</source>
         <translation>Sign &amp;message...</translation>
     </message>
     <message>
-        <location line="+377"/>
         <source>Synchronizing with network...</source>
         <translation>Synchronizing with network...</translation>
     </message>
     <message>
-        <location line="-455"/>
         <source>&amp;Overview</source>
         <translation>&amp;Overview</translation>
     </message>
     <message>
-        <location line="-130"/>
-        <source>Node</source>
-        <translation type="unfinished"></translation>
-    </message>
-    <message>
-        <location line="+131"/>
         <source>Show general overview of wallet</source>
         <translation>Show general overview of wallet</translation>
     </message>
     <message>
-        <location line="+28"/>
         <source>&amp;Transactions</source>
         <translation>&amp;Transactions</translation>
     </message>
     <message>
-        <location line="+1"/>
         <source>Browse transaction history</source>
         <translation>Browse transaction history</translation>
     </message>
     <message>
-        <location line="+23"/>
         <source>E&amp;xit</source>
         <translation>E&amp;xit</translation>
     </message>
     <message>
-        <location line="+1"/>
         <source>Quit application</source>
         <translation>Quit application</translation>
     </message>
     <message>
-        <location line="+3"/>
-        <source>&amp;About %1</source>
-        <translation type="unfinished"></translation>
-    </message>
-    <message>
-        <location line="+1"/>
-        <source>Show information about %1</source>
-        <translation type="unfinished"></translation>
-    </message>
-    <message>
-        <location line="+3"/>
         <source>About &amp;Qt</source>
         <translation>About &amp;Qt</translation>
     </message>
     <message>
-        <location line="+1"/>
         <source>Show information about Qt</source>
         <translation>Show information about Qt</translation>
     </message>
     <message>
-        <location line="+2"/>
         <source>&amp;Options...</source>
         <translation>&amp;Options...</translation>
     </message>
     <message>
-        <location line="+1"/>
-        <source>Modify configuration options for %1</source>
-        <translation type="unfinished"></translation>
-    </message>
-    <message>
-        <location line="+6"/>
         <source>&amp;Encrypt Wallet...</source>
         <translation>&amp;Encrypt Wallet...</translation>
     </message>
     <message>
-        <location line="+3"/>
         <source>&amp;Backup Wallet...</source>
         <translation>&amp;Backup Wallet...</translation>
     </message>
     <message>
-        <location line="+2"/>
         <source>&amp;Change Passphrase...</source>
         <translation>&amp;Change Passphrase...</translation>
     </message>
     <message>
-        <location line="+12"/>
-        <source>&amp;Sending addresses...</source>
-        <translation type="unfinished"></translation>
-    </message>
-    <message>
-        <location line="+2"/>
-        <source>&amp;Receiving addresses...</source>
-        <translation type="unfinished"></translation>
-    </message>
-    <message>
-        <location line="+3"/>
-        <source>Open &amp;URI...</source>
-        <translation type="unfinished"></translation>
-    </message>
-    <message>
-        <location line="+372"/>
+        <source>Wallet:</source>
+        <translation type="unfinished">Wallet:</translation>
+    </message>
+    <message>
         <source>Reindexing blocks on disk...</source>
         <translation>Reindexing blocks on disk...</translation>
     </message>
     <message>
-        <location line="-457"/>
         <source>Send coins to a Bitcoin address</source>
         <translation>Send coins to a Bitcoin address</translation>
     </message>
     <message>
-        <location line="+67"/>
         <source>Backup wallet to another location</source>
         <translation>Backup wallet to another location</translation>
     </message>
     <message>
-        <location line="+2"/>
         <source>Change the passphrase used for wallet encryption</source>
         <translation>Change the passphrase used for wallet encryption</translation>
     </message>
     <message>
-        <location line="+6"/>
         <source>&amp;Debug window</source>
         <translation>&amp;Debug window</translation>
     </message>
     <message>
-        <location line="+1"/>
         <source>Open debugging and diagnostic console</source>
         <translation>Open debugging and diagnostic console</translation>
     </message>
     <message>
-        <location line="-4"/>
         <source>&amp;Verify message...</source>
         <translation>&amp;Verify message...</translation>
     </message>
     <message>
-        <location line="+481"/>
         <source>Bitcoin</source>
         <translation>Bitcoin</translation>
     </message>
     <message>
-        <location line="-693"/>
         <source>Wallet</source>
         <translation>Wallet</translation>
     </message>
     <message>
-        <location line="+139"/>
         <source>&amp;Send</source>
         <translation>&amp;Send</translation>
     </message>
     <message>
-        <location line="+11"/>
         <source>&amp;Receive</source>
         <translation>&amp;Receive</translation>
     </message>
     <message>
-        <location line="+50"/>
         <source>&amp;Show / Hide</source>
         <translation>&amp;Show / Hide</translation>
     </message>
     <message>
-        <location line="+1"/>
         <source>Show or hide the main Window</source>
         <translation>Show or hide the main Window</translation>
     </message>
     <message>
-        <location line="+3"/>
         <source>Encrypt the private keys that belong to your wallet</source>
         <translation>Encrypt the private keys that belong to your wallet</translation>
     </message>
     <message>
-        <location line="+7"/>
         <source>Sign messages with your Bitcoin addresses to prove you own them</source>
         <translation>Sign messages with your Bitcoin addresses to prove you own them</translation>
     </message>
     <message>
-        <location line="+2"/>
         <source>Verify messages to ensure they were signed with specified Bitcoin addresses</source>
         <translation>Verify messages to ensure they were signed with specified Bitcoin addresses</translation>
     </message>
     <message>
-        <location line="+58"/>
         <source>&amp;File</source>
         <translation>&amp;File</translation>
     </message>
     <message>
-        <location line="+14"/>
         <source>&amp;Settings</source>
         <translation>&amp;Settings</translation>
     </message>
     <message>
-        <location line="+9"/>
         <source>&amp;Help</source>
         <translation>&amp;Help</translation>
     </message>
     <message>
-        <location line="+15"/>
         <source>Tabs toolbar</source>
         <translation>Tabs toolbar</translation>
     </message>
-    <message>
-        <location line="-158"/>
-        <source>Request payments (generates QR codes and bitcoin: URIs)</source>
-        <translation type="unfinished"></translation>
-    </message>
-    <message>
-        <location line="+70"/>
-        <source>Show the list of used sending addresses and labels</source>
-        <translation type="unfinished"></translation>
-    </message>
-    <message>
-        <location line="+2"/>
-        <source>Show the list of used receiving addresses and labels</source>
-        <translation type="unfinished"></translation>
-    </message>
-    <message>
-        <location line="+3"/>
-        <source>Open a bitcoin: URI or payment request</source>
-        <translation type="unfinished"></translation>
-    </message>
-    <message>
-        <location line="+2"/>
-        <source>&amp;Command-line options</source>
-        <translation type="unfinished"></translation>
-    </message>
-    <message numerus="yes">
-        <location line="+341"/>
+    <message numerus="yes">
         <source>%n active connection(s) to Bitcoin network</source>
         <translation>
             <numerusform>%n active connection to Bitcoin network</numerusform>
@@ -537,30 +209,353 @@
         </translation>
     </message>
     <message>
-        <location line="+22"/>
-        <source>Indexing blocks on disk...</source>
-        <translation type="unfinished"></translation>
-    </message>
-    <message>
-        <location line="+2"/>
-        <source>Processing blocks on disk...</source>
-        <translation type="unfinished"></translation>
-    </message>
-    <message>
-        <location line="+11"/>
         <source>No block source available...</source>
         <translation>No block source available...</translation>
     </message>
     <message numerus="yes">
-        <location line="+9"/>
         <source>Processed %n block(s) of transaction history.</source>
         <translation>
             <numerusform>Processed %n block of transaction history.</numerusform>
             <numerusform>Processed %n blocks of transaction history.</numerusform>
         </translation>
     </message>
-    <message numerus="yes">
-        <location line="+26"/>
+    <message>
+        <source>%1 behind</source>
+        <translation>%1 behind</translation>
+    </message>
+    <message>
+        <source>Last received block was generated %1 ago.</source>
+        <translation>Last received block was generated %1 ago.</translation>
+    </message>
+    <message>
+        <source>Transactions after this will not yet be visible.</source>
+        <translation>Transactions after this will not yet be visible.</translation>
+    </message>
+    <message>
+        <source>Error</source>
+        <translation>Error</translation>
+    </message>
+    <message>
+        <source>Warning</source>
+        <translation>Warning</translation>
+    </message>
+    <message>
+        <source>Information</source>
+        <translation>Information</translation>
+    </message>
+    <message>
+        <source>Up to date</source>
+        <translation>Up to date</translation>
+    </message>
+    <message>
+        <source>Catching up...</source>
+        <translation>Catching up...</translation>
+    </message>
+    <message>
+        <source>Sent transaction</source>
+        <translation>Sent transaction</translation>
+    </message>
+    <message>
+        <source>Incoming transaction</source>
+        <translation>Incoming transaction</translation>
+    </message>
+    <message>
+        <source>Wallet is &lt;b&gt;encrypted&lt;/b&gt; and currently &lt;b&gt;unlocked&lt;/b&gt;</source>
+        <translation>Wallet is &lt;b&gt;encrypted&lt;/b&gt; and currently &lt;b&gt;unlocked&lt;/b&gt;</translation>
+    </message>
+    <message>
+        <source>Wallet is &lt;b&gt;encrypted&lt;/b&gt; and currently &lt;b&gt;locked&lt;/b&gt;</source>
+        <translation>Wallet is &lt;b&gt;encrypted&lt;/b&gt; and currently &lt;b&gt;locked&lt;/b&gt;</translation>
+    </message>
+</context>
+<context>
+    <name>CoinControlDialog</name>
+    <message>
+        <source>Amount:</source>
+        <translation type="unfinished">Amount:</translation>
+    </message>
+    <message>
+        <source>Amount</source>
+        <translation type="unfinished">Amount</translation>
+    </message>
+    <message>
+        <source>Date</source>
+        <translation type="unfinished">Date</translation>
+    </message>
+    <message>
+        <source>Confirmed</source>
+        <translation type="unfinished">Confirmed</translation>
+    </message>
+    </context>
+<context>
+    <name>EditAddressDialog</name>
+    <message>
+        <source>Edit Address</source>
+        <translation>Edit Address</translation>
+    </message>
+    <message>
+        <source>&amp;Label</source>
+        <translation>&amp;Label</translation>
+    </message>
+    <message>
+        <source>&amp;Address</source>
+        <translation>&amp;Address</translation>
+    </message>
+    </context>
+<context>
+    <name>FreespaceChecker</name>
+    <message>
+        <source>A new data directory will be created.</source>
+        <translation>A new data directory will be created.</translation>
+    </message>
+    <message>
+        <source>name</source>
+        <translation>name</translation>
+    </message>
+    <message>
+        <source>Directory already exists. Add %1 if you intend to create a new directory here.</source>
+        <translation>Directory already exists. Add %1 if you intend to create a new directory here.</translation>
+    </message>
+    <message>
+        <source>Path already exists, and is not a directory.</source>
+        <translation>Path already exists, and is not a directory.</translation>
+    </message>
+    <message>
+        <source>Cannot create data directory here.</source>
+        <translation>Cannot create data directory here.</translation>
+    </message>
+</context>
+<context>
+    <name>HelpMessageDialog</name>
+    <message>
+        <source>version</source>
+        <translation type="unfinished">version</translation>
+    </message>
+    <message>
+        <source>Usage:</source>
+        <translation type="unfinished">Usage:</translation>
+    </message>
+    <message>
+        <source>command-line options</source>
+        <translation type="unfinished">command-line options</translation>
+    </message>
+    </context>
+<context>
+    <name>Intro</name>
+    <message>
+        <source>Welcome</source>
+        <translation>Welcome</translation>
+    </message>
+    <message>
+        <source>Use the default data directory</source>
+        <translation>Use the default data directory</translation>
+    </message>
+    <message>
+        <source>Use a custom data directory:</source>
+        <translation>Use a custom data directory:</translation>
+    </message>
+    <message>
+        <source>Error</source>
+        <translation>Error</translation>
+    </message>
+    <message numerus="yes">
+        <source>%n GB of free space available</source>
+        <translation type="unfinished">
+            <numerusform />
+            <numerusform />
+        </translation>
+    </message>
+    <message numerus="yes">
+        <source>(of %n GB needed)</source>
+        <translation type="unfinished">
+            <numerusform />
+            <numerusform />
+        </translation>
+    </message>
+</context>
+<context>
+    <name>ModalOverlay</name>
+    <message>
+        <source>Form</source>
+        <translation>Form</translation>
+    </message>
+    <message>
+        <source>Last block time</source>
+        <translation>Last block time</translation>
+    </message>
+    </context>
+<context>
+    <name>OpenURIDialog</name>
+    </context>
+<context>
+    <name>OptionsDialog</name>
+    <message>
+        <source>Options</source>
+        <translation>Options</translation>
+    </message>
+    <message>
+        <source>&amp;Main</source>
+        <translation>&amp;Main</translation>
+    </message>
+    <message>
+        <source>Reset all client options to default.</source>
+        <translation>Reset all client options to default.</translation>
+    </message>
+    <message>
+        <source>&amp;Reset Options</source>
+        <translation>&amp;Reset Options</translation>
+    </message>
+    <message>
+        <source>&amp;Network</source>
+        <translation>&amp;Network</translation>
+    </message>
+    <message>
+        <source>W&amp;allet</source>
+        <translation type="unfinished">&amp;Wallet</translation>
+    </message>
+    <message>
+        <source>Automatically open the Bitcoin client port on the router. This only works when your router supports UPnP and it is enabled.</source>
+        <translation>Automatically open the Bitcoin client port on the router. This only works when your router supports UPnP and it is enabled.</translation>
+    </message>
+    <message>
+        <source>Map port using &amp;UPnP</source>
+        <translation>Map port using &amp;UPnP</translation>
+    </message>
+    <message>
+        <source>Proxy &amp;IP:</source>
+        <translation>Proxy &amp;IP:</translation>
+    </message>
+    <message>
+        <source>&amp;Port:</source>
+        <translation>&amp;Port:</translation>
+    </message>
+    <message>
+        <source>Port of the proxy (e.g. 9050)</source>
+        <translation>Port of the proxy (e.g. 9050)</translation>
+    </message>
+    <message>
+        <source>&amp;Window</source>
+        <translation>&amp;Window</translation>
+    </message>
+    <message>
+        <source>Show only a tray icon after minimizing the window.</source>
+        <translation>Show only a tray icon after minimizing the window.</translation>
+    </message>
+    <message>
+        <source>&amp;Minimize to the tray instead of the taskbar</source>
+        <translation>&amp;Minimize to the tray instead of the taskbar</translation>
+    </message>
+    <message>
+        <source>M&amp;inimize on close</source>
+        <translation>M&amp;inimize on close</translation>
+    </message>
+    <message>
+        <source>&amp;Display</source>
+        <translation>&amp;Display</translation>
+    </message>
+    <message>
+        <source>User Interface &amp;language:</source>
+        <translation>User Interface &amp;language:</translation>
+    </message>
+    <message>
+        <source>&amp;Unit to show amounts in:</source>
+        <translation>&amp;Unit to show amounts in:</translation>
+    </message>
+    <message>
+        <source>Choose the default subdivision unit to show in the interface and when sending coins.</source>
+        <translation>Choose the default subdivision unit to show in the interface and when sending coins.</translation>
+    </message>
+    <message>
+        <source>&amp;OK</source>
+        <translation>&amp;OK</translation>
+    </message>
+    <message>
+        <source>&amp;Cancel</source>
+        <translation>&amp;Cancel</translation>
+    </message>
+    <message>
+        <source>default</source>
+        <translation>default</translation>
+    </message>
+    <message>
+        <source>Bitcoin Core</source>
+        <translation type="unfinished">Bitcoin Core</translation>
+    </message>
+    <message>
+        <source>Confirm options reset</source>
+        <translation>Confirm options reset</translation>
+    </message>
+    <message>
+        <source>The supplied proxy address is invalid.</source>
+        <translation>The supplied proxy address is invalid.</translation>
+    </message>
+</context>
+<context>
+    <name>OverviewPage</name>
+    <message>
+        <source>Form</source>
+        <translation>Form</translation>
+    </message>
+    <message>
+        <source>The displayed information may be out of date. Your wallet automatically synchronizes with the Bitcoin network after a connection is established, but this process has not completed yet.</source>
+        <translation>The displayed information may be out of date. Your wallet automatically synchronizes with the Bitcoin network after a connection is established, but this process has not completed yet.</translation>
+    </message>
+    <message>
+        <source>Your current spendable balance</source>
+        <translation>Your current spendable balance</translation>
+    </message>
+    <message>
+        <source>Total of transactions that have yet to be confirmed, and do not yet count toward the spendable balance</source>
+        <translation>Total of transactions that have yet to be confirmed, and do not yet count toward the spendable balance</translation>
+    </message>
+    <message>
+        <source>Immature:</source>
+        <translation>Immature:</translation>
+    </message>
+    <message>
+        <source>Mined balance that has not yet matured</source>
+        <translation>Mined balance that has not yet matured</translation>
+    </message>
+    <message>
+        <source>Total:</source>
+        <translation>Total:</translation>
+    </message>
+    <message>
+        <source>Your current total balance</source>
+        <translation>Your current total balance</translation>
+    </message>
+    </context>
+<context>
+    <name>PaymentServer</name>
+    </context>
+<context>
+    <name>PeerTableModel</name>
+    </context>
+<context>
+    <name>QObject</name>
+    <message>
+        <source>Amount</source>
+        <translation type="unfinished">Amount</translation>
+    </message>
+    <message>
+        <source>N/A</source>
+        <translation>N/A</translation>
+    </message>
+    <message numerus="yes">
+        <source>%n seconds(s)</source>
+        <translation type="unfinished">
+            <numerusform />
+            <numerusform />
+        </translation>
+    </message>
+    <message numerus="yes">
+        <source>%n minutes(s)</source>
+        <translation type="unfinished">
+            <numerusform />
+            <numerusform />
+        </translation>
+    </message>
+    <message numerus="yes">
         <source>%n hour(s)</source>
         <translation>
             <numerusform>%n hour</numerusform>
@@ -568,7 +563,6 @@
         </translation>
     </message>
     <message numerus="yes">
-        <location line="+4"/>
         <source>%n day(s)</source>
         <translation>
             <numerusform>%n day</numerusform>
@@ -576,5680 +570,608 @@
         </translation>
     </message>
     <message numerus="yes">
-        <location line="+4"/>
-        <location line="+6"/>
         <source>%n week(s)</source>
         <translation>
             <numerusform>%n week</numerusform>
             <numerusform>%n weeks</numerusform>
         </translation>
     </message>
-    <message>
-        <location line="+0"/>
-        <source>%1 and %2</source>
-        <translation type="unfinished"></translation>
-    </message>
-    <message numerus="yes">
-        <location line="+0"/>
+    <message numerus="yes">
         <source>%n year(s)</source>
         <translation type="unfinished">
             <numerusform>%n year</numerusform>
             <numerusform>%n years</numerusform>
         </translation>
     </message>
-    <message>
-        <location line="+4"/>
-        <source>%1 behind</source>
-        <translation>%1 behind</translation>
-    </message>
-    <message>
-        <location line="+21"/>
-        <source>Last received block was generated %1 ago.</source>
-        <translation>Last received block was generated %1 ago.</translation>
-    </message>
-    <message>
-        <location line="+2"/>
-        <source>Transactions after this will not yet be visible.</source>
-        <translation>Transactions after this will not yet be visible.</translation>
-    </message>
-    <message>
-        <location line="+27"/>
+</context>
+<context>
+    <name>QRImageWidget</name>
+    </context>
+<context>
+    <name>RPCConsole</name>
+    <message>
+        <source>N/A</source>
+        <translation>N/A</translation>
+    </message>
+    <message>
+        <source>Client version</source>
+        <translation>Client version</translation>
+    </message>
+    <message>
+        <source>&amp;Information</source>
+        <translation>&amp;Information</translation>
+    </message>
+    <message>
+        <source>Debug window</source>
+        <translation type="unfinished">Debug window</translation>
+    </message>
+    <message>
+        <source>Startup time</source>
+        <translation>Startup time</translation>
+    </message>
+    <message>
+        <source>Network</source>
+        <translation>Network</translation>
+    </message>
+    <message>
+        <source>Number of connections</source>
+        <translation>Number of connections</translation>
+    </message>
+    <message>
+        <source>Block chain</source>
+        <translation>Block chain</translation>
+    </message>
+    <message>
+        <source>Current number of blocks</source>
+        <translation>Current number of blocks</translation>
+    </message>
+    <message>
+        <source>Wallet: </source>
+        <translation type="unfinished">Wallet: </translation>
+    </message>
+    <message>
+        <source>Last block time</source>
+        <translation>Last block time</translation>
+    </message>
+    <message>
+        <source>&amp;Open</source>
+        <translation>&amp;Open</translation>
+    </message>
+    <message>
+        <source>&amp;Console</source>
+        <translation>&amp;Console</translation>
+    </message>
+    <message>
+        <source>Debug log file</source>
+        <translation>Debug log file</translation>
+    </message>
+    <message>
+        <source>Clear console</source>
+        <translation>Clear console</translation>
+    </message>
+    <message>
+        <source>Use up and down arrows to navigate history, and &lt;b&gt;Ctrl-L&lt;/b&gt; to clear screen.</source>
+        <translation>Use up and down arrows to navigate history, and &lt;b&gt;Ctrl-L&lt;/b&gt; to clear screen.</translation>
+    </message>
+    <message>
+        <source>Type &lt;b&gt;help&lt;/b&gt; for an overview of available commands.</source>
+        <translation>Type &lt;b&gt;help&lt;/b&gt; for an overview of available commands.</translation>
+    </message>
+    </context>
+<context>
+    <name>ReceiveCoinsDialog</name>
+    <message>
+        <source>&amp;Amount:</source>
+        <translation type="unfinished">A&amp;mount:</translation>
+    </message>
+    <message>
+        <source>&amp;Label:</source>
+        <translation>&amp;Label:</translation>
+    </message>
+    </context>
+<context>
+    <name>ReceiveRequestDialog</name>
+    <message>
+        <source>Address</source>
+        <translation type="unfinished">Address</translation>
+    </message>
+    <message>
+        <source>Amount</source>
+        <translation type="unfinished">Amount</translation>
+    </message>
+    <message>
+        <source>Label</source>
+        <translation type="unfinished">Label</translation>
+    </message>
+    </context>
+<context>
+    <name>RecentRequestsTableModel</name>
+    <message>
+        <source>Date</source>
+        <translation type="unfinished">Date</translation>
+    </message>
+    <message>
+        <source>Label</source>
+        <translation type="unfinished">Label</translation>
+    </message>
+    </context>
+<context>
+    <name>SendCoinsDialog</name>
+    <message>
+        <source>Send Coins</source>
+        <translation>Send Coins</translation>
+    </message>
+    <message>
+        <source>Amount:</source>
+        <translation type="unfinished">Amount:</translation>
+    </message>
+    <message>
+        <source>Send to multiple recipients at once</source>
+        <translation>Send to multiple recipients at once</translation>
+    </message>
+    <message>
+        <source>Add &amp;Recipient</source>
+        <translation>Add &amp;Recipient</translation>
+    </message>
+    <message>
+        <source>Clear &amp;All</source>
+        <translation>Clear &amp;All</translation>
+    </message>
+    <message>
+        <source>Balance:</source>
+        <translation>Balance:</translation>
+    </message>
+    <message>
+        <source>Confirm the send action</source>
+        <translation>Confirm the send action</translation>
+    </message>
+    <message>
+        <source>S&amp;end</source>
+        <translation>S&amp;end</translation>
+    </message>
+    <message numerus="yes">
+        <source>Estimated to begin confirmation within %n block(s).</source>
+        <translation type="unfinished">
+            <numerusform>Estimated to begin confirmation within %n block.</numerusform>
+            <numerusform>Estimated to begin confirmation within %n blocks.</numerusform>
+        </translation>
+    </message>
+    </context>
+<context>
+    <name>SendCoinsEntry</name>
+    <message>
+        <source>A&amp;mount:</source>
+        <translation>A&amp;mount:</translation>
+    </message>
+    <message>
+        <source>Pay &amp;To:</source>
+        <translation>Pay &amp;To:</translation>
+    </message>
+    <message>
+        <source>&amp;Label:</source>
+        <translation>&amp;Label:</translation>
+    </message>
+    <message>
+        <source>Alt+A</source>
+        <translation>Alt+A</translation>
+    </message>
+    <message>
+        <source>Paste address from clipboard</source>
+        <translation>Paste address from clipboard</translation>
+    </message>
+    <message>
+        <source>Alt+P</source>
+        <translation>Alt+P</translation>
+    </message>
+    <message>
+        <source>Pay To:</source>
+        <translation type="unfinished">Pay To:</translation>
+    </message>
+    </context>
+<context>
+    <name>SendConfirmationDialog</name>
+    </context>
+<context>
+    <name>ShutdownWindow</name>
+    </context>
+<context>
+    <name>SignVerifyMessageDialog</name>
+    <message>
+        <source>Signatures - Sign / Verify a Message</source>
+        <translation>Signatures - Sign / Verify a Message</translation>
+    </message>
+    <message>
+        <source>&amp;Sign Message</source>
+        <translation>&amp;Sign Message</translation>
+    </message>
+    <message>
+        <source>Alt+A</source>
+        <translation>Alt+A</translation>
+    </message>
+    <message>
+        <source>Paste address from clipboard</source>
+        <translation>Paste address from clipboard</translation>
+    </message>
+    <message>
+        <source>Alt+P</source>
+        <translation>Alt+P</translation>
+    </message>
+    <message>
+        <source>Enter the message you want to sign here</source>
+        <translation>Enter the message you want to sign here</translation>
+    </message>
+    <message>
+        <source>Signature</source>
+        <translation>Signature</translation>
+    </message>
+    <message>
+        <source>Copy the current signature to the system clipboard</source>
+        <translation>Copy the current signature to the system clipboard</translation>
+    </message>
+    <message>
+        <source>Sign the message to prove you own this Bitcoin address</source>
+        <translation>Sign the message to prove you own this Bitcoin address</translation>
+    </message>
+    <message>
+        <source>Sign &amp;Message</source>
+        <translation>Sign &amp;Message</translation>
+    </message>
+    <message>
+        <source>Reset all sign message fields</source>
+        <translation>Reset all sign message fields</translation>
+    </message>
+    <message>
+        <source>Clear &amp;All</source>
+        <translation>Clear &amp;All</translation>
+    </message>
+    <message>
+        <source>&amp;Verify Message</source>
+        <translation>&amp;Verify Message</translation>
+    </message>
+    <message>
+        <source>Verify the message to ensure it was signed with the specified Bitcoin address</source>
+        <translation>Verify the message to ensure it was signed with the specified Bitcoin address</translation>
+    </message>
+    <message>
+        <source>Verify &amp;Message</source>
+        <translation>Verify &amp;Message</translation>
+    </message>
+    <message>
+        <source>Reset all verify message fields</source>
+        <translation>Reset all verify message fields</translation>
+    </message>
+    </context>
+<context>
+    <name>SplashScreen</name>
+    <message>
+        <source>[testnet]</source>
+        <translation>[testnet]</translation>
+    </message>
+</context>
+<context>
+    <name>TrafficGraphWidget</name>
+    </context>
+<context>
+    <name>TransactionDesc</name>
+    <message numerus="yes">
+        <source>Open for %n more block(s)</source>
+        <translation>
+            <numerusform>Open for %n more block</numerusform>
+            <numerusform>Open for %n more blocks</numerusform>
+        </translation>
+    </message>
+    <message numerus="yes">
+        <source>, broadcast through %n node(s)</source>
+        <translation>
+            <numerusform>, broadcast through %n node</numerusform>
+            <numerusform>, broadcast through %n nodes</numerusform>
+        </translation>
+    </message>
+    <message>
+        <source>Date</source>
+        <translation type="unfinished">Date</translation>
+    </message>
+    <message numerus="yes">
+        <source>matures in %n more block(s)</source>
+        <translation>
+            <numerusform>matures in %n more block</numerusform>
+            <numerusform>matures in %n more blocks</numerusform>
+        </translation>
+    </message>
+    <message>
+        <source>Amount</source>
+        <translation type="unfinished">Amount</translation>
+    </message>
+    </context>
+<context>
+    <name>TransactionDescDialog</name>
+    <message>
+        <source>This pane shows a detailed description of the transaction</source>
+        <translation>This pane shows a detailed description of the transaction</translation>
+    </message>
+    </context>
+<context>
+    <name>TransactionTableModel</name>
+    <message>
+        <source>Date</source>
+        <translation type="unfinished">Date</translation>
+    </message>
+    <message>
+        <source>Label</source>
+        <translation type="unfinished">Label</translation>
+    </message>
+    <message numerus="yes">
+        <source>Open for %n more block(s)</source>
+        <translation>
+            <numerusform>Open for %n more block</numerusform>
+            <numerusform>Open for %n more blocks</numerusform>
+        </translation>
+    </message>
+    </context>
+<context>
+    <name>TransactionView</name>
+    <message>
+        <source>Confirmed</source>
+        <translation type="unfinished">Confirmed</translation>
+    </message>
+    <message>
+        <source>Date</source>
+        <translation type="unfinished">Date</translation>
+    </message>
+    <message>
+        <source>Label</source>
+        <translation type="unfinished">Label</translation>
+    </message>
+    <message>
+        <source>Address</source>
+        <translation type="unfinished">Address</translation>
+    </message>
+    </context>
+<context>
+    <name>UnitDisplayStatusBarControl</name>
+    </context>
+<context>
+    <name>WalletFrame</name>
+    </context>
+<context>
+    <name>WalletModel</name>
+    <message>
+        <source>Send Coins</source>
+        <translation>Send Coins</translation>
+    </message>
+</context>
+<context>
+    <name>WalletView</name>
+    <message>
+        <source>&amp;Export</source>
+        <translation>&amp;Export</translation>
+    </message>
+    <message>
+        <source>Export the data in the current tab to a file</source>
+        <translation>Export the data in the current tab to a file</translation>
+    </message>
+    <message>
+        <source>Backup Wallet</source>
+        <translation type="unfinished">Backup Wallet</translation>
+    </message>
+    </context>
+<context>
+    <name>bitcoin-core</name>
+    <message>
+        <source>Options:</source>
+        <translation>Options:</translation>
+    </message>
+    <message>
+        <source>Specify data directory</source>
+        <translation>Specify data directory</translation>
+    </message>
+    <message>
+        <source>Connect to a node to retrieve peer addresses, and disconnect</source>
+        <translation>Connect to a node to retrieve peer addresses, and disconnect</translation>
+    </message>
+    <message>
+        <source>Specify your own public address</source>
+        <translation>Specify your own public address</translation>
+    </message>
+    <message>
+        <source>Accept command line and JSON-RPC commands</source>
+        <translation>Accept command line and JSON-RPC commands</translation>
+    </message>
+    <message>
+        <source>Run in the background as a daemon and accept commands</source>
+        <translation>Run in the background as a daemon and accept commands</translation>
+    </message>
+    <message>
+        <source>Accept connections from outside (default: 1 if no -proxy or -connect)</source>
+        <translation>Accept connections from outside (default: 1 if no -proxy or -connect)</translation>
+    </message>
+    <message>
+        <source>Bitcoin Core</source>
+        <translation type="unfinished">Bitcoin Core</translation>
+    </message>
+    <message>
+        <source>Bind to given address and always listen on it. Use [host]:port notation for IPv6</source>
+        <translation>Bind to given address and always listen on it. Use [host]:port notation for IPv6</translation>
+    </message>
+    <message>
+        <source>Execute command when a wallet transaction changes (%s in cmd is replaced by TxID)</source>
+        <translation>Execute command when a wallet transaction changes (%s in cmd is replaced by TxID)</translation>
+    </message>
+    <message>
+        <source>This is a pre-release test build - use at your own risk - do not use for mining or merchant applications</source>
+        <translation>This is a pre-release test build - use at your own risk - do not use for mining or merchant applications</translation>
+    </message>
+    <message>
+        <source>Warning: The network does not appear to fully agree! Some miners appear to be experiencing issues.</source>
+        <translation>Warning: The network does not appear to fully agree! Some miners appear to be experiencing issues.</translation>
+    </message>
+    <message>
+        <source>Warning: We do not appear to fully agree with our peers! You may need to upgrade, or other nodes may need to upgrade.</source>
+        <translation>Warning: We do not appear to fully agree with our peers! You may need to upgrade, or other nodes may need to upgrade.</translation>
+    </message>
+    <message>
+        <source>Block creation options:</source>
+        <translation>Block creation options:</translation>
+    </message>
+    <message>
+        <source>Connect only to the specified node(s)</source>
+        <translation>Connect only to the specified node(s)</translation>
+    </message>
+    <message>
+        <source>Corrupted block database detected</source>
+        <translation>Corrupted block database detected</translation>
+    </message>
+    <message>
+        <source>Do you want to rebuild the block database now?</source>
+        <translation>Do you want to rebuild the block database now?</translation>
+    </message>
+    <message>
+        <source>Error initializing block database</source>
+        <translation>Error initializing block database</translation>
+    </message>
+    <message>
+        <source>Error initializing wallet database environment %s!</source>
+        <translation>Error initializing wallet database environment %s!</translation>
+    </message>
+    <message>
+        <source>Error loading block database</source>
+        <translation>Error loading block database</translation>
+    </message>
+    <message>
+        <source>Error opening block database</source>
+        <translation>Error opening block database</translation>
+    </message>
+    <message>
+        <source>Error: Disk space is low!</source>
+        <translation>Error: Disk space is low!</translation>
+    </message>
+    <message>
+        <source>Failed to listen on any port. Use -listen=0 if you want this.</source>
+        <translation>Failed to listen on any port. Use -listen=0 if you want this.</translation>
+    </message>
+    <message>
+        <source>Incorrect or no genesis block found. Wrong datadir for network?</source>
+        <translation>Incorrect or no genesis block found. Wrong datadir for network?</translation>
+    </message>
+    <message>
+        <source>Not enough file descriptors available.</source>
+        <translation>Not enough file descriptors available.</translation>
+    </message>
+    <message>
+        <source>Specify wallet file (within data directory)</source>
+        <translation>Specify wallet file (within data directory)</translation>
+    </message>
+    <message>
+        <source>Verifying blocks...</source>
+        <translation>Verifying blocks...</translation>
+    </message>
+    <message>
+        <source>Verifying wallet...</source>
+        <translation>Verifying wallet...</translation>
+    </message>
+    <message>
+        <source>Wallet %s resides outside data directory %s</source>
+        <translation>Wallet %s resides outside data directory %s</translation>
+    </message>
+    <message>
+        <source>Execute command when a relevant alert is received or we see a really long fork (%s in cmd is replaced by message)</source>
+        <translation>Execute command when a relevant alert is received or we see a really long fork (%s in cmd is replaced by message)</translation>
+    </message>
+    <message>
+        <source>Information</source>
+        <translation>Information</translation>
+    </message>
+    <message>
+        <source>Send trace/debug info to console instead of debug.log file</source>
+        <translation>Send trace/debug info to console instead of debug.log file</translation>
+    </message>
+    <message>
+        <source>Shrink debug.log file on client startup (default: 1 when no -debug)</source>
+        <translation>Shrink debug.log file on client startup (default: 1 when no -debug)</translation>
+    </message>
+    <message>
+        <source>Signing transaction failed</source>
+        <translation>Signing transaction failed</translation>
+    </message>
+    <message>
+        <source>Transaction amount too small</source>
+        <translation>Transaction amount too small</translation>
+    </message>
+    <message>
+        <source>Transaction amounts must be positive</source>
+        <translation>Transaction amounts must be positive</translation>
+    </message>
+    <message>
+        <source>Transaction too large</source>
+        <translation>Transaction too large</translation>
+    </message>
+    <message>
+        <source>Username for JSON-RPC connections</source>
+        <translation>Username for JSON-RPC connections</translation>
+    </message>
+    <message>
+        <source>Warning</source>
+        <translation>Warning</translation>
+    </message>
+    <message>
+        <source>Password for JSON-RPC connections</source>
+        <translation>Password for JSON-RPC connections</translation>
+    </message>
+    <message>
+        <source>Execute command when the best block changes (%s in cmd is replaced by block hash)</source>
+        <translation>Execute command when the best block changes (%s in cmd is replaced by block hash)</translation>
+    </message>
+    <message>
+        <source>Allow DNS lookups for -addnode, -seednode and -connect</source>
+        <translation>Allow DNS lookups for -addnode, -seednode and -connect</translation>
+    </message>
+    <message>
+        <source>Loading addresses...</source>
+        <translation>Loading addresses...</translation>
+    </message>
+    <message>
+        <source>Invalid -proxy address: '%s'</source>
+        <translation>Invalid -proxy address: '%s'</translation>
+    </message>
+    <message>
+        <source>Unknown network specified in -onlynet: '%s'</source>
+        <translation>Unknown network specified in -onlynet: '%s'</translation>
+    </message>
+    <message>
+        <source>Insufficient funds</source>
+        <translation>Insufficient funds</translation>
+    </message>
+    <message>
+        <source>Loading block index...</source>
+        <translation>Loading block index...</translation>
+    </message>
+    <message>
+        <source>Add a node to connect to and attempt to keep the connection open</source>
+        <translation>Add a node to connect to and attempt to keep the connection open</translation>
+    </message>
+    <message>
+        <source>Loading wallet...</source>
+        <translation>Loading wallet...</translation>
+    </message>
+    <message>
+        <source>Cannot downgrade wallet</source>
+        <translation>Cannot downgrade wallet</translation>
+    </message>
+    <message>
+        <source>Cannot write default address</source>
+        <translation>Cannot write default address</translation>
+    </message>
+    <message>
+        <source>Rescanning...</source>
+        <translation>Rescanning...</translation>
+    </message>
+    <message>
+        <source>Done loading</source>
+        <translation>Done loading</translation>
+    </message>
+    <message>
         <source>Error</source>
         <translation>Error</translation>
     </message>
-    <message>
-        <location line="+3"/>
-        <source>Warning</source>
-        <translation>Warning</translation>
-    </message>
-    <message>
-        <location line="+3"/>
-        <source>Information</source>
-        <translation>Information</translation>
-    </message>
-    <message>
-        <location line="-95"/>
-        <source>Up to date</source>
-        <translation>Up to date</translation>
-    </message>
-    <message>
-        <location line="-388"/>
-        <source>Show the %1 help message to get a list with possible Bitcoin command-line options</source>
-        <translation type="unfinished"></translation>
-    </message>
-    <message>
-        <location line="+188"/>
-        <source>%1 client</source>
-        <translation type="unfinished"></translation>
-    </message>
-    <message>
-        <location line="+244"/>
-        <source>Catching up...</source>
-        <translation>Catching up...</translation>
-    </message>
-    <message>
-        <location line="+142"/>
-        <source>Date: %1
-</source>
-        <translation type="unfinished"></translation>
-    </message>
-    <message>
-        <location line="+1"/>
-        <source>Amount: %1
-</source>
-        <translation type="unfinished"></translation>
-    </message>
-    <message>
-        <location line="+1"/>
-        <source>Type: %1
-</source>
-        <translation type="unfinished"></translation>
-    </message>
-    <message>
-        <location line="+2"/>
-        <source>Label: %1
-</source>
-        <translation type="unfinished"></translation>
-    </message>
-    <message>
-        <location line="+2"/>
-        <source>Address: %1
-</source>
-        <translation type="unfinished"></translation>
-    </message>
-    <message>
-        <location line="+1"/>
-        <source>Sent transaction</source>
-        <translation>Sent transaction</translation>
-    </message>
-    <message>
-        <location line="+0"/>
-        <source>Incoming transaction</source>
-        <translation>Incoming transaction</translation>
-    </message>
-    <message>
-        <location line="+62"/>
-        <source>Wallet is &lt;b&gt;encrypted&lt;/b&gt; and currently &lt;b&gt;unlocked&lt;/b&gt;</source>
-        <translation>Wallet is &lt;b&gt;encrypted&lt;/b&gt; and currently &lt;b&gt;unlocked&lt;/b&gt;</translation>
-    </message>
-    <message>
-        <location line="+8"/>
-        <source>Wallet is &lt;b&gt;encrypted&lt;/b&gt; and currently &lt;b&gt;locked&lt;/b&gt;</source>
-        <translation>Wallet is &lt;b&gt;encrypted&lt;/b&gt; and currently &lt;b&gt;locked&lt;/b&gt;</translation>
-    </message>
-</context>
-<context>
-    <name>CoinControlDialog</name>
-    <message>
-        <location filename="../forms/coincontroldialog.ui" line="+14"/>
-        <source>Coin Selection</source>
-        <translation type="unfinished"></translation>
-    </message>
-    <message>
-        <location line="+34"/>
-        <source>Quantity:</source>
-        <translation type="unfinished"></translation>
-    </message>
-    <message>
-        <location line="+29"/>
-        <source>Bytes:</source>
-        <translation type="unfinished"></translation>
-    </message>
-    <message>
-        <location line="+45"/>
-        <source>Amount:</source>
-        <translation type="unfinished"></translation>
-    </message>
-    <message>
-        <location line="+29"/>
-        <source>Priority:</source>
-        <translation type="unfinished"></translation>
-    </message>
-    <message>
-        <location line="+45"/>
-        <source>Fee:</source>
-        <translation type="unfinished"></translation>
-    </message>
-    <message>
-        <location line="+32"/>
-        <source>Dust:</source>
-        <translation type="unfinished"></translation>
-    </message>
-    <message>
-        <location line="+48"/>
-        <source>After Fee:</source>
-        <translation type="unfinished"></translation>
-    </message>
-    <message>
-        <location line="+32"/>
-        <source>Change:</source>
-        <translation type="unfinished"></translation>
-    </message>
-    <message>
-        <location line="+56"/>
-        <source>(un)select all</source>
-        <translation type="unfinished"></translation>
-    </message>
-    <message>
-        <location line="+16"/>
-        <source>Tree mode</source>
-        <translation type="unfinished"></translation>
-    </message>
-    <message>
-        <location line="+13"/>
-        <source>List mode</source>
-        <translation type="unfinished"></translation>
-    </message>
-    <message>
-        <location line="+56"/>
-        <source>Amount</source>
-        <translation type="unfinished">Amount</translation>
-    </message>
-    <message>
-        <location line="+5"/>
-        <source>Received with label</source>
-        <translation type="unfinished"></translation>
-    </message>
-    <message>
-        <location line="+5"/>
-        <source>Received with address</source>
-        <translation type="unfinished"></translation>
-    </message>
-    <message>
-        <location line="+5"/>
-        <source>Date</source>
-        <translation type="unfinished">Date</translation>
-    </message>
-    <message>
-        <location line="+5"/>
-        <source>Confirmations</source>
-        <translation type="unfinished"></translation>
-    </message>
-    <message>
-        <location line="+3"/>
-        <source>Confirmed</source>
-        <translation type="unfinished">Confirmed</translation>
-    </message>
-    <message>
-        <location line="+5"/>
-        <source>Priority</source>
-        <translation type="unfinished"></translation>
-    </message>
-    <message>
-        <location filename="../coincontroldialog.cpp" line="+47"/>
-        <source>Copy address</source>
-        <translation type="unfinished"></translation>
-    </message>
-    <message>
-        <location line="+1"/>
-        <source>Copy label</source>
-        <translation type="unfinished"></translation>
-    </message>
-    <message>
-        <location line="+1"/>
-        <location line="+26"/>
-        <source>Copy amount</source>
-        <translation type="unfinished"></translation>
-    </message>
-    <message>
-        <location line="-25"/>
-        <source>Copy transaction ID</source>
-        <translation type="unfinished"></translation>
-    </message>
-    <message>
-        <location line="+1"/>
-        <source>Lock unspent</source>
-        <translation type="unfinished"></translation>
-    </message>
-    <message>
-        <location line="+1"/>
-        <source>Unlock unspent</source>
-        <translation type="unfinished"></translation>
-    </message>
-    <message>
-        <location line="+22"/>
-        <source>Copy quantity</source>
-        <translation type="unfinished"></translation>
-    </message>
-    <message>
-        <location line="+2"/>
-        <source>Copy fee</source>
-        <translation type="unfinished"></translation>
-    </message>
-    <message>
-        <location line="+1"/>
-        <source>Copy after fee</source>
-        <translation type="unfinished"></translation>
-    </message>
-    <message>
-        <location line="+1"/>
-        <source>Copy bytes</source>
-        <translation type="unfinished"></translation>
-    </message>
-    <message>
-        <location line="+1"/>
-        <source>Copy priority</source>
-        <translation type="unfinished"></translation>
-    </message>
-    <message>
-        <location line="+1"/>
-        <source>Copy dust</source>
-        <translation type="unfinished"></translation>
-    </message>
-    <message>
-        <location line="+1"/>
-        <source>Copy change</source>
-        <translation type="unfinished"></translation>
-    </message>
-    <message>
-        <location line="+349"/>
-        <source>highest</source>
-        <translation type="unfinished"></translation>
-    </message>
-    <message>
-        <location line="+1"/>
-        <source>higher</source>
-        <translation type="unfinished"></translation>
-    </message>
-    <message>
-        <location line="+1"/>
-        <source>high</source>
-        <translation type="unfinished"></translation>
-    </message>
-    <message>
-        <location line="+1"/>
-        <source>medium-high</source>
-        <translation type="unfinished"></translation>
-    </message>
-    <message>
-        <location line="+1"/>
-        <source>medium</source>
-        <translation type="unfinished"></translation>
-    </message>
-    <message>
-        <location line="+1"/>
-        <source>low-medium</source>
-        <translation type="unfinished"></translation>
-    </message>
-    <message>
-        <location line="+1"/>
-        <source>low</source>
-        <translation type="unfinished"></translation>
-    </message>
-    <message>
-        <location line="+1"/>
-        <source>lower</source>
-        <translation type="unfinished"></translation>
-    </message>
-    <message>
-        <location line="+1"/>
-        <source>lowest</source>
-        <translation type="unfinished"></translation>
-    </message>
-    <message>
-        <location line="+10"/>
-        <source>(%1 locked)</source>
-        <translation type="unfinished"></translation>
-    </message>
-    <message>
-        <location line="+28"/>
-        <source>none</source>
-        <translation type="unfinished"></translation>
-    </message>
-    <message>
-        <location line="+161"/>
-        <source>yes</source>
-        <translation type="unfinished"></translation>
-    </message>
-    <message>
-        <location line="+0"/>
-        <source>no</source>
-        <translation type="unfinished"></translation>
-    </message>
-    <message>
-        <location line="+16"/>
-        <source>This label turns red if the transaction size is greater than 1000 bytes.</source>
-        <translation type="unfinished"></translation>
-    </message>
-    <message>
-        <location line="+1"/>
-        <location line="+5"/>
-        <source>This means a fee of at least %1 per kB is required.</source>
-        <translation type="unfinished"></translation>
-    </message>
-    <message>
-        <location line="-4"/>
-        <source>Can vary +/- 1 byte per input.</source>
-        <translation type="unfinished"></translation>
-    </message>
-    <message>
-        <location line="+2"/>
-        <source>Transactions with higher priority are more likely to get included into a block.</source>
-        <translation type="unfinished"></translation>
-    </message>
-    <message>
-        <location line="+1"/>
-        <source>This label turns red if the priority is smaller than &quot;medium&quot;.</source>
-        <translation type="unfinished"></translation>
-    </message>
-    <message>
-        <location line="+3"/>
-        <source>This label turns red if any recipient receives an amount smaller than the current dust threshold.</source>
-        <translation type="unfinished"></translation>
-    </message>
-    <message>
-        <location line="+9"/>
-        <source>Can vary +/- %1 satoshi(s) per input.</source>
-        <translation type="unfinished"></translation>
-    </message>
-    <message>
-        <location line="+46"/>
-        <location line="+60"/>
-        <source>(no label)</source>
-        <translation type="unfinished"></translation>
-    </message>
-    <message>
-        <location line="-7"/>
-        <source>change from %1 (%2)</source>
-        <translation type="unfinished"></translation>
-    </message>
-    <message>
-        <location line="+1"/>
-        <source>(change)</source>
-        <translation type="unfinished"></translation>
-    </message>
-</context>
-<context>
-    <name>EditAddressDialog</name>
-    <message>
-        <location filename="../forms/editaddressdialog.ui" line="+14"/>
-        <source>Edit Address</source>
-        <translation>Edit Address</translation>
-    </message>
-    <message>
-        <location line="+11"/>
-        <source>&amp;Label</source>
-        <translation>&amp;Label</translation>
-    </message>
-    <message>
-        <location line="+10"/>
-        <source>The label associated with this address list entry</source>
-        <translation type="unfinished"></translation>
-    </message>
-    <message>
-        <location line="+17"/>
-        <source>The address associated with this address list entry. This can only be modified for sending addresses.</source>
-        <translation type="unfinished"></translation>
-    </message>
-    <message>
-        <location line="-10"/>
-        <source>&amp;Address</source>
-        <translation>&amp;Address</translation>
-    </message>
-    <message>
-        <location filename="../editaddressdialog.cpp" line="+28"/>
-        <source>New receiving address</source>
-        <translation type="unfinished"></translation>
-    </message>
-    <message>
-        <location line="+4"/>
-        <source>New sending address</source>
-        <translation type="unfinished"></translation>
-    </message>
-    <message>
-        <location line="+3"/>
-        <source>Edit receiving address</source>
-        <translation type="unfinished"></translation>
-    </message>
-    <message>
-        <location line="+4"/>
-        <source>Edit sending address</source>
-        <translation type="unfinished"></translation>
-    </message>
-    <message>
-        <location line="+71"/>
-        <source>The entered address &quot;%1&quot; is not a valid Bitcoin address.</source>
-        <translation type="unfinished"></translation>
-    </message>
-    <message>
-        <location line="+5"/>
-        <source>The entered address &quot;%1&quot; is already in the address book.</source>
-        <translation type="unfinished"></translation>
-    </message>
-    <message>
-        <location line="+5"/>
-        <source>Could not unlock wallet.</source>
-        <translation type="unfinished"></translation>
-    </message>
-    <message>
-        <location line="+5"/>
-        <source>New key generation failed.</source>
-        <translation type="unfinished"></translation>
-    </message>
-</context>
-<context>
-    <name>FreespaceChecker</name>
-    <message>
-        <location filename="../intro.cpp" line="+78"/>
-        <source>A new data directory will be created.</source>
-        <translation>A new data directory will be created.</translation>
-    </message>
-    <message>
-        <location line="+22"/>
-        <source>name</source>
-        <translation>name</translation>
-    </message>
-    <message>
-        <location line="+2"/>
-        <source>Directory already exists. Add %1 if you intend to create a new directory here.</source>
-        <translation>Directory already exists. Add %1 if you intend to create a new directory here.</translation>
-    </message>
-    <message>
-        <location line="+3"/>
-        <source>Path already exists, and is not a directory.</source>
-        <translation>Path already exists, and is not a directory.</translation>
-    </message>
-    <message>
-        <location line="+7"/>
-        <source>Cannot create data directory here.</source>
-        <translation>Cannot create data directory here.</translation>
-    </message>
-</context>
-<context>
-    <name>HelpMessageDialog</name>
-    <message>
-        <location filename="../utilitydialog.cpp" line="+40"/>
-        <source>version</source>
-        <translation type="unfinished">version</translation>
-    </message>
-    <message>
-        <location line="+5"/>
-        <location line="+2"/>
-        <source>(%1-bit)</source>
-        <translation type="unfinished"></translation>
-    </message>
-    <message>
-        <location line="+5"/>
-        <source>About %1</source>
-        <translation type="unfinished"></translation>
-    </message>
-    <message>
-        <location line="+19"/>
-        <source>Command-line options</source>
-        <translation type="unfinished"></translation>
-    </message>
-    <message>
-        <location line="+1"/>
-        <source>Usage:</source>
-        <translation type="unfinished">Usage:</translation>
-    </message>
-    <message>
-        <location line="+1"/>
-        <source>command-line options</source>
-        <translation type="unfinished">command-line options</translation>
-    </message>
-    <message>
-        <location line="+9"/>
-        <source>UI Options:</source>
-        <translation type="unfinished"></translation>
-    </message>
-    <message>
-        <location line="+4"/>
-        <source>Choose data directory on startup (default: %u)</source>
-        <translation type="unfinished"></translation>
-    </message>
-    <message>
-        <location line="+1"/>
-        <source>Set language, for example &quot;de_DE&quot; (default: system locale)</source>
-        <translation type="unfinished"></translation>
-    </message>
-    <message>
-        <location line="+1"/>
-        <source>Start minimized</source>
-        <translation type="unfinished"></translation>
-    </message>
-    <message>
-        <location line="+1"/>
-        <source>Set SSL root certificates for payment request (default: -system-)</source>
-        <translation type="unfinished"></translation>
-    </message>
-    <message>
-        <location line="+1"/>
-        <source>Show splash screen on startup (default: %u)</source>
-        <translation type="unfinished"></translation>
-    </message>
-    <message>
-        <location line="+1"/>
-        <source>Reset all settings changed in the GUI</source>
-        <translation type="unfinished"></translation>
-    </message>
-</context>
-<context>
-    <name>Intro</name>
-    <message>
-        <location filename="../forms/intro.ui" line="+14"/>
-        <source>Welcome</source>
-        <translation>Welcome</translation>
-    </message>
-    <message>
-        <location line="+9"/>
-        <source>Welcome to %1.</source>
-        <translation type="unfinished"></translation>
-    </message>
-    <message>
-        <location line="+26"/>
-        <source>As this is the first time the program is launched, you can choose where %1 will store its data.</source>
-        <translation type="unfinished"></translation>
-    </message>
-    <message>
-        <location line="+10"/>
-        <source>%1 will download and store a copy of the Bitcoin block chain. At least %2GB of data will be stored in this directory, and it will grow over time. The wallet will also be stored in this directory.</source>
-        <translation type="unfinished"></translation>
-    </message>
-    <message>
-        <location line="+10"/>
-        <source>Use the default data directory</source>
-        <translation>Use the default data directory</translation>
-    </message>
-    <message>
-        <location line="+7"/>
-        <source>Use a custom data directory:</source>
-        <translation>Use a custom data directory:</translation>
-    </message>
-    <message>
-        <location filename="../intro.cpp" line="+89"/>
-        <source>Error: Specified data directory &quot;%1&quot; cannot be created.</source>
-        <translation type="unfinished"></translation>
-    </message>
-    <message>
-        <location line="+26"/>
-        <source>Error</source>
-        <translation>Error</translation>
-    </message>
-    <message numerus="yes">
-        <location line="+9"/>
-        <source>%n GB of free space available</source>
-        <translation type="unfinished">
-            <numerusform></numerusform>
-            <numerusform></numerusform>
-        </translation>
-    </message>
-    <message numerus="yes">
-        <location line="+3"/>
-        <source>(of %n GB needed)</source>
-        <translation type="unfinished">
-            <numerusform></numerusform>
-            <numerusform></numerusform>
-        </translation>
-    </message>
-</context>
-<context>
-    <name>OpenURIDialog</name>
-    <message>
-        <location filename="../forms/openuridialog.ui" line="+14"/>
-        <source>Open URI</source>
-        <translation type="unfinished"></translation>
-    </message>
-    <message>
-        <location line="+6"/>
-        <source>Open payment request from URI or file</source>
-        <translation type="unfinished"></translation>
-    </message>
-    <message>
-        <location line="+9"/>
-        <source>URI:</source>
-        <translation type="unfinished"></translation>
-    </message>
-    <message>
-        <location line="+10"/>
-        <source>Select payment request file</source>
-        <translation type="unfinished"></translation>
-    </message>
-    <message>
-        <location filename="../openuridialog.cpp" line="+47"/>
-        <source>Select payment request file to open</source>
-        <translation type="unfinished"></translation>
-    </message>
-</context>
-<context>
-    <name>OptionsDialog</name>
-    <message>
-        <location filename="../forms/optionsdialog.ui" line="+14"/>
-        <source>Options</source>
-        <translation>Options</translation>
-    </message>
-    <message>
-        <location line="+13"/>
-        <source>&amp;Main</source>
-        <translation>&amp;Main</translation>
-    </message>
-    <message>
-        <location line="+6"/>
-        <source>Automatically start %1 after logging in to the system.</source>
-        <translation type="unfinished"></translation>
-    </message>
-    <message>
-        <location line="+3"/>
-        <source>&amp;Start %1 on system login</source>
-        <translation type="unfinished"></translation>
-    </message>
-    <message>
-        <location line="+9"/>
-        <source>Size of &amp;database cache</source>
-        <translation type="unfinished"></translation>
-    </message>
-    <message>
-        <location line="+16"/>
-        <source>MB</source>
-        <translation type="unfinished"></translation>
-    </message>
-    <message>
-        <location line="+27"/>
-        <source>Number of script &amp;verification threads</source>
-        <translation type="unfinished"></translation>
-    </message>
-    <message>
-        <location line="+163"/>
-        <source>Accept connections from outside</source>
-        <translation type="unfinished"></translation>
-    </message>
-    <message>
-        <location line="+3"/>
-        <source>Allow incoming connections</source>
-        <translation type="unfinished"></translation>
-    </message>
-    <message>
-        <location line="+44"/>
-        <location line="+187"/>
-        <source>IP address of the proxy (e.g. IPv4: 127.0.0.1 / IPv6: ::1)</source>
-        <translation type="unfinished"></translation>
-    </message>
-    <message>
-        <location line="+144"/>
-        <source>Minimize instead of exit the application when the window is closed. When this option is enabled, the application will be closed only after selecting Exit in the menu.</source>
-        <translation type="unfinished"></translation>
-    </message>
-    <message>
-        <location line="+78"/>
-        <source>Whether to show Bitcoin addresses in the transaction list or not.</source>
-        <translation type="unfinished"></translation>
-    </message>
-    <message>
-        <location line="+3"/>
-        <source>&amp;Display addresses in transaction list</source>
-        <translation type="unfinished"></translation>
-    </message>
-    <message>
-        <location line="+9"/>
-        <location line="+13"/>
-        <source>Third party URLs (e.g. a block explorer) that appear in the transactions tab as context menu items. %s in the URL is replaced by transaction hash. Multiple URLs are separated by vertical bar |.</source>
-        <translation type="unfinished"></translation>
-    </message>
-    <message>
-        <location line="-10"/>
-        <source>Third party transaction URLs</source>
-        <translation type="unfinished"></translation>
-    </message>
-    <message>
-        <location line="+41"/>
-        <source>Active command-line options that override above options:</source>
-        <translation type="unfinished"></translation>
-    </message>
-    <message>
-        <location line="+43"/>
-        <source>Reset all client options to default.</source>
-        <translation>Reset all client options to default.</translation>
-    </message>
-    <message>
-        <location line="+3"/>
-        <source>&amp;Reset Options</source>
-        <translation>&amp;Reset Options</translation>
-    </message>
-    <message>
-        <location line="-623"/>
-        <source>&amp;Network</source>
-        <translation>&amp;Network</translation>
-    </message>
-    <message>
-        <location line="-85"/>
-        <source>(0 = auto, &lt;0 = leave that many cores free)</source>
-        <translation type="unfinished"></translation>
-    </message>
-    <message>
-        <location line="+36"/>
-        <source>W&amp;allet</source>
-        <translation type="unfinished"></translation>
-    </message>
-    <message>
-        <location line="+6"/>
-        <source>Expert</source>
-        <translation type="unfinished"></translation>
-    </message>
-    <message>
-        <location line="+9"/>
-        <source>Enable coin &amp;control features</source>
-        <translation type="unfinished"></translation>
-    </message>
-    <message>
-        <location line="+7"/>
-        <source>If you disable the spending of unconfirmed change, the change from a transaction cannot be used until that transaction has at least one confirmation. This also affects how your balance is computed.</source>
-        <translation type="unfinished"></translation>
-    </message>
-    <message>
-        <location line="+3"/>
-        <source>&amp;Spend unconfirmed change</source>
-        <translation type="unfinished"></translation>
-    </message>
-    <message>
-        <location line="+32"/>
-        <source>Network &amp;port</source>
-        <translation type="unfinished"></translation>
-    </message>
-    <message>
-        <location line="+25"/>
-        <source>Network port (e.g. 8333)</source>
-        <translation type="unfinished"></translation>
-    </message>
-    <message>
-        <location line="+22"/>
-        <source>Automatically open the Bitcoin client port on the router. This only works when your router supports UPnP and it is enabled.</source>
-        <translation>Automatically open the Bitcoin client port on the router. This only works when your router supports UPnP and it is enabled.</translation>
-    </message>
-    <message>
-        <location line="+3"/>
-        <source>Map port using &amp;UPnP</source>
-        <translation>Map port using &amp;UPnP</translation>
-    </message>
-    <message>
-        <location line="+17"/>
-        <source>Connect to the Bitcoin network through a SOCKS5 proxy.</source>
-        <translation type="unfinished"></translation>
-    </message>
-    <message>
-        <location line="+3"/>
-        <source>&amp;Connect through SOCKS5 proxy (default proxy):</source>
-        <translation type="unfinished"></translation>
-    </message>
-    <message>
-        <location line="+9"/>
-        <location line="+187"/>
-        <source>Proxy &amp;IP:</source>
-        <translation>Proxy &amp;IP:</translation>
-    </message>
-    <message>
-        <location line="-155"/>
-        <location line="+187"/>
-        <source>&amp;Port:</source>
-        <translation>&amp;Port:</translation>
-    </message>
-    <message>
-        <location line="-162"/>
-        <location line="+187"/>
-        <source>Port of the proxy (e.g. 9050)</source>
-        <translation>Port of the proxy (e.g. 9050)</translation>
-    </message>
-    <message>
-        <location line="-163"/>
-        <source>Used for reaching peers via:</source>
-        <translation type="unfinished"></translation>
-    </message>
-    <message>
-        <location line="+13"/>
-        <location line="+23"/>
-        <location line="+23"/>
-        <source>Shows, if the supplied default SOCKS5 proxy is used to reach peers via this network type.</source>
-        <translation type="unfinished"></translation>
-    </message>
-    <message>
-        <location line="-36"/>
-        <source>IPv4</source>
-        <translation type="unfinished"></translation>
-    </message>
-    <message>
-        <location line="+23"/>
-        <source>IPv6</source>
-        <translation type="unfinished"></translation>
-    </message>
-    <message>
-        <location line="+23"/>
-        <source>Tor</source>
-        <translation type="unfinished"></translation>
-    </message>
-    <message>
-        <location line="+25"/>
-        <source>Connect to the Bitcoin network through a separate SOCKS5 proxy for Tor hidden services.</source>
-        <translation type="unfinished"></translation>
-    </message>
-    <message>
-        <location line="+3"/>
-        <source>Use separate SOCKS5 proxy to reach peers via Tor hidden services:</source>
-        <translation type="unfinished"></translation>
-    </message>
-    <message>
-        <location line="+90"/>
-        <source>Try to keep upload traffic under</source>
-        <translation type="unfinished"></translation>
-    </message>
-    <message>
-        <location line="+10"/>
-        <source>MB per day</source>
-        <translation type="unfinished"></translation>
-    </message>
-    <message>
-        <location line="+28"/>
-        <source>Support filtering of blocks and transaction with bloom filters</source>
-        <translation type="unfinished"></translation>
-    </message>
-    <message>
-        <location line="+3"/>
-        <source>Provide search services for light clients</source>
-        <translation type="unfinished"></translation>
-    </message>
-    <message>
-        <location line="+21"/>
-        <source>&amp;Window</source>
-        <translation>&amp;Window</translation>
-    </message>
-    <message>
-        <location line="+6"/>
-        <source>&amp;Hide the icon from the system tray.</source>
-        <translation type="unfinished"></translation>
-    </message>
-    <message>
-        <location line="+3"/>
-        <source>Hide tray icon</source>
-        <translation type="unfinished"></translation>
-    </message>
-    <message>
-        <location line="+7"/>
-        <source>Show only a tray icon after minimizing the window.</source>
-        <translation>Show only a tray icon after minimizing the window.</translation>
-    </message>
-    <message>
-        <location line="+3"/>
-        <source>&amp;Minimize to the tray instead of the taskbar</source>
-        <translation>&amp;Minimize to the tray instead of the taskbar</translation>
-    </message>
-    <message>
-        <location line="+10"/>
-        <source>M&amp;inimize on close</source>
-        <translation>M&amp;inimize on close</translation>
-    </message>
-    <message>
-        <location line="+21"/>
-        <source>&amp;Display</source>
-        <translation>&amp;Display</translation>
-    </message>
-    <message>
-        <location line="+8"/>
-        <source>User Interface &amp;language:</source>
-        <translation>User Interface &amp;language:</translation>
-    </message>
-    <message>
-        <location line="+13"/>
-        <source>The user interface language can be set here. This setting will take effect after restarting %1.</source>
-        <translation type="unfinished"></translation>
-    </message>
-    <message>
-        <location line="+11"/>
-        <source>&amp;Unit to show amounts in:</source>
-        <translation>&amp;Unit to show amounts in:</translation>
-    </message>
-    <message>
-        <location line="+13"/>
-        <source>Choose the default subdivision unit to show in the interface and when sending coins.</source>
-        <translation>Choose the default subdivision unit to show in the interface and when sending coins.</translation>
-    </message>
-    <message>
-        <location line="-549"/>
-        <source>Whether to show coin control features or not.</source>
-        <translation type="unfinished"></translation>
-    </message>
-    <message>
-        <location line="+721"/>
-        <source>&amp;OK</source>
-        <translation>&amp;OK</translation>
-    </message>
-    <message>
-        <location line="+13"/>
-        <source>&amp;Cancel</source>
-        <translation>&amp;Cancel</translation>
-    </message>
-    <message>
-        <location filename="../optionsdialog.cpp" line="+125"/>
-        <source>Mem&amp;pool</source>
-        <translation type="unfinished"></translation>
-    </message>
-    <message>
-        <location line="+6"/>
-        <source>Transaction &amp;replacement: %s</source>
-        <translation type="unfinished"></translation>
-    </message>
-    <message>
-        <location line="+5"/>
-        <source>Keep at most %s unconnected transactions in memory</source>
-        <translation type="unfinished"></translation>
-    </message>
-    <message>
-        <location line="+6"/>
-        <source>Keep the transaction memory pool below %s MB</source>
-        <translation type="unfinished"></translation>
-    </message>
-    <message>
-        <location line="+5"/>
-        <source>Do not keep transactions in memory more than %s hours</source>
-        <translation type="unfinished"></translation>
-    </message>
-    <message>
-        <location line="+3"/>
-        <source>Spam filtering</source>
-        <translation type="unfinished"></translation>
-    </message>
-    <message>
-        <location line="+4"/>
-        <source>Ignore unrecognised receiver scripts</source>
-        <translation type="unfinished"></translation>
-    </message>
-    <message>
-        <location line="+1"/>
-        <source>With this option enabled, unrecognised receiver (&quot;pubkey&quot;) scripts will be ignored. Unrecognisable scripts could be used to bypass further spam filters. If your software is outdated, they may also be used to trick you into thinking you were sent bitcoins that will never confirm.</source>
-        <translation type="unfinished"></translation>
-    </message>
-    <message>
-        <location line="+7"/>
-        <source>Treat each consensus-counted sigop as at least %s bytes.</source>
-        <translation type="unfinished"></translation>
-    </message>
-    <message>
-        <location line="+5"/>
-        <source>Ignore transactions with fewer than %s bytes per potentially-executed sigop.</source>
-        <translation type="unfinished"></translation>
-    </message>
-    <message>
-        <location line="+5"/>
-        <source>Ignore transactions with %s or more unconfirmed ancestors.</source>
-        <translation type="unfinished"></translation>
-    </message>
-    <message>
-        <location line="+5"/>
-        <source>Ignore transactions whose size with all unconfirmed ancestors exceeds %s kilobytes.</source>
-        <translation type="unfinished"></translation>
-    </message>
-    <message>
-        <location line="+5"/>
-        <source>Ignore transactions if any ancestor would have %s or more unconfirmed descendants.</source>
-        <translation type="unfinished"></translation>
-    </message>
-    <message>
-        <location line="+5"/>
-        <source>Ignore transactions if any ancestor would have more than %s kilobytes of unconfirmed descendants.</source>
-        <translation type="unfinished"></translation>
-    </message>
-    <message>
-        <location line="+3"/>
-        <source>Ignore known spam using pattern matching</source>
-        <translation type="unfinished"></translation>
-    </message>
-    <message>
-        <location line="+1"/>
-        <source>Some spam uses identifiable patterns in scripts. This filter looks for identified spam patterns.</source>
-        <translation type="unfinished"></translation>
-    </message>
-    <message>
-        <location line="+5"/>
-        <source>Ignore bare/exposed &quot;multisig&quot; scripts</source>
-        <translation type="unfinished"></translation>
-    </message>
-    <message>
-        <location line="+1"/>
-        <source>Spam is sometimes disguised to appear as if it is an old-style N-of-M multi-party transaction, where most of the keys are really bogus. At the same time, legitimate multi-party transactions typically have always used P2SH format (which is not filtered by this option), which is more secure.</source>
-        <translation type="unfinished"></translation>
-    </message>
-    <message>
-        <location line="+7"/>
-        <source>Since 2014, a specific method for attaching arbitrary data to transactions has been recognised as not requiring space in the coin database. Since it is sometimes impractical to detect small spam disguised as ordinary transactions, it is sometimes considered beneficial to treat these less harmful data attachments as equals to legitimate usage.</source>
-        <translation type="unfinished"></translation>
-    </message>
-    <message>
-        <location line="+1"/>
-        <source>Ignore additional data when its size is greater than %s bytes.</source>
-        <translation type="unfinished"></translation>
-    </message>
-    <message>
-        <location line="+10"/>
-        <source>M&amp;ining</source>
-        <translation type="unfinished"></translation>
-    </message>
-    <message>
-        <location line="+2"/>
-        <source>&lt;strong&gt;Note that mining is heavily influenced by the settings on the Mempool tab.&lt;/strong&gt;</source>
-        <translation type="unfinished"></translation>
-    </message>
-    <message>
-        <location line="+6"/>
-        <source>Never mine a block larger than %s kB.</source>
-        <translation type="unfinished"></translation>
-    </message>
-    <message>
-        <location line="+6"/>
-        <source>Mine first %s kB of transactions sorted by coin-age priority.</source>
-        <translation type="unfinished"></translation>
-    </message>
-    <message>
-        <location line="+3"/>
-        <source>Update coin-age priority accurately when parent transactions are confirmed.</source>
-        <translation type="unfinished"></translation>
-    </message>
-    <message>
-        <location line="+1"/>
-        <source>Bitcoin Core 0.12.0 approximates coin-age priority rather than updating it accurately. This option is provided to allow the user choice over whether to use this approximation or to use accurate updates.</source>
-        <translation type="unfinished"></translation>
-    </message>
-    <message>
-        <location line="+8"/>
-        <source>Never mine a block weighing more than %s,000.</source>
-        <translation type="unfinished"></translation>
-    </message>
-    <message>
-        <location line="+22"/>
-        <source>default</source>
-        <translation>default</translation>
-    </message>
-    <message>
-        <location line="+64"/>
-        <source>none</source>
-        <translation type="unfinished"></translation>
-    </message>
-    <message>
-        <location line="+169"/>
-        <source>Use policy defaults for %1</source>
-        <translation type="unfinished"></translation>
-    </message>
-    <message>
-        <location line="+2"/>
-        <source>Bitcoin Core</source>
-        <translation type="unfinished">Bitcoin Core</translation>
-    </message>
-    <message>
-        <location line="+3"/>
-        <source>Confirm options reset</source>
-        <translation>Confirm options reset</translation>
-    </message>
-    <message>
-        <location line="+1"/>
-        <location line="+74"/>
-        <source>Client restart required to activate changes.</source>
-        <translation type="unfinished"></translation>
-    </message>
-    <message>
-        <location line="-74"/>
-        <source>Client will be shut down. Do you want to proceed?</source>
-        <translation type="unfinished"></translation>
-    </message>
-    <message>
-        <location line="+31"/>
-        <source>Invalid setting</source>
-        <translation type="unfinished"></translation>
-    </message>
-    <message>
-        <location line="+0"/>
-        <source>The value entered is invalid.</source>
-        <translation type="unfinished"></translation>
-    </message>
-    <message>
-        <location line="+47"/>
-        <source>This change would require a client restart.</source>
-        <translation type="unfinished"></translation>
-    </message>
-    <message>
-        <location line="+25"/>
-        <source>The supplied proxy address is invalid.</source>
-        <translation>The supplied proxy address is invalid.</translation>
-    </message>
-</context>
-<context>
-    <name>OverviewPage</name>
-    <message>
-        <location filename="../forms/overviewpage.ui" line="+14"/>
-        <source>Form</source>
-        <translation>Form</translation>
-    </message>
-    <message>
-        <location line="+59"/>
-        <location line="+386"/>
-        <source>The displayed information may be out of date. Your wallet automatically synchronizes with the Bitcoin network after a connection is established, but this process has not completed yet.</source>
-        <translation>The displayed information may be out of date. Your wallet automatically synchronizes with the Bitcoin network after a connection is established, but this process has not completed yet.</translation>
-    </message>
-    <message>
-        <location line="-139"/>
-        <source>Watch-only:</source>
-        <translation type="unfinished"></translation>
-    </message>
-    <message>
-        <location line="+10"/>
-        <source>Available:</source>
-        <translation type="unfinished"></translation>
-    </message>
-    <message>
-        <location line="+16"/>
-        <source>Your current spendable balance</source>
-        <translation>Your current spendable balance</translation>
-    </message>
-    <message>
-        <location line="+41"/>
-        <source>Pending:</source>
-        <translation type="unfinished"></translation>
-    </message>
-    <message>
-        <location line="-236"/>
-        <source>Total of transactions that have yet to be confirmed, and do not yet count toward the spendable balance</source>
-        <translation>Total of transactions that have yet to be confirmed, and do not yet count toward the spendable balance</translation>
-    </message>
-    <message>
-        <location line="+112"/>
-        <source>Immature:</source>
-        <translation>Immature:</translation>
-    </message>
-    <message>
-        <location line="-29"/>
-        <source>Mined balance that has not yet matured</source>
-        <translation>Mined balance that has not yet matured</translation>
-    </message>
-    <message>
-        <location line="-177"/>
-        <source>Balances</source>
-        <translation type="unfinished"></translation>
-    </message>
-    <message>
-        <location line="+161"/>
-        <source>Total:</source>
-        <translation>Total:</translation>
-    </message>
-    <message>
-        <location line="+61"/>
-        <source>Your current total balance</source>
-        <translation>Your current total balance</translation>
-    </message>
-    <message>
-        <location line="+92"/>
-        <source>Your current balance in watch-only addresses</source>
-        <translation type="unfinished"></translation>
-    </message>
-    <message>
-        <location line="+23"/>
-        <source>Spendable:</source>
-        <translation type="unfinished"></translation>
-    </message>
-    <message>
-        <location line="+49"/>
-        <source>Recent transactions</source>
-        <translation type="unfinished"></translation>
-    </message>
-    <message>
-        <location line="-317"/>
-        <source>Unconfirmed transactions to watch-only addresses</source>
-        <translation type="unfinished"></translation>
-    </message>
-    <message>
-        <location line="+50"/>
-        <source>Mined balance in watch-only addresses that has not yet matured</source>
-        <translation type="unfinished"></translation>
-    </message>
-    <message>
-        <location line="+128"/>
-        <source>Current total balance in watch-only addresses</source>
-        <translation type="unfinished"></translation>
-    </message>
-</context>
-<context>
-    <name>PaymentServer</name>
-<<<<<<< HEAD
-=======
-    <message>
-        <location filename="../paymentserver.cpp" line="+328"/>
-        <location line="+216"/>
-        <location line="+42"/>
-        <location line="+113"/>
-        <location line="+14"/>
-        <location line="+18"/>
-        <source>Payment request error</source>
-        <translation type="unfinished"></translation>
-    </message>
-    <message>
-        <location line="-402"/>
-        <source>Cannot start bitcoin: click-to-pay handler</source>
-        <translation type="unfinished"></translation>
-    </message>
-    <message>
-        <location line="+103"/>
-        <location line="+14"/>
-        <location line="+7"/>
-        <source>URI handling</source>
-        <translation type="unfinished"></translation>
-    </message>
-    <message>
-        <location line="-20"/>
-        <source>Payment request fetch URL is invalid: %1</source>
-        <translation type="unfinished"></translation>
-    </message>
-    <message>
-        <location line="+13"/>
-        <source>Invalid payment address %1</source>
-        <translation type="unfinished"></translation>
-    </message>
-    <message>
-        <location line="+8"/>
-        <source>URI cannot be parsed! This can be caused by an invalid Bitcoin address or malformed URI parameters.</source>
-        <translation type="unfinished"></translation>
-    </message>
-    <message>
-        <location line="+13"/>
-        <source>Payment request file handling</source>
-        <translation type="unfinished"></translation>
-    </message>
-    <message>
-        <location line="+1"/>
-        <source>Payment request file cannot be read! This can be caused by an invalid payment request file.</source>
-        <translation type="unfinished"></translation>
-    </message>
-    <message>
-        <location line="+61"/>
-        <location line="+9"/>
-        <location line="+31"/>
-        <location line="+10"/>
-        <location line="+17"/>
-        <location line="+88"/>
-        <source>Payment request rejected</source>
-        <translation type="unfinished"></translation>
-    </message>
-    <message>
-        <location line="-155"/>
-        <source>Payment request network doesn&apos;t match client network.</source>
-        <translation type="unfinished"></translation>
-    </message>
-    <message>
-        <location line="+9"/>
-        <source>Payment request expired.</source>
-        <translation type="unfinished"></translation>
-    </message>
-    <message>
-        <location line="+6"/>
-        <source>Payment request is not initialized.</source>
-        <translation type="unfinished"></translation>
-    </message>
-    <message>
-        <location line="+26"/>
-        <source>Unverified payment requests to custom payment scripts are unsupported.</source>
-        <translation type="unfinished"></translation>
-    </message>
-    <message>
-        <location line="+9"/>
-        <location line="+17"/>
-        <source>Invalid payment request.</source>
-        <translation type="unfinished"></translation>
-    </message>
-    <message>
-        <location line="-10"/>
-        <source>Requested payment amount of %1 is too small (considered dust).</source>
-        <translation type="unfinished"></translation>
-    </message>
-    <message>
-        <location line="+55"/>
-        <source>Refund from %1</source>
-        <translation type="unfinished"></translation>
-    </message>
-    <message>
-        <location line="+44"/>
-        <source>Payment request %1 is too large (%2 bytes, allowed %3 bytes).</source>
-        <translation type="unfinished"></translation>
-    </message>
-    <message>
-        <location line="+9"/>
-        <source>Error communicating with %1: %2</source>
-        <translation type="unfinished"></translation>
-    </message>
-    <message>
-        <location line="+20"/>
-        <source>Payment request cannot be parsed!</source>
-        <translation type="unfinished"></translation>
-    </message>
-    <message>
-        <location line="+13"/>
-        <source>Bad response from server %1</source>
-        <translation type="unfinished"></translation>
-    </message>
-    <message>
-        <location line="+22"/>
-        <source>Network request error</source>
-        <translation type="unfinished"></translation>
-    </message>
-    <message>
-        <location line="+11"/>
-        <source>Payment acknowledged</source>
-        <translation type="unfinished"></translation>
-    </message>
-</context>
-<context>
-    <name>PeerTableModel</name>
->>>>>>> 548c39d1
-    <message>
-        <location filename="../paymentserver.cpp" line="+328"/>
-        <location line="+216"/>
-        <location line="+42"/>
-        <location line="+113"/>
-        <location line="+14"/>
-        <location line="+18"/>
-        <source>Payment request error</source>
-        <translation type="unfinished"></translation>
-    </message>
-    <message>
-        <location line="-402"/>
-        <source>Cannot start bitcoin: click-to-pay handler</source>
-        <translation type="unfinished"></translation>
-    </message>
-    <message>
-        <location line="+103"/>
-        <location line="+14"/>
-        <location line="+7"/>
-        <source>URI handling</source>
-        <translation type="unfinished"></translation>
-    </message>
-    <message>
-<<<<<<< HEAD
-        <location line="-20"/>
-        <source>Payment request fetch URL is invalid: %1</source>
-        <translation type="unfinished"></translation>
-=======
-        <location filename="../bitcoinunits.cpp" line="+260"/>
-        <source>Amount</source>
-        <translation type="unfinished">Amount</translation>
->>>>>>> 548c39d1
-    </message>
-    <message>
-        <location line="+13"/>
-        <source>Invalid payment address %1</source>
-        <translation type="unfinished"></translation>
-    </message>
-    <message>
-<<<<<<< HEAD
-        <location line="+8"/>
-        <source>URI cannot be parsed! This can be caused by an invalid Bitcoin address or malformed URI parameters.</source>
-=======
-        <location line="+806"/>
-        <source>%1 d</source>
->>>>>>> 548c39d1
-        <translation type="unfinished"></translation>
-    </message>
-    <message>
-        <location line="+13"/>
-        <source>Payment request file handling</source>
-        <translation type="unfinished"></translation>
-    </message>
-    <message>
-        <location line="+1"/>
-        <source>Payment request file cannot be read! This can be caused by an invalid payment request file.</source>
-        <translation type="unfinished"></translation>
-    </message>
-    <message>
-<<<<<<< HEAD
-        <location line="+61"/>
-        <location line="+9"/>
-        <location line="+31"/>
-        <location line="+10"/>
-        <location line="+17"/>
-        <location line="+88"/>
-        <source>Payment request rejected</source>
-        <translation type="unfinished"></translation>
-    </message>
-    <message>
-        <location line="-155"/>
-        <source>Payment request network doesn&apos;t match client network.</source>
-        <translation type="unfinished"></translation>
-    </message>
-    <message>
-        <location line="+9"/>
-        <source>Payment request expired.</source>
-        <translation type="unfinished"></translation>
-    </message>
-    <message>
-        <location line="+6"/>
-        <source>Payment request is not initialized.</source>
-        <translation type="unfinished"></translation>
-    </message>
-    <message>
-        <location line="+26"/>
-        <source>Unverified payment requests to custom payment scripts are unsupported.</source>
-        <translation type="unfinished"></translation>
-    </message>
-    <message>
-        <location line="+9"/>
-        <location line="+17"/>
-        <source>Invalid payment request.</source>
-        <translation type="unfinished"></translation>
-    </message>
-    <message>
-        <location line="-10"/>
-        <source>Requested payment amount of %1 is too small (considered dust).</source>
-        <translation type="unfinished"></translation>
-    </message>
-    <message>
-        <location line="+55"/>
-        <source>Refund from %1</source>
-        <translation type="unfinished"></translation>
-    </message>
-    <message>
-        <location line="+44"/>
-        <source>Payment request %1 is too large (%2 bytes, allowed %3 bytes).</source>
-        <translation type="unfinished"></translation>
-    </message>
-    <message>
-        <location line="+9"/>
-        <source>Error communicating with %1: %2</source>
-        <translation type="unfinished"></translation>
-    </message>
-    <message>
-        <location line="+20"/>
-        <source>Payment request cannot be parsed!</source>
-        <translation type="unfinished"></translation>
-    </message>
-    <message>
-        <location line="+13"/>
-        <source>Bad response from server %1</source>
-        <translation type="unfinished"></translation>
-    </message>
-    <message>
-        <location line="+22"/>
-        <source>Network request error</source>
-        <translation type="unfinished"></translation>
-    </message>
-    <message>
-        <location line="+11"/>
-        <source>Payment acknowledged</source>
-        <translation type="unfinished"></translation>
-    </message>
-</context>
-<context>
-    <name>PeerTableModel</name>
-    <message>
-        <location filename="../peertablemodel.cpp" line="+117"/>
-        <source>User Agent</source>
-        <translation type="unfinished"></translation>
-    </message>
-    <message>
-        <location line="+0"/>
-        <source>Node/Service</source>
-        <translation type="unfinished"></translation>
-    </message>
-    <message>
-        <location line="+0"/>
-        <source>Ping Time</source>
-        <translation type="unfinished"></translation>
-    </message>
-</context>
-<context>
-    <name>QObject</name>
-    <message>
-        <location filename="../bitcoinunits.cpp" line="+176"/>
-        <source>Amount</source>
-        <translation type="unfinished">Amount</translation>
-    </message>
-    <message>
-        <location filename="../guiutil.cpp" line="+135"/>
-        <source>Enter a Bitcoin address (e.g. %1)</source>
-        <translation type="unfinished"></translation>
-    </message>
-    <message>
-        <location line="+764"/>
-        <source>%1 d</source>
-        <translation type="unfinished"></translation>
-    </message>
-    <message>
-        <location line="+2"/>
-        <source>%1 h</source>
-        <translation type="unfinished"></translation>
-    </message>
-    <message>
-        <location line="+2"/>
-        <source>%1 m</source>
-        <translation type="unfinished"></translation>
-    </message>
-    <message>
-        <location line="+2"/>
-        <location line="+47"/>
-=======
-        <location line="+2"/>
-        <location line="+53"/>
->>>>>>> 548c39d1
-        <source>%1 s</source>
-        <translation type="unfinished"></translation>
-    </message>
-    <message>
-        <location line="-10"/>
-        <source>None</source>
-        <translation type="unfinished"></translation>
-    </message>
-    <message>
-        <location line="+5"/>
-        <source>N/A</source>
-        <translation type="unfinished">N/A</translation>
-    </message>
-    <message>
-        <location line="+0"/>
-        <source>%1 ms</source>
-        <translation type="unfinished"></translation>
-    </message>
-</context>
-<context>
-    <name>QRImageWidget</name>
-<<<<<<< HEAD
-    <message>
-        <location filename="../receiverequestdialog.cpp" line="+36"/>
-        <source>&amp;Save Image...</source>
-        <translation type="unfinished"></translation>
-    </message>
-    <message>
-        <location line="+3"/>
-        <source>&amp;Copy Image</source>
-        <translation type="unfinished"></translation>
-    </message>
-    <message>
-        <location line="+32"/>
-        <source>Save QR Code</source>
-        <translation type="unfinished"></translation>
-    </message>
-    <message>
-        <location line="+0"/>
-        <source>PNG Image (*.png)</source>
-        <translation type="unfinished"></translation>
-    </message>
-</context>
-<context>
-    <name>RPCConsole</name>
-=======
->>>>>>> 548c39d1
-    <message>
-        <location filename="../receiverequestdialog.cpp" line="+36"/>
-        <source>&amp;Save Image...</source>
-        <translation type="unfinished"></translation>
-    </message>
-    <message>
-        <location line="+3"/>
-        <source>&amp;Copy Image</source>
-        <translation type="unfinished"></translation>
-    </message>
-    <message>
-        <location line="+32"/>
-        <source>Save QR Code</source>
-        <translation type="unfinished"></translation>
-    </message>
-    <message>
-        <location line="+0"/>
-        <source>PNG Image (*.png)</source>
-        <translation type="unfinished"></translation>
-    </message>
-</context>
-<context>
-    <name>RPCConsole</name>
-    <message>
-        <location filename="../forms/debugwindow.ui" line="+56"/>
-        <location line="+26"/>
-        <location line="+26"/>
-        <location line="+23"/>
-        <location line="+26"/>
-        <location line="+36"/>
-        <location line="+23"/>
-        <location line="+36"/>
-        <location line="+23"/>
-        <location line="+36"/>
-        <location line="+23"/>
-        <location line="+663"/>
-        <location line="+23"/>
-        <location line="+23"/>
-        <location line="+23"/>
-        <location line="+23"/>
-        <location line="+23"/>
-        <location line="+23"/>
-        <location line="+23"/>
-        <location line="+23"/>
-        <location line="+23"/>
-        <location line="+23"/>
-        <location line="+23"/>
-        <location line="+23"/>
-        <location line="+23"/>
-        <location line="+23"/>
-        <location line="+26"/>
-        <location line="+23"/>
-        <source>N/A</source>
-        <translation>N/A</translation>
-    </message>
-    <message>
-        <location line="-1322"/>
-        <source>Client version</source>
-        <translation>Client version</translation>
-    </message>
-    <message>
-        <location line="-22"/>
-        <source>&amp;Information</source>
-        <translation>&amp;Information</translation>
-    </message>
-    <message>
-        <location line="-10"/>
-        <source>Debug window</source>
-        <translation type="unfinished"></translation>
-    </message>
-    <message>
-        <location line="+25"/>
-        <source>General</source>
-        <translation type="unfinished"></translation>
-    </message>
-    <message>
-        <location line="+56"/>
-        <source>Using BerkeleyDB version</source>
-        <translation type="unfinished"></translation>
-    </message>
-    <message>
-        <location line="+26"/>
-        <source>Datadir</source>
-        <translation type="unfinished"></translation>
-    </message>
-    <message>
-        <location line="+26"/>
-        <source>Startup time</source>
-        <translation>Startup time</translation>
-    </message>
-    <message>
-        <location line="+29"/>
-        <source>Network</source>
-        <translation>Network</translation>
-    </message>
-    <message>
-        <location line="+7"/>
-        <source>Name</source>
-        <translation type="unfinished"></translation>
-    </message>
-    <message>
-        <location line="+23"/>
-        <source>Number of connections</source>
-        <translation>Number of connections</translation>
-    </message>
-    <message>
-        <location line="+29"/>
-        <source>Block chain</source>
-        <translation>Block chain</translation>
-    </message>
-    <message>
-        <location line="+7"/>
-        <source>Current number of blocks</source>
-        <translation>Current number of blocks</translation>
-    </message>
-    <message>
-        <location line="+52"/>
-        <source>Memory Pool</source>
-        <translation type="unfinished"></translation>
-    </message>
-    <message>
-        <location line="+7"/>
-        <source>Current number of transactions</source>
-        <translation type="unfinished"></translation>
-    </message>
-    <message>
-        <location line="+23"/>
-        <source>Memory usage</source>
-        <translation type="unfinished"></translation>
-    </message>
-    <message>
-        <location line="+404"/>
-        <location line="+558"/>
-        <source>Received</source>
-        <translation type="unfinished"></translation>
-    </message>
-    <message>
-        <location line="-478"/>
-        <location line="+455"/>
-        <source>Sent</source>
-        <translation type="unfinished"></translation>
-    </message>
-    <message>
-        <location line="-414"/>
-        <source>&amp;Peers</source>
-        <translation type="unfinished"></translation>
-    </message>
-    <message>
-        <location line="+53"/>
-        <source>Banned peers</source>
-        <translation type="unfinished"></translation>
-    </message>
-    <message>
-        <location line="+60"/>
-        <location filename="../rpcconsole.cpp" line="+298"/>
-        <location line="+673"/>
-        <source>Select a peer to view detailed information.</source>
-        <translation type="unfinished"></translation>
-    </message>
-    <message>
-        <location line="+25"/>
-        <source>Whitelisted</source>
-        <translation type="unfinished"></translation>
-    </message>
-    <message>
-        <location line="+23"/>
-        <source>Direction</source>
-        <translation type="unfinished"></translation>
-    </message>
-    <message>
-        <location line="+23"/>
-        <source>Version</source>
-        <translation type="unfinished"></translation>
-    </message>
-    <message>
-        <location line="+69"/>
-        <source>Starting Block</source>
-        <translation type="unfinished"></translation>
-    </message>
-    <message>
-        <location line="+23"/>
-        <source>Synced Headers</source>
-        <translation type="unfinished"></translation>
-    </message>
-    <message>
-        <location line="+23"/>
-        <source>Synced Blocks</source>
-        <translation type="unfinished"></translation>
-    </message>
-    <message>
-        <location line="-1079"/>
-        <location line="+987"/>
-        <source>User Agent</source>
-        <translation type="unfinished"></translation>
-    </message>
-    <message>
-        <location line="-684"/>
-        <source>Open the %1 debug log file from the current data directory. This can take a few seconds for large log files.</source>
-        <translation type="unfinished"></translation>
-    </message>
-    <message>
-        <location line="+68"/>
-        <source>Decrease font size</source>
-        <translation type="unfinished"></translation>
-    </message>
-    <message>
-        <location line="+29"/>
-        <source>Increase font size</source>
-        <translation type="unfinished"></translation>
-    </message>
-    <message>
-        <location line="+610"/>
-        <source>Services</source>
-        <translation type="unfinished"></translation>
-    </message>
-    <message>
-        <location line="+92"/>
-        <source>Ban Score</source>
-        <translation type="unfinished"></translation>
-    </message>
-    <message>
-        <location line="+23"/>
-        <source>Connection Time</source>
-        <translation type="unfinished"></translation>
-    </message>
-    <message>
-        <location line="+23"/>
-        <source>Last Send</source>
-        <translation type="unfinished"></translation>
-    </message>
-    <message>
-        <location line="+23"/>
-        <source>Last Receive</source>
-        <translation type="unfinished"></translation>
-    </message>
-    <message>
-        <location line="+69"/>
-        <source>Ping Time</source>
-        <translation type="unfinished"></translation>
-    </message>
-    <message>
-        <location line="+23"/>
-        <source>The duration of a currently outstanding ping.</source>
-        <translation type="unfinished"></translation>
-    </message>
-    <message>
-        <location line="+3"/>
-        <source>Ping Wait</source>
-        <translation type="unfinished"></translation>
-    </message>
-    <message>
-        <location line="+23"/>
-        <source>Time Offset</source>
-        <translation type="unfinished"></translation>
-    </message>
-    <message>
-        <location line="-1093"/>
-        <source>Last block time</source>
-        <translation>Last block time</translation>
-    </message>
-    <message>
-        <location line="+110"/>
-        <source>&amp;Open</source>
-        <translation>&amp;Open</translation>
-    </message>
-    <message>
-        <location line="+26"/>
-        <source>&amp;Console</source>
-        <translation>&amp;Console</translation>
-    </message>
-    <message>
-        <location line="+195"/>
-        <source>&amp;Network Traffic</source>
-        <translation type="unfinished"></translation>
-    </message>
-    <message>
-        <location line="+52"/>
-        <source>&amp;Clear</source>
-        <translation type="unfinished"></translation>
-    </message>
-    <message>
-        <location line="+16"/>
-        <source>Totals</source>
-        <translation type="unfinished"></translation>
-    </message>
-    <message>
-        <location filename="../rpcconsole.cpp" line="-361"/>
-        <source>In:</source>
-        <translation type="unfinished"></translation>
-    </message>
-    <message>
-        <location line="+1"/>
-        <source>Out:</source>
-        <translation type="unfinished"></translation>
-    </message>
-    <message>
-        <location filename="../forms/debugwindow.ui" line="-299"/>
-        <source>Debug log file</source>
-        <translation>Debug log file</translation>
-    </message>
-    <message>
-        <location line="+136"/>
-        <source>Clear console</source>
-        <translation>Clear console</translation>
-    </message>
-    <message>
-        <location filename="../rpcconsole.cpp" line="-203"/>
-        <source>&amp;Disconnect Node</source>
-        <translation type="unfinished"></translation>
-    </message>
-    <message>
-        <location line="+1"/>
-        <location line="+1"/>
-        <location line="+1"/>
-        <location line="+1"/>
-        <source>Ban Node for</source>
-        <translation type="unfinished"></translation>
-    </message>
-    <message>
-        <location line="-3"/>
-        <source>1 &amp;hour</source>
-        <translation type="unfinished"></translation>
-    </message>
-    <message>
-        <location line="+1"/>
-        <source>1 &amp;day</source>
-        <translation type="unfinished"></translation>
-    </message>
-    <message>
-        <location line="+1"/>
-        <source>1 &amp;week</source>
-        <translation type="unfinished"></translation>
-    </message>
-    <message>
-        <location line="+1"/>
-        <source>1 &amp;year</source>
-        <translation type="unfinished"></translation>
-    </message>
-    <message>
-        <location line="+46"/>
-        <source>&amp;Unban Node</source>
-        <translation type="unfinished"></translation>
-    </message>
-    <message>
-        <location line="+117"/>
-        <source>Welcome to the %1 RPC console.</source>
-        <translation type="unfinished"></translation>
-    </message>
-    <message>
-        <location line="+1"/>
-        <source>Use up and down arrows to navigate history, and &lt;b&gt;Ctrl-L&lt;/b&gt; to clear screen.</source>
-        <translation>Use up and down arrows to navigate history, and &lt;b&gt;Ctrl-L&lt;/b&gt; to clear screen.</translation>
-    </message>
-    <message>
-        <location line="+1"/>
-        <source>Type &lt;b&gt;help&lt;/b&gt; for an overview of available commands.</source>
-        <translation>Type &lt;b&gt;help&lt;/b&gt; for an overview of available commands.</translation>
-    </message>
-    <message>
-        <location line="+165"/>
-        <source>%1 B</source>
-        <translation type="unfinished"></translation>
-    </message>
-    <message>
-        <location line="+2"/>
-        <source>%1 KB</source>
-        <translation type="unfinished"></translation>
-    </message>
-    <message>
-        <location line="+2"/>
-        <source>%1 MB</source>
-        <translation type="unfinished"></translation>
-    </message>
-    <message>
-        <location line="+2"/>
-        <source>%1 GB</source>
-        <translation type="unfinished"></translation>
-    </message>
-    <message>
-        <location line="+88"/>
-        <source>(node id: %1)</source>
-        <translation type="unfinished"></translation>
-    </message>
-    <message>
-        <location line="+2"/>
-        <source>via %1</source>
-        <translation type="unfinished"></translation>
-    </message>
-    <message>
-        <location line="+3"/>
-        <location line="+1"/>
-        <source>never</source>
-        <translation type="unfinished"></translation>
-    </message>
-    <message>
-        <location line="+9"/>
-        <source>Inbound</source>
-        <translation type="unfinished"></translation>
-    </message>
-    <message>
-        <location line="+0"/>
-        <source>Outbound</source>
-        <translation type="unfinished"></translation>
-    </message>
-    <message>
-        <location line="+2"/>
-        <source>Yes</source>
-        <translation type="unfinished"></translation>
-    </message>
-    <message>
-        <location line="+0"/>
-        <source>No</source>
-        <translation type="unfinished"></translation>
-    </message>
-    <message>
-        <location line="+12"/>
-        <location line="+6"/>
-        <source>Unknown</source>
-        <translation type="unfinished"></translation>
-    </message>
-</context>
-<context>
-    <name>ReceiveCoinsDialog</name>
-    <message>
-        <location filename="../forms/receivecoinsdialog.ui" line="+107"/>
-        <source>&amp;Amount:</source>
-        <translation type="unfinished"></translation>
-    </message>
-    <message>
-        <location line="-16"/>
-        <source>&amp;Label:</source>
-        <translation type="unfinished">&amp;Label:</translation>
-    </message>
-    <message>
-        <location line="-37"/>
-        <source>&amp;Message:</source>
-        <translation type="unfinished"></translation>
-    </message>
-    <message>
-        <location line="-20"/>
-        <source>Reuse one of the previously used receiving addresses. Reusing addresses has security and privacy issues. Do not use this unless re-generating a payment request made before.</source>
-        <translation type="unfinished"></translation>
-    </message>
-    <message>
-        <location line="+3"/>
-        <source>R&amp;euse an existing receiving address (not recommended)</source>
-        <translation type="unfinished"></translation>
-    </message>
-    <message>
-        <location line="+14"/>
-        <location line="+23"/>
-        <source>An optional message to attach to the payment request, which will be displayed when the request is opened. Note: The message will not be sent with the payment over the Bitcoin network.</source>
-        <translation type="unfinished"></translation>
-    </message>
-    <message>
-        <location line="-7"/>
-        <location line="+21"/>
-        <source>An optional label to associate with the new receiving address.</source>
-        <translation type="unfinished"></translation>
-    </message>
-    <message>
-        <location line="-7"/>
-        <source>Use this form to request payments. All fields are &lt;b&gt;optional&lt;/b&gt;.</source>
-        <translation type="unfinished"></translation>
-    </message>
-    <message>
-        <location line="+23"/>
-        <location line="+22"/>
-        <source>An optional amount to request. Leave this empty or zero to not request a specific amount.</source>
-        <translation type="unfinished"></translation>
-    </message>
-    <message>
-        <location line="+32"/>
-        <source>Clear all fields of the form.</source>
-        <translation type="unfinished"></translation>
-    </message>
-    <message>
-        <location line="+3"/>
-        <source>Clear</source>
-        <translation type="unfinished"></translation>
-    </message>
-    <message>
-        <location line="+75"/>
-        <source>Requested payments history</source>
-        <translation type="unfinished"></translation>
-    </message>
-    <message>
-        <location line="-95"/>
-        <source>&amp;Request payment</source>
-        <translation type="unfinished"></translation>
-    </message>
-    <message>
-        <location line="+120"/>
-        <source>Show the selected request (does the same as double clicking an entry)</source>
-        <translation type="unfinished"></translation>
-    </message>
-    <message>
-        <location line="+3"/>
-        <source>Show</source>
-        <translation type="unfinished"></translation>
-    </message>
-    <message>
-        <location line="+17"/>
-        <source>Remove the selected entries from the list</source>
-        <translation type="unfinished"></translation>
-    </message>
-    <message>
-        <location line="+3"/>
-        <source>Remove</source>
-        <translation type="unfinished"></translation>
-    </message>
-    <message>
-        <location filename="../receivecoinsdialog.cpp" line="+46"/>
-        <source>Copy label</source>
-        <translation type="unfinished"></translation>
-    </message>
-    <message>
-        <location line="+1"/>
-        <source>Copy message</source>
-        <translation type="unfinished"></translation>
-    </message>
-    <message>
-        <location line="+1"/>
-        <source>Copy amount</source>
-        <translation type="unfinished"></translation>
-    </message>
-</context>
-<context>
-    <name>ReceiveRequestDialog</name>
-    <message>
-        <location filename="../forms/receiverequestdialog.ui" line="+29"/>
-        <source>QR Code</source>
-        <translation type="unfinished"></translation>
-    </message>
-    <message>
-        <location line="+46"/>
-        <source>Copy &amp;URI</source>
-        <translation type="unfinished"></translation>
-    </message>
-    <message>
-        <location line="+10"/>
-        <source>Copy &amp;Address</source>
-        <translation type="unfinished"></translation>
-    </message>
-    <message>
-        <location line="+10"/>
-        <source>&amp;Save Image...</source>
-        <translation type="unfinished"></translation>
-    </message>
-    <message>
-        <location filename="../receiverequestdialog.cpp" line="+65"/>
-        <source>Request payment to %1</source>
-        <translation type="unfinished"></translation>
-    </message>
-    <message>
-        <location line="+6"/>
-        <source>Payment information</source>
-        <translation type="unfinished"></translation>
-    </message>
-    <message>
-        <location line="+1"/>
-        <source>URI</source>
-        <translation type="unfinished"></translation>
-    </message>
-    <message>
-        <location line="+2"/>
-        <source>Address</source>
-        <translation type="unfinished"></translation>
-    </message>
-    <message>
-        <location line="+2"/>
-        <source>Amount</source>
-        <translation type="unfinished">Amount</translation>
-    </message>
-    <message>
-        <location line="+2"/>
-        <source>Label</source>
-        <translation type="unfinished"></translation>
-    </message>
-    <message>
-        <location line="+2"/>
-        <source>Message</source>
-        <translation type="unfinished"></translation>
-    </message>
-    <message>
-        <location line="+10"/>
-        <source>Resulting URI too long, try to reduce the text for label / message.</source>
-        <translation type="unfinished"></translation>
-    </message>
-    <message>
-        <location line="+5"/>
-        <source>Error encoding URI into QR Code.</source>
-        <translation type="unfinished"></translation>
-    </message>
-</context>
-<context>
-    <name>RecentRequestsTableModel</name>
-    <message>
-        <location filename="../recentrequeststablemodel.cpp" line="+29"/>
-        <source>Date</source>
-        <translation type="unfinished">Date</translation>
-    </message>
-    <message>
-        <location line="+0"/>
-        <source>Label</source>
-        <translation type="unfinished"></translation>
-    </message>
-    <message>
-        <location line="+0"/>
-        <source>Message</source>
-        <translation type="unfinished"></translation>
-    </message>
-    <message>
-        <location line="+40"/>
-        <source>(no label)</source>
-        <translation type="unfinished"></translation>
-    </message>
-    <message>
-        <location line="+9"/>
-        <source>(no message)</source>
-        <translation type="unfinished"></translation>
-    </message>
-    <message>
-        <location line="+8"/>
-        <source>(no amount requested)</source>
-        <translation type="unfinished"></translation>
-    </message>
-    <message>
-        <location line="+42"/>
-        <source>Requested</source>
-        <translation type="unfinished"></translation>
-    </message>
-</context>
-<context>
-    <name>SendCoinsDialog</name>
-    <message>
-        <location filename="../forms/sendcoinsdialog.ui" line="+14"/>
-        <location filename="../sendcoinsdialog.cpp" line="+543"/>
-        <source>Send Coins</source>
-        <translation>Send Coins</translation>
-    </message>
-    <message>
-        <location line="+76"/>
-        <source>Coin Control Features</source>
-        <translation type="unfinished"></translation>
-    </message>
-    <message>
-        <location line="+20"/>
-        <source>Inputs...</source>
-        <translation type="unfinished"></translation>
-    </message>
-    <message>
-        <location line="+10"/>
-        <source>automatically selected</source>
-        <translation type="unfinished"></translation>
-    </message>
-    <message>
-        <location line="+19"/>
-        <source>Insufficient funds!</source>
-        <translation type="unfinished"></translation>
-    </message>
-    <message>
-        <location line="+89"/>
-        <source>Quantity:</source>
-        <translation type="unfinished"></translation>
-    </message>
-    <message>
-        <location line="+35"/>
-        <source>Bytes:</source>
-        <translation type="unfinished"></translation>
-    </message>
-    <message>
-        <location line="+48"/>
-        <source>Amount:</source>
-        <translation type="unfinished"></translation>
-    </message>
-    <message>
-        <location line="+32"/>
-        <source>Priority:</source>
-        <translation type="unfinished"></translation>
-    </message>
-    <message>
-        <location line="+48"/>
-        <source>Fee:</source>
-        <translation type="unfinished"></translation>
-    </message>
-    <message>
-        <location line="+80"/>
-        <source>After Fee:</source>
-        <translation type="unfinished"></translation>
-    </message>
-    <message>
-        <location line="+32"/>
-        <source>Change:</source>
-        <translation type="unfinished"></translation>
-    </message>
-    <message>
-        <location line="+44"/>
-        <source>If this is activated, but the change address is empty or invalid, change will be sent to a newly generated address.</source>
-        <translation type="unfinished"></translation>
-    </message>
-    <message>
-        <location line="+3"/>
-        <source>Custom change address</source>
-        <translation type="unfinished"></translation>
-    </message>
-    <message>
-        <location line="+206"/>
-        <source>Transaction Fee:</source>
-        <translation type="unfinished"></translation>
-    </message>
-    <message>
-        <location line="+14"/>
-        <source>Choose...</source>
-        <translation type="unfinished"></translation>
-    </message>
-    <message>
-        <location line="+37"/>
-        <source>collapse fee-settings</source>
-        <translation type="unfinished"></translation>
-    </message>
-    <message>
-        <location line="+54"/>
-        <source>per kilobyte</source>
-        <translation type="unfinished"></translation>
-    </message>
-    <message>
-        <location line="-3"/>
-        <location line="+16"/>
-        <source>If the custom fee is set to 1000 satoshis and the transaction is only 250 bytes, then &quot;per kilobyte&quot; only pays 250 satoshis in fee, while &quot;total at least&quot; pays 1000 satoshis. For transactions bigger than a kilobyte both pay by kilobyte.</source>
-        <translation type="unfinished"></translation>
-    </message>
-    <message>
-        <location line="-64"/>
-        <source>Hide</source>
-        <translation type="unfinished"></translation>
-    </message>
-    <message>
-        <location line="+67"/>
-        <source>total at least</source>
-        <translation type="unfinished"></translation>
-    </message>
-    <message>
-        <location line="+30"/>
-        <location line="+13"/>
-        <source>Paying only the minimum fee is just fine as long as there is less transaction volume than space in the blocks. But be aware that this can end up in a never confirming transaction once there is more demand for bitcoin transactions than the network can process.</source>
-        <translation type="unfinished"></translation>
-    </message>
-    <message>
-        <location line="+3"/>
-        <source>(read the tooltip)</source>
-        <translation type="unfinished"></translation>
-    </message>
-    <message>
-        <location line="+29"/>
-        <source>Recommended:</source>
-        <translation type="unfinished"></translation>
-    </message>
-    <message>
-        <location line="+30"/>
-        <source>Custom:</source>
-        <translation type="unfinished"></translation>
-    </message>
-    <message>
-        <location line="+52"/>
-        <source>(Smart fee not initialized yet. This usually takes a few blocks...)</source>
-        <translation type="unfinished"></translation>
-    </message>
-    <message>
-        <location line="+29"/>
-        <source>Confirmation time:</source>
-        <translation type="unfinished"></translation>
-    </message>
-    <message>
-        <location line="+60"/>
-        <source>normal</source>
-        <translation type="unfinished"></translation>
-    </message>
-    <message>
-        <location line="+20"/>
-        <source>fast</source>
-        <translation type="unfinished"></translation>
-    </message>
-    <message>
-        <location line="+102"/>
-        <source>Send to multiple recipients at once</source>
-        <translation>Send to multiple recipients at once</translation>
-    </message>
-    <message>
-        <location line="+3"/>
-        <source>Add &amp;Recipient</source>
-        <translation>Add &amp;Recipient</translation>
-    </message>
-    <message>
-        <location line="-20"/>
-        <source>Clear all fields of the form.</source>
-        <translation type="unfinished"></translation>
-    </message>
-    <message>
-        <location line="-805"/>
-        <source>Dust:</source>
-        <translation type="unfinished"></translation>
-    </message>
-    <message>
-        <location line="+808"/>
-        <source>Clear &amp;All</source>
-        <translation>Clear &amp;All</translation>
-    </message>
-    <message>
-        <location line="+55"/>
-        <source>Balance:</source>
-        <translation>Balance:</translation>
-    </message>
-    <message>
-        <location line="-84"/>
-        <source>Confirm the send action</source>
-        <translation>Confirm the send action</translation>
-    </message>
-    <message>
-        <location line="+3"/>
-        <source>S&amp;end</source>
-        <translation>S&amp;end</translation>
-    </message>
-<<<<<<< HEAD
-=======
-    <message>
-        <location filename="../sendcoinsdialog.cpp" line="-476"/>
-        <source>Copy quantity</source>
-        <translation type="unfinished"></translation>
-    </message>
-    <message>
-        <location line="+1"/>
-        <source>Copy amount</source>
-        <translation type="unfinished"></translation>
-    </message>
-    <message>
-        <location line="+1"/>
-        <source>Copy fee</source>
-        <translation type="unfinished"></translation>
-    </message>
-    <message>
-        <location line="+1"/>
-        <source>Copy after fee</source>
-        <translation type="unfinished"></translation>
-    </message>
-    <message>
-        <location line="+1"/>
-        <source>Copy bytes</source>
-        <translation type="unfinished"></translation>
-    </message>
-    <message>
-        <location line="+1"/>
-        <source>Copy priority</source>
-        <translation type="unfinished"></translation>
-    </message>
-    <message>
-        <location line="+1"/>
-        <source>Copy dust</source>
-        <translation type="unfinished"></translation>
-    </message>
-    <message>
-        <location line="+1"/>
-        <source>Copy change</source>
-        <translation type="unfinished"></translation>
-    </message>
-    <message>
-        <location line="+194"/>
-        <location line="+5"/>
-        <location line="+5"/>
-        <location line="+4"/>
-        <source>%1 to %2</source>
-        <translation type="unfinished"></translation>
-    </message>
-    <message>
-        <location line="+6"/>
-        <source>Are you sure you want to send?</source>
-        <translation type="unfinished"></translation>
-    </message>
-    <message>
-        <location line="+9"/>
-        <source>added as transaction fee</source>
-        <translation type="unfinished"></translation>
-    </message>
-    <message>
-        <location line="+15"/>
-        <source>Total Amount %1</source>
-        <translation type="unfinished"></translation>
-    </message>
-    <message>
-        <location line="+3"/>
-        <source>or</source>
-        <translation type="unfinished"></translation>
-    </message>
-    <message>
-        <location line="+2"/>
-        <source>Confirm send coins</source>
-        <translation type="unfinished"></translation>
-    </message>
-    <message>
-        <location line="+191"/>
-        <source>The recipient address is not valid. Please recheck.</source>
-        <translation type="unfinished"></translation>
-    </message>
-    <message>
-        <location line="+3"/>
-        <source>The amount to pay must be larger than 0.</source>
-        <translation type="unfinished"></translation>
-    </message>
-    <message>
-        <location line="+3"/>
-        <source>The amount exceeds your balance.</source>
-        <translation type="unfinished"></translation>
-    </message>
-    <message>
-        <location line="+3"/>
-        <source>The total exceeds your balance when the %1 transaction fee is included.</source>
-        <translation type="unfinished"></translation>
-    </message>
-    <message>
-        <location line="+3"/>
-        <source>Duplicate address found: addresses should only be used once each.</source>
-        <translation type="unfinished"></translation>
-    </message>
-    <message>
-        <location line="+3"/>
-        <source>Transaction creation failed!</source>
-        <translation type="unfinished"></translation>
-    </message>
-    <message>
-        <location line="+4"/>
-        <source>The transaction was rejected! This might happen if some of the coins in your wallet were already spent, such as if you used a copy of wallet.dat and coins were spent in the copy but not marked as spent here.</source>
-        <translation type="unfinished"></translation>
-    </message>
-    <message>
-        <location line="+4"/>
-        <source>A fee higher than %1 is considered an absurdly high fee.</source>
-        <translation type="unfinished"></translation>
-    </message>
-    <message>
-        <location line="+3"/>
-        <source>Payment request expired.</source>
-        <translation type="unfinished"></translation>
-    </message>
-    <message>
-        <location line="+89"/>
-        <source>Pay only the required fee of %1</source>
-        <translation type="unfinished"></translation>
-    </message>
-    <message numerus="yes">
-        <location line="+25"/>
-        <source>Estimated to begin confirmation within %n block(s).</source>
-        <translation type="unfinished">
-            <numerusform></numerusform>
-            <numerusform></numerusform>
-        </translation>
-    </message>
-    <message>
-        <location line="+106"/>
-        <source>Warning: Invalid Bitcoin address</source>
-        <translation type="unfinished"></translation>
-    </message>
-    <message>
-        <location line="+8"/>
-        <source>Warning: Unknown change address</source>
-        <translation type="unfinished"></translation>
-    </message>
-    <message>
-        <location line="+11"/>
-        <source>(no label)</source>
-        <translation type="unfinished"></translation>
-    </message>
-</context>
-<context>
-    <name>SendCoinsEntry</name>
->>>>>>> 548c39d1
-    <message>
-        <location filename="../sendcoinsdialog.cpp" line="-476"/>
-        <source>Copy quantity</source>
-        <translation type="unfinished"></translation>
-    </message>
-    <message>
-        <location line="+1"/>
-        <source>Copy amount</source>
-        <translation type="unfinished"></translation>
-    </message>
-    <message>
-        <location line="+1"/>
-        <source>Copy fee</source>
-        <translation type="unfinished"></translation>
-    </message>
-    <message>
-        <location line="+1"/>
-        <source>Copy after fee</source>
-        <translation type="unfinished"></translation>
-    </message>
-    <message>
-        <location line="+1"/>
-        <source>Copy bytes</source>
-        <translation type="unfinished"></translation>
-    </message>
-    <message>
-        <location line="+1"/>
-        <source>Copy priority</source>
-        <translation type="unfinished"></translation>
-    </message>
-    <message>
-        <location line="+1"/>
-        <source>Copy dust</source>
-        <translation type="unfinished"></translation>
-    </message>
-    <message>
-        <location line="+1"/>
-        <source>Copy change</source>
-        <translation type="unfinished"></translation>
-    </message>
-    <message>
-        <location line="+194"/>
-        <location line="+5"/>
-        <location line="+5"/>
-        <location line="+4"/>
-        <source>%1 to %2</source>
-        <translation type="unfinished"></translation>
-    </message>
-    <message>
-        <location line="+6"/>
-        <source>Are you sure you want to send?</source>
-        <translation type="unfinished"></translation>
-    </message>
-    <message>
-        <location line="+9"/>
-        <source>added as transaction fee</source>
-        <translation type="unfinished"></translation>
-    </message>
-    <message>
-        <location line="+15"/>
-        <source>Total Amount %1</source>
-        <translation type="unfinished"></translation>
-    </message>
-    <message>
-        <location line="+3"/>
-        <source>or</source>
-        <translation type="unfinished"></translation>
-    </message>
-    <message>
-        <location line="+2"/>
-        <source>Confirm send coins</source>
-        <translation type="unfinished"></translation>
-    </message>
-    <message>
-        <location line="+191"/>
-        <source>The recipient address is not valid. Please recheck.</source>
-        <translation type="unfinished"></translation>
-    </message>
-    <message>
-        <location line="+3"/>
-        <source>The amount to pay must be larger than 0.</source>
-        <translation type="unfinished"></translation>
-    </message>
-    <message>
-        <location line="+3"/>
-        <source>The amount exceeds your balance.</source>
-        <translation type="unfinished"></translation>
-    </message>
-    <message>
-        <location line="+3"/>
-        <source>The total exceeds your balance when the %1 transaction fee is included.</source>
-        <translation type="unfinished"></translation>
-    </message>
-    <message>
-        <location line="+3"/>
-        <source>Duplicate address found: addresses should only be used once each.</source>
-        <translation type="unfinished"></translation>
-    </message>
-    <message>
-        <location line="+3"/>
-        <source>Transaction creation failed!</source>
-        <translation type="unfinished"></translation>
-    </message>
-    <message>
-        <location line="+4"/>
-        <source>The transaction was rejected! This might happen if some of the coins in your wallet were already spent, such as if you used a copy of wallet.dat and coins were spent in the copy but not marked as spent here.</source>
-        <translation type="unfinished"></translation>
-    </message>
-    <message>
-        <location line="+4"/>
-        <source>A fee higher than %1 is considered an absurdly high fee.</source>
-        <translation type="unfinished"></translation>
-    </message>
-    <message>
-        <location line="+3"/>
-        <source>Payment request expired.</source>
-        <translation type="unfinished"></translation>
-    </message>
-    <message>
-        <location line="+92"/>
-        <source>Pay only the required fee of %1</source>
-        <translation type="unfinished"></translation>
-    </message>
-    <message numerus="yes">
-        <location line="+25"/>
-        <source>Estimated to begin confirmation within %n block(s).</source>
-        <translation type="unfinished">
-            <numerusform></numerusform>
-            <numerusform></numerusform>
-        </translation>
-    </message>
-    <message>
-        <location line="+106"/>
-        <source>Warning: Invalid Bitcoin address</source>
-        <translation type="unfinished"></translation>
-    </message>
-    <message>
-        <location line="+8"/>
-        <source>Warning: Unknown change address</source>
-        <translation type="unfinished"></translation>
-    </message>
-    <message>
-        <location line="+11"/>
-        <source>(no label)</source>
-        <translation type="unfinished"></translation>
-    </message>
-</context>
-<context>
-    <name>SendCoinsEntry</name>
-    <message>
-        <location filename="../forms/sendcoinsentry.ui" line="+155"/>
-        <location line="+539"/>
-        <location line="+533"/>
-        <source>A&amp;mount:</source>
-        <translation>A&amp;mount:</translation>
-    </message>
-    <message>
-        <location line="-1185"/>
-        <source>Pay &amp;To:</source>
-        <translation>Pay &amp;To:</translation>
-    </message>
-    <message>
-        <location line="+93"/>
-        <source>&amp;Label:</source>
-        <translation>&amp;Label:</translation>
-    </message>
-    <message>
-        <location line="-68"/>
-        <source>Choose previously used address</source>
-        <translation type="unfinished"></translation>
-    </message>
-    <message>
-        <location line="-46"/>
-        <source>This is a normal payment.</source>
-        <translation type="unfinished"></translation>
-    </message>
-    <message>
-        <location line="+39"/>
-        <source>The Bitcoin address to send the payment to</source>
-        <translation type="unfinished"></translation>
-    </message>
-    <message>
-        <location line="+23"/>
-        <source>Alt+A</source>
-        <translation>Alt+A</translation>
-    </message>
-    <message>
-        <location line="+7"/>
-        <source>Paste address from clipboard</source>
-        <translation>Paste address from clipboard</translation>
-    </message>
-    <message>
-        <location line="+16"/>
-        <source>Alt+P</source>
-        <translation>Alt+P</translation>
-    </message>
-    <message>
-        <location line="+7"/>
-        <location line="+548"/>
-        <location line="+533"/>
-        <source>Remove this entry</source>
-        <translation type="unfinished"></translation>
-    </message>
-    <message>
-        <location line="-1021"/>
-        <source>The fee will be deducted from the amount being sent. The recipient will receive less bitcoins than you enter in the amount field. If multiple recipients are selected, the fee is split equally.</source>
-        <translation type="unfinished"></translation>
-    </message>
-    <message>
-        <location line="+3"/>
-        <source>S&amp;ubtract fee from amount</source>
-        <translation type="unfinished"></translation>
-    </message>
-    <message>
-        <location line="+9"/>
-        <source>Message:</source>
-        <translation type="unfinished"></translation>
-    </message>
-    <message>
-        <location line="+443"/>
-        <source>This is an unauthenticated payment request.</source>
-        <translation type="unfinished"></translation>
-    </message>
-    <message>
-        <location line="+529"/>
-        <source>This is an authenticated payment request.</source>
-        <translation type="unfinished"></translation>
-    </message>
-    <message>
-        <location line="-1009"/>
-        <source>Enter a label for this address to add it to the list of used addresses</source>
-        <translation type="unfinished"></translation>
-    </message>
-    <message>
-        <location line="+47"/>
-        <source>A message that was attached to the bitcoin: URI which will be stored with the transaction for your reference. Note: This message will not be sent over the Bitcoin network.</source>
-        <translation type="unfinished"></translation>
-    </message>
-    <message>
-        <location line="+448"/>
-        <location line="+529"/>
-        <source>Pay To:</source>
-        <translation type="unfinished"></translation>
-    </message>
-    <message>
-        <location line="-495"/>
-        <location line="+533"/>
-        <source>Memo:</source>
-        <translation type="unfinished"></translation>
-    </message>
-    <message>
-        <location filename="../sendcoinsentry.cpp" line="+37"/>
-        <source>Enter a label for this address to add it to your address book</source>
-        <translation type="unfinished"></translation>
-    </message>
-</context>
-<context>
-    <name>SendConfirmationDialog</name>
-    <message>
-        <location filename="../sendcoinsdialog.cpp" line="+95"/>
-        <location line="+5"/>
-        <source>Yes</source>
-        <translation type="unfinished"></translation>
-    </message>
-</context>
-<context>
-    <name>ShutdownWindow</name>
-    <message>
-        <location filename="../utilitydialog.cpp" line="+78"/>
-        <source>%1 is shutting down...</source>
-        <translation type="unfinished"></translation>
-    </message>
-    <message>
-        <location line="+1"/>
-        <source>Do not shut down the computer until this window disappears.</source>
-        <translation type="unfinished"></translation>
-    </message>
-</context>
-<context>
-    <name>SignVerifyMessageDialog</name>
-    <message>
-        <location filename="../forms/signverifymessagedialog.ui" line="+14"/>
-        <source>Signatures - Sign / Verify a Message</source>
-        <translation>Signatures - Sign / Verify a Message</translation>
-    </message>
-    <message>
-        <location line="+13"/>
-        <source>&amp;Sign Message</source>
-        <translation>&amp;Sign Message</translation>
-    </message>
-    <message>
-        <location line="+6"/>
-        <source>You can sign messages/agreements with your addresses to prove you can receive bitcoins sent to them. Be careful not to sign anything vague or random, as phishing attacks may try to trick you into signing your identity over to them. Only sign fully-detailed statements you agree to.</source>
-        <translation type="unfinished"></translation>
-    </message>
-    <message>
-        <location line="+18"/>
-        <source>The Bitcoin address to sign the message with</source>
-        <translation type="unfinished"></translation>
-    </message>
-    <message>
-        <location line="+7"/>
-        <location line="+210"/>
-        <source>Choose previously used address</source>
-        <translation type="unfinished"></translation>
-    </message>
-    <message>
-        <location line="-200"/>
-        <location line="+210"/>
-        <source>Alt+A</source>
-        <translation>Alt+A</translation>
-    </message>
-    <message>
-        <location line="-200"/>
-        <source>Paste address from clipboard</source>
-        <translation>Paste address from clipboard</translation>
-    </message>
-    <message>
-        <location line="+10"/>
-        <source>Alt+P</source>
-        <translation>Alt+P</translation>
-    </message>
-    <message>
-        <location line="+12"/>
-        <source>Enter the message you want to sign here</source>
-        <translation>Enter the message you want to sign here</translation>
-    </message>
-    <message>
-        <location line="+7"/>
-        <source>Signature</source>
-        <translation>Signature</translation>
-    </message>
-    <message>
-        <location line="+27"/>
-        <source>Copy the current signature to the system clipboard</source>
-        <translation>Copy the current signature to the system clipboard</translation>
-    </message>
-    <message>
-        <location line="+21"/>
-        <source>Sign the message to prove you own this Bitcoin address</source>
-        <translation>Sign the message to prove you own this Bitcoin address</translation>
-    </message>
-    <message>
-        <location line="+3"/>
-        <source>Sign &amp;Message</source>
-        <translation>Sign &amp;Message</translation>
-    </message>
-    <message>
-        <location line="+14"/>
-        <source>Reset all sign message fields</source>
-        <translation>Reset all sign message fields</translation>
-    </message>
-    <message>
-        <location line="+3"/>
-        <location line="+143"/>
-        <source>Clear &amp;All</source>
-        <translation>Clear &amp;All</translation>
-    </message>
-    <message>
-        <location line="-84"/>
-        <source>&amp;Verify Message</source>
-        <translation>&amp;Verify Message</translation>
-    </message>
-    <message>
-        <location line="+6"/>
-        <source>Enter the receiver&apos;s address, message (ensure you copy line breaks, spaces, tabs, etc. exactly) and signature below to verify the message. Be careful not to read more into the signature than what is in the signed message itself, to avoid being tricked by a man-in-the-middle attack. Note that this only proves the signing party receives with the address, it cannot prove sendership of any transaction!</source>
-        <translation type="unfinished"></translation>
-    </message>
-    <message>
-        <location line="+21"/>
-        <source>The Bitcoin address the message was signed with</source>
-        <translation type="unfinished"></translation>
-    </message>
-    <message>
-        <location line="+37"/>
-        <source>Verify the message to ensure it was signed with the specified Bitcoin address</source>
-        <translation>Verify the message to ensure it was signed with the specified Bitcoin address</translation>
-    </message>
-    <message>
-        <location line="+3"/>
-        <source>Verify &amp;Message</source>
-        <translation>Verify &amp;Message</translation>
-    </message>
-    <message>
-        <location line="+14"/>
-        <source>Reset all verify message fields</source>
-        <translation>Reset all verify message fields</translation>
-    </message>
-    <message>
-        <location filename="../signverifymessagedialog.cpp" line="+41"/>
-        <source>Click &quot;Sign Message&quot; to generate signature</source>
-        <translation type="unfinished"></translation>
-    </message>
-    <message>
-        <location line="+83"/>
-        <location line="+80"/>
-        <source>The entered address is invalid.</source>
-        <translation type="unfinished"></translation>
-    </message>
-    <message>
-        <location line="-80"/>
-        <location line="+8"/>
-        <location line="+72"/>
-        <location line="+8"/>
-        <source>Please check the address and try again.</source>
-        <translation type="unfinished"></translation>
-    </message>
-    <message>
-        <location line="-80"/>
-        <location line="+80"/>
-        <source>The entered address does not refer to a key.</source>
-        <translation type="unfinished"></translation>
-    </message>
-    <message>
-        <location line="-72"/>
-        <source>Wallet unlock was cancelled.</source>
-        <translation type="unfinished"></translation>
-    </message>
-    <message>
-        <location line="+8"/>
-        <source>Private key for the entered address is not available.</source>
-        <translation type="unfinished"></translation>
-    </message>
-    <message>
-        <location line="+12"/>
-        <source>Message signing failed.</source>
-        <translation type="unfinished"></translation>
-    </message>
-    <message>
-        <location line="+5"/>
-        <source>Message signed.</source>
-        <translation type="unfinished"></translation>
-    </message>
-    <message>
-        <location line="+58"/>
-        <source>The signature could not be decoded.</source>
-        <translation type="unfinished"></translation>
-    </message>
-    <message>
-        <location line="+0"/>
-        <location line="+13"/>
-        <source>Please check the signature and try again.</source>
-        <translation type="unfinished"></translation>
-    </message>
-    <message>
-        <location line="+0"/>
-        <source>The signature did not match the message digest.</source>
-        <translation type="unfinished"></translation>
-    </message>
-    <message>
-        <location line="+7"/>
-        <source>Message verification failed.</source>
-        <translation type="unfinished"></translation>
-    </message>
-    <message>
-        <location line="+5"/>
-        <source>Message verified.</source>
-        <translation type="unfinished"></translation>
-    </message>
-</context>
-<context>
-    <name>SplashScreen</name>
-    <message>
-        <location filename="../networkstyle.cpp" line="+19"/>
-        <source>[testnet]</source>
-        <translation>[testnet]</translation>
-    </message>
-</context>
-<context>
-    <name>TrafficGraphWidget</name>
-    <message>
-        <location filename="../trafficgraphwidget.cpp" line="+79"/>
-        <source>KB/s</source>
-        <translation type="unfinished"></translation>
-    </message>
-</context>
-<context>
-    <name>TransactionDesc</name>
-    <message numerus="yes">
-        <location filename="../transactiondesc.cpp" line="+30"/>
-        <source>Open for %n more block(s)</source>
-        <translation type="unfinished">
-            <numerusform></numerusform>
-            <numerusform></numerusform>
-        </translation>
-    </message>
-    <message>
-        <location line="+2"/>
-        <source>Open until %1</source>
-        <translation type="unfinished"></translation>
-    </message>
-    <message>
-        <location line="+6"/>
-        <source>conflicted with a transaction with %1 confirmations</source>
-        <translation type="unfinished"></translation>
-    </message>
-    <message>
-        <location line="+2"/>
-        <source>%1/offline</source>
-        <translation type="unfinished"></translation>
-    </message>
-    <message>
-        <location line="+2"/>
-        <source>0/unconfirmed, %1</source>
-        <translation type="unfinished"></translation>
-    </message>
-    <message>
-        <location line="+0"/>
-        <source>in memory pool</source>
-        <translation type="unfinished"></translation>
-    </message>
-    <message>
-        <location line="+0"/>
-        <source>not in memory pool</source>
-        <translation type="unfinished"></translation>
-    </message>
-    <message>
-        <location line="+0"/>
-        <source>abandoned</source>
-        <translation type="unfinished"></translation>
-    </message>
-    <message>
-        <location line="+2"/>
-        <source>%1/unconfirmed</source>
-        <translation type="unfinished"></translation>
-    </message>
-    <message>
-        <location line="+2"/>
-        <source>%1 confirmations</source>
-        <translation type="unfinished"></translation>
-    </message>
-    <message>
-        <location line="+17"/>
-        <source>Status</source>
-        <translation type="unfinished"></translation>
-    </message>
-    <message>
-        <location line="+5"/>
-        <source>, has not been successfully broadcast yet</source>
-        <translation type="unfinished"></translation>
-    </message>
-    <message numerus="yes">
-        <location line="+2"/>
-        <source>, broadcast through %n node(s)</source>
-        <translation type="unfinished">
-            <numerusform></numerusform>
-            <numerusform></numerusform>
-        </translation>
-    </message>
-    <message>
-        <location line="+4"/>
-        <source>Date</source>
-        <translation type="unfinished">Date</translation>
-    </message>
-    <message>
-        <location line="+7"/>
-        <source>Source</source>
-        <translation type="unfinished"></translation>
-    </message>
-    <message>
-        <location line="+0"/>
-        <source>Generated</source>
-        <translation type="unfinished"></translation>
-    </message>
-    <message>
-        <location line="+5"/>
-        <location line="+13"/>
-        <location line="+72"/>
-        <source>From</source>
-        <translation type="unfinished"></translation>
-    </message>
-    <message>
-        <location line="-72"/>
-        <source>unknown</source>
-        <translation type="unfinished"></translation>
-    </message>
-    <message>
-        <location line="+1"/>
-        <location line="+20"/>
-        <location line="+69"/>
-        <source>To</source>
-        <translation type="unfinished"></translation>
-    </message>
-    <message>
-        <location line="-87"/>
-        <source>own address</source>
-        <translation type="unfinished"></translation>
-    </message>
-    <message>
-        <location line="+0"/>
-        <location line="+69"/>
-        <source>watch-only</source>
-        <translation type="unfinished"></translation>
-    </message>
-    <message>
-        <location line="-67"/>
-        <source>label</source>
-        <translation type="unfinished"></translation>
-    </message>
-    <message>
-        <location line="+34"/>
-        <location line="+12"/>
-        <location line="+53"/>
-        <location line="+26"/>
-        <location line="+54"/>
-        <source>Credit</source>
-        <translation type="unfinished"></translation>
-    </message>
-    <message numerus="yes">
-        <location line="-143"/>
-        <source>matures in %n more block(s)</source>
-        <translation type="unfinished">
-            <numerusform></numerusform>
-            <numerusform></numerusform>
-        </translation>
-    </message>
-    <message>
-        <location line="+2"/>
-        <source>not accepted</source>
-        <translation type="unfinished"></translation>
-    </message>
-    <message>
-        <location line="+59"/>
-        <location line="+25"/>
-        <location line="+54"/>
-        <source>Debit</source>
-        <translation type="unfinished"></translation>
-    </message>
-    <message>
-        <location line="-69"/>
-        <source>Total debit</source>
-        <translation type="unfinished"></translation>
-    </message>
-    <message>
-        <location line="+1"/>
-        <source>Total credit</source>
-        <translation type="unfinished"></translation>
-    </message>
-    <message>
-        <location line="+5"/>
-        <source>Transaction fee</source>
-        <translation type="unfinished"></translation>
-    </message>
-    <message>
-        <location line="+16"/>
-        <source>Net amount</source>
-        <translation type="unfinished"></translation>
-    </message>
-    <message>
-        <location line="+6"/>
-        <location line="+10"/>
-        <source>Message</source>
-        <translation type="unfinished"></translation>
-    </message>
-    <message>
-        <location line="-8"/>
-        <source>Comment</source>
-        <translation type="unfinished"></translation>
-    </message>
-    <message>
-        <location line="+2"/>
-        <source>Transaction ID</source>
-        <translation type="unfinished"></translation>
-    </message>
-    <message>
-        <location line="+1"/>
-        <source>Output index</source>
-        <translation type="unfinished"></translation>
-    </message>
-    <message>
-        <location line="+18"/>
-        <source>Merchant</source>
-        <translation type="unfinished"></translation>
-    </message>
-    <message>
-        <location line="+7"/>
-        <source>Generated coins must mature %1 blocks before they can be spent. When you generated this block, it was broadcast to the network to be added to the block chain. If it fails to get into the chain, its state will change to &quot;not accepted&quot; and it won&apos;t be spendable. This may occasionally happen if another node generates a block within a few seconds of yours.</source>
-        <translation type="unfinished"></translation>
-    </message>
-    <message>
-        <location line="+8"/>
-        <source>Debug information</source>
-        <translation type="unfinished"></translation>
-    </message>
-    <message>
-        <location line="+8"/>
-        <source>Transaction</source>
-        <translation type="unfinished"></translation>
-    </message>
-    <message>
-        <location line="+3"/>
-        <source>Inputs</source>
-        <translation type="unfinished"></translation>
-    </message>
-    <message>
-        <location line="+21"/>
-        <source>Amount</source>
-        <translation type="unfinished">Amount</translation>
-    </message>
-    <message>
-        <location line="+1"/>
-        <location line="+1"/>
-        <source>true</source>
-        <translation type="unfinished"></translation>
-    </message>
-    <message>
-        <location line="-1"/>
-        <location line="+1"/>
-        <source>false</source>
-        <translation type="unfinished"></translation>
-    </message>
-</context>
-<context>
-    <name>TransactionDescDialog</name>
-    <message>
-        <location filename="../forms/transactiondescdialog.ui" line="+20"/>
-        <source>This pane shows a detailed description of the transaction</source>
-        <translation>This pane shows a detailed description of the transaction</translation>
-    </message>
-    <message>
-        <location filename="../transactiondescdialog.cpp" line="+17"/>
-        <source>Details for %1</source>
-        <translation type="unfinished"></translation>
-    </message>
-</context>
-<context>
-    <name>TransactionTableModel</name>
-    <message>
-        <location filename="../transactiontablemodel.cpp" line="+246"/>
-        <source>Date</source>
-        <translation type="unfinished">Date</translation>
-    </message>
-    <message>
-        <location line="+0"/>
-        <source>Type</source>
-        <translation type="unfinished"></translation>
-    </message>
-    <message>
-        <location line="+0"/>
-        <source>Label</source>
-        <translation type="unfinished"></translation>
-    </message>
-    <message numerus="yes">
-        <location line="+58"/>
-        <source>Open for %n more block(s)</source>
-        <translation type="unfinished">
-            <numerusform></numerusform>
-            <numerusform></numerusform>
-        </translation>
-    </message>
-    <message>
-        <location line="+3"/>
-        <source>Open until %1</source>
-        <translation type="unfinished"></translation>
-    </message>
-    <message>
-        <location line="+3"/>
-        <source>Offline</source>
-        <translation type="unfinished"></translation>
-    </message>
-    <message>
-        <location line="+3"/>
-        <source>Unconfirmed</source>
-        <translation type="unfinished"></translation>
-    </message>
-    <message>
-        <location line="+3"/>
-        <source>Abandoned</source>
-        <translation type="unfinished"></translation>
-    </message>
-    <message>
-        <location line="+3"/>
-        <source>Confirming (%1 of %2 recommended confirmations)</source>
-        <translation type="unfinished"></translation>
-    </message>
-    <message>
-        <location line="+3"/>
-        <source>Confirmed (%1 confirmations)</source>
-        <translation type="unfinished"></translation>
-    </message>
-    <message>
-        <location line="+3"/>
-        <source>Conflicted</source>
-        <translation type="unfinished"></translation>
-    </message>
-    <message>
-        <location line="+3"/>
-        <source>Immature (%1 confirmations, will be available after %2)</source>
-        <translation type="unfinished"></translation>
-    </message>
-    <message>
-        <location line="+3"/>
-        <source>This block was not received by any other nodes and will probably not be accepted!</source>
-        <translation type="unfinished"></translation>
-    </message>
-    <message>
-        <location line="+3"/>
-        <source>Generated but not accepted</source>
-        <translation type="unfinished"></translation>
-    </message>
-    <message>
-        <location line="+39"/>
-        <source>Received with</source>
-        <translation type="unfinished"></translation>
-    </message>
-    <message>
-        <location line="+2"/>
-        <source>Received from</source>
-        <translation type="unfinished"></translation>
-    </message>
-    <message>
-        <location line="+3"/>
-        <source>Sent to</source>
-        <translation type="unfinished"></translation>
-    </message>
-    <message>
-        <location line="+2"/>
-        <source>Payment to yourself</source>
-        <translation type="unfinished"></translation>
-    </message>
-    <message>
-        <location line="+2"/>
-        <source>Mined</source>
-        <translation type="unfinished"></translation>
-    </message>
-    <message>
-        <location line="+28"/>
-        <source>watch-only</source>
-        <translation type="unfinished"></translation>
-    </message>
-    <message>
-        <location line="+15"/>
-        <source>(n/a)</source>
-        <translation type="unfinished"></translation>
-    </message>
-    <message>
-        <location line="+213"/>
-        <source>(no label)</source>
-        <translation type="unfinished"></translation>
-    </message>
-    <message>
-        <location line="+39"/>
-        <source>Transaction status. Hover over this field to show number of confirmations.</source>
-        <translation type="unfinished"></translation>
-    </message>
-    <message>
-        <location line="+2"/>
-        <source>Date and time that the transaction was received.</source>
-        <translation type="unfinished"></translation>
-    </message>
-    <message>
-        <location line="+2"/>
-        <source>Type of transaction.</source>
-        <translation type="unfinished"></translation>
-    </message>
-    <message>
-        <location line="+2"/>
-        <source>Whether or not a watch-only address is involved in this transaction.</source>
-        <translation type="unfinished"></translation>
-    </message>
-    <message>
-        <location line="+2"/>
-        <source>User-defined intent/purpose of the transaction.</source>
-        <translation type="unfinished"></translation>
-    </message>
-    <message>
-        <location line="+2"/>
-        <source>Amount removed from or added to balance.</source>
-        <translation type="unfinished"></translation>
-    </message>
-</context>
-<context>
-    <name>TransactionView</name>
-    <message>
-        <location filename="../transactionview.cpp" line="+69"/>
-        <location line="+16"/>
-        <source>All</source>
-        <translation type="unfinished"></translation>
-    </message>
-    <message>
-        <location line="-15"/>
-        <source>Today</source>
-        <translation type="unfinished"></translation>
-    </message>
-    <message>
-        <location line="+1"/>
-        <source>This week</source>
-        <translation type="unfinished"></translation>
-    </message>
-    <message>
-        <location line="+1"/>
-        <source>This month</source>
-        <translation type="unfinished"></translation>
-    </message>
-    <message>
-        <location line="+1"/>
-        <source>Last month</source>
-        <translation type="unfinished"></translation>
-    </message>
-    <message>
-        <location line="+1"/>
-        <source>This year</source>
-        <translation type="unfinished"></translation>
-    </message>
-    <message>
-        <location line="+1"/>
-        <source>Range...</source>
-        <translation type="unfinished"></translation>
-    </message>
-    <message>
-        <location line="+11"/>
-        <source>Received with</source>
-        <translation type="unfinished"></translation>
-    </message>
-    <message>
-        <location line="+2"/>
-        <source>Sent to</source>
-        <translation type="unfinished"></translation>
-    </message>
-    <message>
-        <location line="+2"/>
-        <source>To yourself</source>
-        <translation type="unfinished"></translation>
-    </message>
-    <message>
-<<<<<<< HEAD
-        <location line="+1"/>
-        <source>Mined</source>
-        <translation type="unfinished"></translation>
-    </message>
-    <message>
-        <location line="+1"/>
-        <source>Other</source>
-=======
-        <location line="+529"/>
-        <source>This is an authenticated payment request.</source>
-        <translation type="unfinished"></translation>
-    </message>
-    <message>
-        <location line="-1009"/>
-        <source>Enter a label for this address to add it to the list of used addresses</source>
-        <translation type="unfinished"></translation>
-    </message>
-    <message>
-        <location line="+47"/>
-        <source>A message that was attached to the bitcoin: URI which will be stored with the transaction for your reference. Note: This message will not be sent over the Bitcoin network.</source>
-        <translation type="unfinished"></translation>
-    </message>
-    <message>
-        <location line="+448"/>
-        <location line="+529"/>
-        <source>Pay To:</source>
-        <translation type="unfinished"></translation>
-    </message>
-    <message>
-        <location line="-495"/>
-        <location line="+533"/>
-        <source>Memo:</source>
-        <translation type="unfinished"></translation>
-    </message>
-    <message>
-        <location filename="../sendcoinsentry.cpp" line="+37"/>
-        <source>Enter a label for this address to add it to your address book</source>
-        <translation type="unfinished"></translation>
-    </message>
-</context>
-<context>
-    <name>SendConfirmationDialog</name>
-    <message>
-        <location filename="../sendcoinsdialog.cpp" line="+95"/>
-        <location line="+5"/>
-        <source>Yes</source>
-        <translation type="unfinished"></translation>
-    </message>
-</context>
-<context>
-    <name>ShutdownWindow</name>
-    <message>
-        <location filename="../utilitydialog.cpp" line="+78"/>
-        <source>%1 is shutting down...</source>
-        <translation type="unfinished"></translation>
-    </message>
-    <message>
-        <location line="+1"/>
-        <source>Do not shut down the computer until this window disappears.</source>
-        <translation type="unfinished"></translation>
-    </message>
-</context>
-<context>
-    <name>SignVerifyMessageDialog</name>
-    <message>
-        <location filename="../forms/signverifymessagedialog.ui" line="+14"/>
-        <source>Signatures - Sign / Verify a Message</source>
-        <translation>Signatures - Sign / Verify a Message</translation>
-    </message>
-    <message>
-        <location line="+13"/>
-        <source>&amp;Sign Message</source>
-        <translation>&amp;Sign Message</translation>
-    </message>
-    <message>
-        <location line="+6"/>
-        <source>You can sign messages/agreements with your addresses to prove you can receive bitcoins sent to them. Be careful not to sign anything vague or random, as phishing attacks may try to trick you into signing your identity over to them. Only sign fully-detailed statements you agree to.</source>
-        <translation type="unfinished"></translation>
-    </message>
-    <message>
-        <location line="+18"/>
-        <source>The Bitcoin address to sign the message with</source>
-        <translation type="unfinished"></translation>
-    </message>
-    <message>
-        <location line="+7"/>
-        <location line="+210"/>
-        <source>Choose previously used address</source>
-        <translation type="unfinished"></translation>
-    </message>
-    <message>
-        <location line="-200"/>
-        <location line="+210"/>
-        <source>Alt+A</source>
-        <translation>Alt+A</translation>
-    </message>
-    <message>
-        <location line="-200"/>
-        <source>Paste address from clipboard</source>
-        <translation>Paste address from clipboard</translation>
-    </message>
-    <message>
-        <location line="+10"/>
-        <source>Alt+P</source>
-        <translation>Alt+P</translation>
-    </message>
-    <message>
-        <location line="+12"/>
-        <source>Enter the message you want to sign here</source>
-        <translation>Enter the message you want to sign here</translation>
-    </message>
-    <message>
-        <location line="+7"/>
-        <source>Signature</source>
-        <translation>Signature</translation>
-    </message>
-    <message>
-        <location line="+27"/>
-        <source>Copy the current signature to the system clipboard</source>
-        <translation>Copy the current signature to the system clipboard</translation>
-    </message>
-    <message>
-        <location line="+21"/>
-        <source>Sign the message to prove you own this Bitcoin address</source>
-        <translation>Sign the message to prove you own this Bitcoin address</translation>
-    </message>
-    <message>
-        <location line="+3"/>
-        <source>Sign &amp;Message</source>
-        <translation>Sign &amp;Message</translation>
-    </message>
-    <message>
-        <location line="+14"/>
-        <source>Reset all sign message fields</source>
-        <translation>Reset all sign message fields</translation>
-    </message>
-    <message>
-        <location line="+3"/>
-        <location line="+143"/>
-        <source>Clear &amp;All</source>
-        <translation>Clear &amp;All</translation>
-    </message>
-    <message>
-        <location line="-84"/>
-        <source>&amp;Verify Message</source>
-        <translation>&amp;Verify Message</translation>
-    </message>
-    <message>
-        <location line="+6"/>
-        <source>Enter the receiver&apos;s address, message (ensure you copy line breaks, spaces, tabs, etc. exactly) and signature below to verify the message. Be careful not to read more into the signature than what is in the signed message itself, to avoid being tricked by a man-in-the-middle attack. Note that this only proves the signing party receives with the address, it cannot prove sendership of any transaction!</source>
-        <translation type="unfinished"></translation>
-    </message>
-    <message>
-        <location line="+21"/>
-        <source>The Bitcoin address the message was signed with</source>
-        <translation type="unfinished"></translation>
-    </message>
-    <message>
-        <location line="+37"/>
-        <source>Verify the message to ensure it was signed with the specified Bitcoin address</source>
-        <translation>Verify the message to ensure it was signed with the specified Bitcoin address</translation>
-    </message>
-    <message>
-        <location line="+3"/>
-        <source>Verify &amp;Message</source>
-        <translation>Verify &amp;Message</translation>
-    </message>
-    <message>
-        <location line="+14"/>
-        <source>Reset all verify message fields</source>
-        <translation>Reset all verify message fields</translation>
-    </message>
-    <message>
-        <location filename="../signverifymessagedialog.cpp" line="+41"/>
-        <source>Click &quot;Sign Message&quot; to generate signature</source>
-        <translation type="unfinished"></translation>
-    </message>
-    <message>
-        <location line="+83"/>
-        <location line="+80"/>
-        <source>The entered address is invalid.</source>
-        <translation type="unfinished"></translation>
-    </message>
-    <message>
-        <location line="-80"/>
-        <location line="+8"/>
-        <location line="+72"/>
-        <location line="+8"/>
-        <source>Please check the address and try again.</source>
-        <translation type="unfinished"></translation>
-    </message>
-    <message>
-        <location line="-80"/>
-        <location line="+80"/>
-        <source>The entered address does not refer to a key.</source>
-        <translation type="unfinished"></translation>
-    </message>
-    <message>
-        <location line="-72"/>
-        <source>Wallet unlock was cancelled.</source>
-        <translation type="unfinished"></translation>
-    </message>
-    <message>
-        <location line="+8"/>
-        <source>Private key for the entered address is not available.</source>
-        <translation type="unfinished"></translation>
-    </message>
-    <message>
-        <location line="+12"/>
-        <source>Message signing failed.</source>
-        <translation type="unfinished"></translation>
-    </message>
-    <message>
-        <location line="+5"/>
-        <source>Message signed.</source>
-        <translation type="unfinished"></translation>
-    </message>
-    <message>
-        <location line="+58"/>
-        <source>The signature could not be decoded.</source>
-        <translation type="unfinished"></translation>
-    </message>
-    <message>
-        <location line="+0"/>
-        <location line="+13"/>
-        <source>Please check the signature and try again.</source>
-        <translation type="unfinished"></translation>
-    </message>
-    <message>
-        <location line="+0"/>
-        <source>The signature did not match the message digest.</source>
-        <translation type="unfinished"></translation>
-    </message>
-    <message>
-        <location line="+7"/>
-        <source>Message verification failed.</source>
-        <translation type="unfinished"></translation>
-    </message>
-    <message>
-        <location line="+5"/>
-        <source>Message verified.</source>
-        <translation type="unfinished"></translation>
-    </message>
-</context>
-<context>
-    <name>SplashScreen</name>
-    <message>
-        <location filename="../networkstyle.cpp" line="+19"/>
-        <source>[testnet]</source>
-        <translation>[testnet]</translation>
-    </message>
-</context>
-<context>
-    <name>TrafficGraphWidget</name>
-    <message>
-        <location filename="../trafficgraphwidget.cpp" line="+79"/>
-        <source>KB/s</source>
-        <translation type="unfinished"></translation>
-    </message>
-</context>
-<context>
-    <name>TransactionDesc</name>
-    <message numerus="yes">
-        <location filename="../transactiondesc.cpp" line="+30"/>
-        <source>Open for %n more block(s)</source>
-        <translation type="unfinished">
-            <numerusform></numerusform>
-            <numerusform></numerusform>
-        </translation>
-    </message>
-    <message>
-        <location line="+2"/>
-        <source>Open until %1</source>
-        <translation type="unfinished"></translation>
-    </message>
-    <message>
-        <location line="+6"/>
-        <source>conflicted with a transaction with %1 confirmations</source>
-        <translation type="unfinished"></translation>
-    </message>
-    <message>
-        <location line="+2"/>
-        <source>%1/offline</source>
-        <translation type="unfinished"></translation>
-    </message>
-    <message>
-        <location line="+2"/>
-        <source>0/unconfirmed, %1</source>
-        <translation type="unfinished"></translation>
-    </message>
-    <message>
-        <location line="+0"/>
-        <source>in memory pool</source>
-        <translation type="unfinished"></translation>
-    </message>
-    <message>
-        <location line="+0"/>
-        <source>not in memory pool</source>
-        <translation type="unfinished"></translation>
-    </message>
-    <message>
-        <location line="+0"/>
-        <source>abandoned</source>
-        <translation type="unfinished"></translation>
-    </message>
-    <message>
-        <location line="+2"/>
-        <source>%1/unconfirmed</source>
-        <translation type="unfinished"></translation>
-    </message>
-    <message>
-        <location line="+2"/>
-        <source>%1 confirmations</source>
-        <translation type="unfinished"></translation>
-    </message>
-    <message>
-        <location line="+17"/>
-        <source>Status</source>
-        <translation type="unfinished"></translation>
-    </message>
-    <message>
-        <location line="+5"/>
-        <source>, has not been successfully broadcast yet</source>
-        <translation type="unfinished"></translation>
-    </message>
-    <message numerus="yes">
-        <location line="+2"/>
-        <source>, broadcast through %n node(s)</source>
-        <translation type="unfinished">
-            <numerusform></numerusform>
-            <numerusform></numerusform>
-        </translation>
-    </message>
-    <message>
-        <location line="+4"/>
-        <source>Date</source>
-        <translation type="unfinished">Date</translation>
-    </message>
-    <message>
-        <location line="+7"/>
-        <source>Source</source>
-        <translation type="unfinished"></translation>
-    </message>
-    <message>
-        <location line="+0"/>
-        <source>Generated</source>
-        <translation type="unfinished"></translation>
-    </message>
-    <message>
-        <location line="+5"/>
-        <location line="+13"/>
-        <location line="+72"/>
-        <source>From</source>
-        <translation type="unfinished"></translation>
-    </message>
-    <message>
-        <location line="-72"/>
-        <source>unknown</source>
-        <translation type="unfinished"></translation>
-    </message>
-    <message>
-        <location line="+1"/>
-        <location line="+20"/>
-        <location line="+69"/>
-        <source>To</source>
-        <translation type="unfinished"></translation>
-    </message>
-    <message>
-        <location line="-87"/>
-        <source>own address</source>
-        <translation type="unfinished"></translation>
-    </message>
-    <message>
-        <location line="+0"/>
-        <location line="+69"/>
-        <source>watch-only</source>
-        <translation type="unfinished"></translation>
-    </message>
-    <message>
-        <location line="-67"/>
-        <source>label</source>
-        <translation type="unfinished"></translation>
-    </message>
-    <message>
-        <location line="+34"/>
-        <location line="+12"/>
-        <location line="+53"/>
-        <location line="+26"/>
-        <location line="+54"/>
-        <source>Credit</source>
-        <translation type="unfinished"></translation>
-    </message>
-    <message numerus="yes">
-        <location line="-143"/>
-        <source>matures in %n more block(s)</source>
-        <translation type="unfinished">
-            <numerusform></numerusform>
-            <numerusform></numerusform>
-        </translation>
-    </message>
-    <message>
-        <location line="+2"/>
-        <source>not accepted</source>
-        <translation type="unfinished"></translation>
-    </message>
-    <message>
-        <location line="+59"/>
-        <location line="+25"/>
-        <location line="+54"/>
-        <source>Debit</source>
-        <translation type="unfinished"></translation>
-    </message>
-    <message>
-        <location line="-69"/>
-        <source>Total debit</source>
-        <translation type="unfinished"></translation>
-    </message>
-    <message>
-        <location line="+1"/>
-        <source>Total credit</source>
-        <translation type="unfinished"></translation>
-    </message>
-    <message>
-        <location line="+5"/>
-        <source>Transaction fee</source>
-        <translation type="unfinished"></translation>
-    </message>
-    <message>
-        <location line="+16"/>
-        <source>Net amount</source>
-        <translation type="unfinished"></translation>
-    </message>
-    <message>
-        <location line="+6"/>
-        <location line="+10"/>
-        <source>Message</source>
-        <translation type="unfinished"></translation>
-    </message>
-    <message>
-        <location line="-8"/>
-        <source>Comment</source>
-        <translation type="unfinished"></translation>
-    </message>
-    <message>
-        <location line="+2"/>
-        <source>Transaction ID</source>
-        <translation type="unfinished"></translation>
-    </message>
-    <message>
-        <location line="+1"/>
-        <source>Output index</source>
-        <translation type="unfinished"></translation>
-    </message>
-    <message>
-        <location line="+18"/>
-        <source>Merchant</source>
-        <translation type="unfinished"></translation>
-    </message>
-    <message>
-        <location line="+7"/>
-        <source>Generated coins must mature %1 blocks before they can be spent. When you generated this block, it was broadcast to the network to be added to the block chain. If it fails to get into the chain, its state will change to &quot;not accepted&quot; and it won&apos;t be spendable. This may occasionally happen if another node generates a block within a few seconds of yours.</source>
-        <translation type="unfinished"></translation>
-    </message>
-    <message>
-        <location line="+8"/>
-        <source>Debug information</source>
-        <translation type="unfinished"></translation>
-    </message>
-    <message>
-        <location line="+8"/>
-        <source>Transaction</source>
-        <translation type="unfinished"></translation>
-    </message>
-    <message>
-        <location line="+3"/>
-        <source>Inputs</source>
-        <translation type="unfinished"></translation>
-    </message>
-    <message>
-        <location line="+21"/>
-        <source>Amount</source>
-        <translation type="unfinished">Amount</translation>
-    </message>
-    <message>
-        <location line="+1"/>
-        <location line="+1"/>
-        <source>true</source>
-        <translation type="unfinished"></translation>
-    </message>
-    <message>
-        <location line="-1"/>
-        <location line="+1"/>
-        <source>false</source>
-        <translation type="unfinished"></translation>
-    </message>
-</context>
-<context>
-    <name>TransactionDescDialog</name>
-    <message>
-        <location filename="../forms/transactiondescdialog.ui" line="+20"/>
-        <source>This pane shows a detailed description of the transaction</source>
-        <translation>This pane shows a detailed description of the transaction</translation>
-    </message>
-    <message>
-        <location filename="../transactiondescdialog.cpp" line="+17"/>
-        <source>Details for %1</source>
-        <translation type="unfinished"></translation>
-    </message>
-</context>
-<context>
-    <name>TransactionTableModel</name>
-    <message>
-        <location filename="../transactiontablemodel.cpp" line="+246"/>
-        <source>Date</source>
-        <translation type="unfinished">Date</translation>
-    </message>
-    <message>
-        <location line="+0"/>
-        <source>Type</source>
-        <translation type="unfinished"></translation>
-    </message>
-    <message>
-        <location line="+0"/>
-        <source>Label</source>
-        <translation type="unfinished"></translation>
-    </message>
-    <message numerus="yes">
-        <location line="+58"/>
-        <source>Open for %n more block(s)</source>
-        <translation type="unfinished">
-            <numerusform></numerusform>
-            <numerusform></numerusform>
-        </translation>
-    </message>
-    <message>
-        <location line="+3"/>
-        <source>Open until %1</source>
-        <translation type="unfinished"></translation>
-    </message>
-    <message>
-        <location line="+3"/>
-        <source>Offline</source>
-        <translation type="unfinished"></translation>
-    </message>
-    <message>
-        <location line="+3"/>
-        <source>Unconfirmed</source>
-        <translation type="unfinished"></translation>
-    </message>
-    <message>
-        <location line="+3"/>
-        <source>Abandoned</source>
-        <translation type="unfinished"></translation>
-    </message>
-    <message>
-        <location line="+3"/>
-        <source>Confirming (%1 of %2 recommended confirmations)</source>
-        <translation type="unfinished"></translation>
-    </message>
-    <message>
-        <location line="+3"/>
-        <source>Confirmed (%1 confirmations)</source>
-        <translation type="unfinished"></translation>
-    </message>
-    <message>
-        <location line="+3"/>
-        <source>Conflicted</source>
-        <translation type="unfinished"></translation>
-    </message>
-    <message>
-        <location line="+3"/>
-        <source>Immature (%1 confirmations, will be available after %2)</source>
-        <translation type="unfinished"></translation>
-    </message>
-    <message>
-        <location line="+3"/>
-        <source>This block was not received by any other nodes and will probably not be accepted!</source>
-        <translation type="unfinished"></translation>
-    </message>
-    <message>
-        <location line="+3"/>
-        <source>Generated but not accepted</source>
-        <translation type="unfinished"></translation>
-    </message>
-    <message>
-        <location line="+39"/>
-        <source>Received with</source>
-        <translation type="unfinished"></translation>
-    </message>
-    <message>
-        <location line="+2"/>
-        <source>Received from</source>
-        <translation type="unfinished"></translation>
-    </message>
-    <message>
-        <location line="+3"/>
-        <source>Sent to</source>
-        <translation type="unfinished"></translation>
-    </message>
-    <message>
-        <location line="+2"/>
-        <source>Payment to yourself</source>
-        <translation type="unfinished"></translation>
-    </message>
-    <message>
-        <location line="+2"/>
-        <source>Mined</source>
-        <translation type="unfinished"></translation>
-    </message>
-    <message>
-        <location line="+28"/>
-        <source>watch-only</source>
-        <translation type="unfinished"></translation>
-    </message>
-    <message>
-        <location line="+15"/>
-        <source>(n/a)</source>
-        <translation type="unfinished"></translation>
-    </message>
-    <message>
-        <location line="+213"/>
-        <source>(no label)</source>
-        <translation type="unfinished"></translation>
-    </message>
-    <message>
-        <location line="+39"/>
-        <source>Transaction status. Hover over this field to show number of confirmations.</source>
-        <translation type="unfinished"></translation>
-    </message>
-    <message>
-        <location line="+2"/>
-        <source>Date and time that the transaction was received.</source>
-        <translation type="unfinished"></translation>
-    </message>
-    <message>
-        <location line="+2"/>
-        <source>Type of transaction.</source>
-        <translation type="unfinished"></translation>
-    </message>
-    <message>
-        <location line="+2"/>
-        <source>Whether or not a watch-only address is involved in this transaction.</source>
-        <translation type="unfinished"></translation>
-    </message>
-    <message>
-        <location line="+2"/>
-        <source>User-defined intent/purpose of the transaction.</source>
-        <translation type="unfinished"></translation>
-    </message>
-    <message>
-        <location line="+2"/>
-        <source>Amount removed from or added to balance.</source>
-        <translation type="unfinished"></translation>
-    </message>
-</context>
-<context>
-    <name>TransactionView</name>
-    <message>
-        <location filename="../transactionview.cpp" line="+69"/>
-        <location line="+16"/>
-        <source>All</source>
-        <translation type="unfinished"></translation>
-    </message>
-    <message>
-        <location line="-15"/>
-        <source>Today</source>
-        <translation type="unfinished"></translation>
-    </message>
-    <message>
-        <location line="+1"/>
-        <source>This week</source>
-        <translation type="unfinished"></translation>
-    </message>
-    <message>
-        <location line="+1"/>
-        <source>This month</source>
-        <translation type="unfinished"></translation>
-    </message>
-    <message>
-        <location line="+1"/>
-        <source>Last month</source>
-        <translation type="unfinished"></translation>
-    </message>
-    <message>
-        <location line="+1"/>
-        <source>This year</source>
-        <translation type="unfinished"></translation>
-    </message>
-    <message>
-        <location line="+1"/>
-        <source>Range...</source>
-        <translation type="unfinished"></translation>
-    </message>
-    <message>
-        <location line="+11"/>
-        <source>Received with</source>
-        <translation type="unfinished"></translation>
-    </message>
-    <message>
-        <location line="+2"/>
-        <source>Sent to</source>
-        <translation type="unfinished"></translation>
-    </message>
-    <message>
-        <location line="+2"/>
-        <source>To yourself</source>
-        <translation type="unfinished"></translation>
-    </message>
-    <message>
-        <location line="+1"/>
-        <source>Mined</source>
-        <translation type="unfinished"></translation>
-    </message>
-    <message>
-        <location line="+1"/>
-        <source>Other</source>
-        <translation type="unfinished"></translation>
-    </message>
-    <message>
-        <location line="+6"/>
-        <source>Enter address or label to search</source>
->>>>>>> 548c39d1
-        <translation type="unfinished"></translation>
-    </message>
-    <message>
-        <location line="+6"/>
-<<<<<<< HEAD
-        <source>Enter address or label to search</source>
-        <translation type="unfinished"></translation>
-    </message>
-    <message>
-        <location line="+6"/>
-        <source>Min amount</source>
-        <translation type="unfinished"></translation>
-    </message>
-    <message>
-        <location line="+36"/>
-        <source>Abandon transaction</source>
-=======
-        <source>Min amount</source>
-        <translation type="unfinished"></translation>
-    </message>
-    <message>
-        <location line="+36"/>
-        <source>Abandon transaction</source>
-        <translation type="unfinished"></translation>
-    </message>
-    <message>
-        <location line="+1"/>
-        <source>Copy address</source>
->>>>>>> 548c39d1
-        <translation type="unfinished"></translation>
-    </message>
-    <message>
-        <location line="+1"/>
-<<<<<<< HEAD
-        <source>Copy address</source>
-=======
-        <source>Copy label</source>
->>>>>>> 548c39d1
-        <translation type="unfinished"></translation>
-    </message>
-    <message>
-        <location line="+1"/>
-<<<<<<< HEAD
-        <source>Copy label</source>
-=======
-        <source>Copy amount</source>
->>>>>>> 548c39d1
-        <translation type="unfinished"></translation>
-    </message>
-    <message>
-        <location line="+1"/>
-<<<<<<< HEAD
-        <source>Copy amount</source>
-=======
-        <source>Copy transaction ID</source>
->>>>>>> 548c39d1
-        <translation type="unfinished"></translation>
-    </message>
-    <message>
-        <location line="+1"/>
-<<<<<<< HEAD
-        <source>Copy transaction ID</source>
-=======
-        <source>Copy raw transaction</source>
->>>>>>> 548c39d1
-        <translation type="unfinished"></translation>
-    </message>
-    <message>
-        <location line="+1"/>
-<<<<<<< HEAD
-        <source>Copy raw transaction</source>
-=======
-        <source>Copy full transaction details</source>
->>>>>>> 548c39d1
-        <translation type="unfinished"></translation>
-    </message>
-    <message>
-        <location line="+1"/>
-<<<<<<< HEAD
-        <source>Copy full transaction details</source>
-=======
-        <source>Edit label</source>
->>>>>>> 548c39d1
-        <translation type="unfinished"></translation>
-    </message>
-    <message>
-        <location line="+1"/>
-<<<<<<< HEAD
-        <source>Edit label</source>
-        <translation type="unfinished"></translation>
-    </message>
-    <message>
-        <location line="+1"/>
-        <source>Show transaction details</source>
-        <translation type="unfinished"></translation>
-    </message>
-    <message>
-        <location line="+186"/>
-        <source>Export Transaction History</source>
-        <translation type="unfinished"></translation>
-    </message>
-    <message>
-        <location line="+1"/>
-        <source>Comma separated file (*.csv)</source>
-        <translation type="unfinished"></translation>
-    </message>
-    <message>
-        <location line="+9"/>
-        <source>Confirmed</source>
-        <translation type="unfinished">Confirmed</translation>
-    </message>
-    <message>
-        <location line="+2"/>
-        <source>Watch-only</source>
-        <translation type="unfinished"></translation>
-    </message>
-    <message>
-        <location line="+1"/>
-        <source>Date</source>
-        <translation type="unfinished">Date</translation>
-    </message>
-    <message>
-        <location line="+1"/>
-        <source>Type</source>
-=======
-        <source>Show transaction details</source>
-        <translation type="unfinished"></translation>
-    </message>
-    <message>
-        <location line="+186"/>
-        <source>Export Transaction History</source>
-        <translation type="unfinished"></translation>
-    </message>
-    <message>
-        <location line="+1"/>
-        <source>Comma separated file (*.csv)</source>
-        <translation type="unfinished"></translation>
-    </message>
-    <message>
-        <location line="+9"/>
-        <source>Confirmed</source>
-        <translation type="unfinished">Confirmed</translation>
-    </message>
-    <message>
-        <location line="+2"/>
-        <source>Watch-only</source>
-        <translation type="unfinished"></translation>
-    </message>
-    <message>
-        <location line="+1"/>
-        <source>Date</source>
-        <translation type="unfinished">Date</translation>
-    </message>
-    <message>
-        <location line="+1"/>
-        <source>Type</source>
-        <translation type="unfinished"></translation>
-    </message>
-    <message>
-        <location line="+1"/>
-        <source>Label</source>
->>>>>>> 548c39d1
-        <translation type="unfinished"></translation>
-    </message>
-    <message>
-        <location line="+1"/>
-<<<<<<< HEAD
-        <source>Label</source>
-        <translation type="unfinished"></translation>
-    </message>
-    <message>
-        <location line="+1"/>
-        <source>Address</source>
-        <translation type="unfinished"></translation>
-    </message>
-    <message>
-        <location line="+2"/>
-        <source>ID</source>
-        <translation type="unfinished"></translation>
-    </message>
-    <message>
-=======
-        <source>Address</source>
-        <translation type="unfinished"></translation>
-    </message>
-    <message>
-        <location line="+2"/>
-        <source>ID</source>
-        <translation type="unfinished"></translation>
-    </message>
-    <message>
->>>>>>> 548c39d1
-        <location line="+3"/>
-        <source>Exporting Failed</source>
-        <translation type="unfinished"></translation>
-    </message>
-    <message>
-        <location line="+0"/>
-        <source>There was an error trying to save the transaction history to %1.</source>
-        <translation type="unfinished"></translation>
-    </message>
-    <message>
-        <location line="+4"/>
-        <source>Exporting Successful</source>
-        <translation type="unfinished"></translation>
-    </message>
-    <message>
-        <location line="+0"/>
-        <source>The transaction history was successfully saved to %1.</source>
-        <translation type="unfinished"></translation>
-    </message>
-    <message>
-        <location line="+147"/>
-        <source>Range:</source>
-        <translation type="unfinished"></translation>
-    </message>
-    <message>
-        <location line="+8"/>
-        <source>to</source>
-        <translation type="unfinished"></translation>
-    </message>
-</context>
-<context>
-    <name>UnitDisplayStatusBarControl</name>
-    <message>
-        <location filename="../bitcoingui.cpp" line="+116"/>
-        <source>Unit to show amounts in. Click to select another unit.</source>
-        <translation type="unfinished"></translation>
-    </message>
-</context>
-<context>
-    <name>WalletFrame</name>
-    <message>
-        <location filename="../walletframe.cpp" line="+27"/>
-        <source>No wallet has been loaded.</source>
-        <translation type="unfinished"></translation>
-    </message>
-</context>
-<context>
-    <name>WalletModel</name>
-    <message>
-        <location filename="../walletmodel.cpp" line="+288"/>
-        <source>Send Coins</source>
-        <translation type="unfinished">Send Coins</translation>
-    </message>
-</context>
-<context>
-    <name>WalletView</name>
-    <message>
-        <location filename="../walletview.cpp" line="+46"/>
-        <source>&amp;Export</source>
-        <translation type="unfinished">&amp;Export</translation>
-    </message>
-    <message>
-        <location line="+1"/>
-        <source>Export the data in the current tab to a file</source>
-        <translation type="unfinished">Export the data in the current tab to a file</translation>
-    </message>
-    <message>
-        <location line="+194"/>
-        <source>Backup Wallet</source>
-        <translation type="unfinished"></translation>
-    </message>
-    <message>
-        <location line="+1"/>
-        <source>Wallet Data (*.dat)</source>
-        <translation type="unfinished"></translation>
-    </message>
-    <message>
-        <location line="+6"/>
-        <source>Backup Failed</source>
-        <translation type="unfinished"></translation>
-    </message>
-    <message>
-        <location line="+0"/>
-        <source>There was an error trying to save the wallet data to %1.</source>
-        <translation type="unfinished"></translation>
-    </message>
-    <message>
-        <location line="+4"/>
-        <source>Backup Successful</source>
-        <translation type="unfinished"></translation>
-    </message>
-    <message>
-        <location line="+0"/>
-        <source>The wallet data was successfully saved to %1.</source>
-        <translation type="unfinished"></translation>
-    </message>
-</context>
-<context>
-    <name>bitcoin-core</name>
-    <message>
-        <location filename="../bitcoinstrings.cpp" line="+300"/>
-        <source>Options:</source>
-        <translation>Options:</translation>
-    </message>
-    <message>
-        <location line="+32"/>
-        <source>Specify data directory</source>
-        <translation>Specify data directory</translation>
-    </message>
-    <message>
-        <location line="-92"/>
-        <source>Connect to a node to retrieve peer addresses, and disconnect</source>
-        <translation>Connect to a node to retrieve peer addresses, and disconnect</translation>
-    </message>
-    <message>
-        <location line="+96"/>
-        <source>Specify your own public address</source>
-        <translation>Specify your own public address</translation>
-    </message>
-    <message>
-        <location line="-112"/>
-        <source>Accept command line and JSON-RPC commands</source>
-        <translation>Accept command line and JSON-RPC commands</translation>
-    </message>
-    <message>
-        <location line="-132"/>
-        <source>If &lt;category&gt; is not supplied or if &lt;category&gt; = 1, output all debugging information.</source>
-        <translation type="unfinished"></translation>
-    </message>
-    <message>
-        <location line="+32"/>
-        <source>Prune configured below the minimum of %d MiB.  Please use a higher number.</source>
-        <translation type="unfinished"></translation>
-    </message>
-    <message>
-        <location line="+2"/>
-        <source>Prune: last wallet synchronisation goes beyond pruned data. You need to -reindex (download the whole blockchain again in case of pruned node)</source>
-        <translation type="unfinished"></translation>
-    </message>
-    <message>
-        <location line="+9"/>
-        <source>Reduce storage requirements by pruning (deleting) old blocks. This mode is incompatible with -txindex and -rescan. Warning: Reverting this setting requires re-downloading the entire blockchain. (default: 0 = disable pruning blocks, &gt;%u = target size in MiB to use for block files)</source>
-        <translation type="unfinished"></translation>
-    </message>
-    <message>
-        <location line="+5"/>
-        <source>Rescans are not possible in pruned mode. You will need to use -reindex which will download the whole blockchain again.</source>
-        <translation type="unfinished"></translation>
-    </message>
-    <message>
-        <location line="+123"/>
-        <source>Error: A fatal internal error occurred, see debug.log for details</source>
-        <translation type="unfinished"></translation>
-    </message>
-    <message>
-        <location line="+3"/>
-        <source>Fee (in %s/kB) to add to transactions you send (default: %s)</source>
-        <translation type="unfinished"></translation>
-    </message>
-    <message>
-        <location line="+41"/>
-        <source>Pruning blockstore...</source>
-        <translation type="unfinished"></translation>
-    </message>
-    <message>
-        <location line="+11"/>
-        <source>Run in the background as a daemon and accept commands</source>
-        <translation>Run in the background as a daemon and accept commands</translation>
-    </message>
-    <message>
-<<<<<<< HEAD
-        <location line="+31"/>
-=======
-        <location line="+32"/>
->>>>>>> 548c39d1
-        <source>Unable to start HTTP server. See debug log for details.</source>
-        <translation type="unfinished"></translation>
-    </message>
-    <message>
-<<<<<<< HEAD
-        <location line="-121"/>
-=======
-        <location line="-125"/>
->>>>>>> 548c39d1
-        <source>Accept connections from outside (default: 1 if no -proxy or -connect)</source>
-        <translation>Accept connections from outside (default: 1 if no -proxy or -connect)</translation>
-    </message>
-    <message>
-        <location line="-211"/>
-        <source>Bitcoin Core</source>
-        <translation type="unfinished">Bitcoin Core</translation>
-    </message>
-    <message>
-        <location line="-1"/>
-        <source>The %s developers</source>
-        <translation type="unfinished"></translation>
-    </message>
-    <message>
-        <location line="-1"/>
-        <source>Bitcoin Knots</source>
-        <translation type="unfinished"></translation>
-    </message>
-    <message>
-        <location line="+6"/>
-        <source>-fallbackfee is set very high! This is the transaction fee you may pay when fee estimates are not available.</source>
-        <translation type="unfinished"></translation>
-    </message>
-    <message>
-        <location line="+9"/>
-        <source>A fee rate (in %s/kB) that will be used when fee estimation has insufficient data (default: %s)</source>
-        <translation type="unfinished"></translation>
-    </message>
-    <message>
-        <location line="+3"/>
-        <source>Accept relayed transactions received from whitelisted peers even when not relaying transactions (default: %d)</source>
-        <translation type="unfinished"></translation>
-    </message>
-    <message>
-        <location line="+7"/>
-        <source>Bind to given address and always listen on it. Use [host]:port notation for IPv6</source>
-        <translation>Bind to given address and always listen on it. Use [host]:port notation for IPv6</translation>
-    </message>
-    <message>
-        <location line="+10"/>
-        <source>Cannot obtain a lock on data directory %s. %s is probably already running.</source>
-        <translation type="unfinished"></translation>
-    </message>
-    <message>
-        <location line="+5"/>
-        <source>Delete all wallet transactions and only recover those parts of the blockchain through -rescan on startup</source>
-        <translation type="unfinished"></translation>
-    </message>
-    <message>
-        <location line="+6"/>
-        <source>Distributed under the MIT software license, see the accompanying file COPYING or &lt;http://www.opensource.org/licenses/mit-license.php&gt;.</source>
-        <translation type="unfinished"></translation>
-    </message>
-    <message>
-        <location line="+5"/>
-        <source>Equivalent bytes per sigop in transactions for relay and mining (default: %u)</source>
-        <translation type="unfinished"></translation>
-    </message>
-    <message>
-        <location line="+2"/>
-        <source>Error loading %s: You can&apos;t enable HD on a already existing non-HD wallet</source>
-        <translation type="unfinished"></translation>
-    </message>
-    <message>
-        <location line="+2"/>
-        <source>Error reading %s! All keys read correctly, but transaction data or address book entries might be missing or incorrect.</source>
-        <translation type="unfinished"></translation>
-    </message>
-    <message>
-        <location line="+8"/>
-        <source>Execute command when a wallet transaction changes (%s in cmd is replaced by TxID)</source>
-        <translation>Execute command when a wallet transaction changes (%s in cmd is replaced by TxID)</translation>
-    </message>
-    <message>
-        <location line="+29"/>
-        <source>Maximum allowed median peer time offset adjustment. Local perspective of time may be influenced by peers forward or backward by this amount. (default: %u seconds)</source>
-        <translation type="unfinished"></translation>
-    </message>
-    <message>
-        <location line="+7"/>
-        <source>Maximum total fees (in %s) to use in a single wallet transaction or raw transaction; setting this too low may abort large transactions (default: %s)</source>
-        <translation type="unfinished"></translation>
-    </message>
-    <message>
-        <location line="+7"/>
-        <source>Please check that your computer&apos;s date and time are correct! If your clock is wrong, %s will not work properly.</source>
-        <translation type="unfinished"></translation>
-    </message>
-    <message>
-        <location line="+3"/>
-        <source>Please contribute if you find %s useful. Visit %s for further information about the software.</source>
-        <translation type="unfinished"></translation>
-    </message>
-    <message>
-        <location line="+24"/>
-        <source>Set the number of script verification threads (%u to %d, 0 = auto, &lt;0 = leave that many cores free, default: %d)</source>
-        <translation type="unfinished"></translation>
-    </message>
-    <message>
-        <location line="+5"/>
-        <source>The block database contains a block which appears to be from the future. This may be due to your computer&apos;s date and time being set incorrectly. Only rebuild the block database if you are sure that your computer&apos;s date and time are correct</source>
-        <translation type="unfinished"></translation>
-    </message>
-    <message>
-        <location line="+7"/>
-        <source>This is a pre-release test build - use at your own risk - do not use for mining or merchant applications</source>
-        <translation>This is a pre-release test build - use at your own risk - do not use for mining or merchant applications</translation>
-    </message>
-    <message>
-        <location line="+13"/>
-        <source>Unable to rewind the database to a pre-fork state. You will need to redownload the blockchain</source>
-        <translation type="unfinished"></translation>
-    </message>
-    <message>
-        <location line="+9"/>
-        <source>Update coin-age priority accurately when parent transactions are confirmed (default: %d)</source>
-        <translation type="unfinished"></translation>
-    </message>
-    <message>
-        <location line="+3"/>
-        <source>Use UPnP to map the listening port (default: 1 when listening and no -proxy)</source>
-        <translation type="unfinished"></translation>
-    </message>
-    <message>
-        <location line="+12"/>
-        <source>Warning: The network does not appear to fully agree! Some miners appear to be experiencing issues.</source>
-        <translation>Warning: The network does not appear to fully agree! Some miners appear to be experiencing issues.</translation>
-    </message>
-    <message>
-        <location line="+10"/>
-        <source>Warning: We do not appear to fully agree with our peers! You may need to upgrade, or other nodes may need to upgrade.</source>
-        <translation>Warning: We do not appear to fully agree with our peers! You may need to upgrade, or other nodes may need to upgrade.</translation>
-    </message>
-    <message>
-        <location line="+3"/>
-        <source>Whitelist peers connecting from the given netmask or IP address. Can be specified multiple times.</source>
-        <translation type="unfinished"></translation>
-    </message>
-    <message>
-        <location line="+9"/>
-        <source>You need to rebuild the database using -reindex-chainstate to change -txindex</source>
-        <translation type="unfinished"></translation>
-    </message>
-    <message>
-        <location line="+2"/>
-        <source>%s corrupt, salvage failed</source>
-        <translation type="unfinished"></translation>
-    </message>
-    <message>
-        <location line="+1"/>
-        <source>%u or testnet: %u</source>
-        <translation type="unfinished"></translation>
-    </message>
-    <message>
-        <location line="+3"/>
-        <source>-maxmempool must be at least %d MB</source>
-        <translation type="unfinished"></translation>
-    </message>
-    <message>
-        <location line="+1"/>
-        <source>&lt;category&gt; can be:</source>
-        <translation type="unfinished"></translation>
-    </message>
-    <message>
-        <location line="+7"/>
-        <source>Append comment to the user agent string</source>
-        <translation type="unfinished"></translation>
-    </message>
-    <message>
-        <location line="+1"/>
-        <source>Attempt to recover private keys from a corrupt wallet on startup</source>
-        <translation type="unfinished"></translation>
-    </message>
-    <message>
-        <location line="+2"/>
-        <source>Block creation options:</source>
-        <translation>Block creation options:</translation>
-    </message>
-    <message>
-        <location line="+2"/>
-        <source>Cannot resolve -%s address: &apos;%s&apos;</source>
-        <translation type="unfinished"></translation>
-    </message>
-    <message>
-        <location line="+2"/>
-        <source>Change index out of range</source>
-        <translation type="unfinished"></translation>
-    </message>
-    <message>
-        <location line="+1"/>
-        <source>Connect only to the specified node(s)</source>
-        <translation>Connect only to the specified node(s)</translation>
-    </message>
-    <message>
-        <location line="+3"/>
-        <source>Connection options:</source>
-        <translation type="unfinished"></translation>
-    </message>
-    <message>
-        <location line="+1"/>
-        <source>Copyright (C) %i-%i</source>
-        <translation type="unfinished"></translation>
-    </message>
-    <message>
-        <location line="+1"/>
-        <source>Corrupted block database detected</source>
-        <translation>Corrupted block database detected</translation>
-    </message>
-    <message>
-        <location line="+1"/>
-        <source>Debugging/Testing options:</source>
-        <translation type="unfinished"></translation>
-    </message>
-    <message>
-        <location line="+1"/>
-        <source>Do not load the wallet and disable wallet RPC calls</source>
-        <translation type="unfinished"></translation>
-    </message>
-    <message>
-        <location line="+1"/>
-        <source>Do you want to rebuild the block database now?</source>
-        <translation>Do you want to rebuild the block database now?</translation>
-    </message>
-    <message>
-        <location line="+2"/>
-        <source>Enable publish hash block in &lt;address&gt;</source>
-        <translation type="unfinished"></translation>
-    </message>
-    <message>
-        <location line="+1"/>
-        <source>Enable publish hash transaction in &lt;address&gt;</source>
-        <translation type="unfinished"></translation>
-    </message>
-    <message>
-        <location line="+1"/>
-        <source>Enable publish raw block in &lt;address&gt;</source>
-        <translation type="unfinished"></translation>
-    </message>
-    <message>
-        <location line="+1"/>
-        <source>Enable publish raw transaction in &lt;address&gt;</source>
-        <translation type="unfinished"></translation>
-    </message>
-    <message>
-        <location line="+1"/>
-        <source>Enable transaction replacement in the memory pool (default: %u)</source>
-        <translation type="unfinished"></translation>
-    </message>
-    <message>
-        <location line="+1"/>
-        <source>Error initializing block database</source>
-        <translation>Error initializing block database</translation>
-    </message>
-    <message>
-        <location line="+1"/>
-        <source>Error initializing wallet database environment %s!</source>
-        <translation>Error initializing wallet database environment %s!</translation>
-    </message>
-    <message>
-        <location line="+1"/>
-        <source>Error loading %s</source>
-        <translation type="unfinished"></translation>
-    </message>
-    <message>
-        <location line="+1"/>
-        <source>Error loading %s: Wallet corrupted</source>
-        <translation type="unfinished"></translation>
-    </message>
-    <message>
-        <location line="+1"/>
-        <source>Error loading %s: Wallet requires newer version of %s</source>
-        <translation type="unfinished"></translation>
-    </message>
-    <message>
-        <location line="+1"/>
-        <source>Error loading %s: You can&apos;t disable HD on a already existing HD wallet</source>
-        <translation type="unfinished"></translation>
-    </message>
-    <message>
-        <location line="+1"/>
-        <source>Error loading block database</source>
-        <translation>Error loading block database</translation>
-    </message>
-    <message>
-        <location line="+1"/>
-        <source>Error opening block database</source>
-        <translation>Error opening block database</translation>
-    </message>
-    <message>
-        <location line="+4"/>
-        <source>Error: Disk space is low!</source>
-        <translation>Error: Disk space is low!</translation>
-    </message>
-    <message>
-        <location line="+1"/>
-        <source>Failed to listen on any port. Use -listen=0 if you want this.</source>
-        <translation>Failed to listen on any port. Use -listen=0 if you want this.</translation>
-    </message>
-    <message>
-        <location line="+3"/>
-        <source>Ignore known spam using pattern matching (default: %u)</source>
-        <translation type="unfinished"></translation>
-    </message>
-    <message>
-        <location line="+1"/>
-        <source>Importing...</source>
-        <translation type="unfinished"></translation>
-    </message>
-    <message>
-        <location line="+3"/>
-        <source>Incorrect or no genesis block found. Wrong datadir for network?</source>
-        <translation>Incorrect or no genesis block found. Wrong datadir for network?</translation>
-    </message>
-    <message>
-        <location line="+2"/>
-        <source>Initialization sanity check failed. %s is shutting down.</source>
-        <translation type="unfinished"></translation>
-    </message>
-    <message>
-        <location line="+2"/>
-        <source>Invalid -onion address: &apos;%s&apos;</source>
-        <translation type="unfinished"></translation>
-    </message>
-    <message>
-        <location line="+2"/>
-        <source>Invalid amount for -%s=&lt;amount&gt;: &apos;%s&apos;</source>
-        <translation type="unfinished"></translation>
-    </message>
-    <message>
-        <location line="+1"/>
-        <source>Invalid amount for -fallbackfee=&lt;amount&gt;: &apos;%s&apos;</source>
-        <translation type="unfinished"></translation>
-    </message>
-    <message>
-        <location line="+4"/>
-        <source>Keep the transaction memory pool below &lt;n&gt; megabytes (default: %u)</source>
-        <translation type="unfinished"></translation>
-    </message>
-    <message>
-        <location line="+4"/>
-        <source>Loading banlist...</source>
-        <translation type="unfinished"></translation>
-    </message>
-    <message>
-        <location line="+3"/>
-        <source>Location of the auth cookie (default: data dir)</source>
-        <translation type="unfinished"></translation>
-    </message>
-    <message>
-        <location line="+5"/>
-        <source>Minimum bytes per sigop in transactions we relay and mine (default: %u)</source>
-        <translation type="unfinished"></translation>
-    </message>
-    <message>
-        <location line="+3"/>
-        <source>Not enough file descriptors available.</source>
-        <translation>Not enough file descriptors available.</translation>
-    </message>
-    <message>
-        <location line="+1"/>
-        <source>Only connect to nodes in network &lt;net&gt; (ipv4, ipv6 or onion)</source>
-        <translation type="unfinished"></translation>
-    </message>
-    <message>
-        <location line="+4"/>
-        <source>Print this help message and exit</source>
-        <translation type="unfinished"></translation>
-    </message>
-    <message>
-        <location line="+1"/>
-        <source>Print version and exit</source>
-        <translation type="unfinished"></translation>
-    </message>
-    <message>
-        <location line="+1"/>
-        <source>Prune cannot be configured with a negative value.</source>
-        <translation type="unfinished"></translation>
-    </message>
-    <message>
-        <location line="+1"/>
-        <source>Prune mode is incompatible with -txindex.</source>
-        <translation type="unfinished"></translation>
-    </message>
-    <message>
-        <location line="+3"/>
-        <source>Rebuild chain state and block index from the blk*.dat files on disk</source>
-        <translation type="unfinished"></translation>
-    </message>
-    <message>
-        <location line="+1"/>
-        <source>Rebuild chain state from the currently indexed blocks</source>
-        <translation type="unfinished"></translation>
-    </message>
-    <message>
-        <location line="+2"/>
-        <source>Relay and mine &quot;non-standard&quot; transactions (%sdefault: %u)</source>
-        <translation type="unfinished"></translation>
-    </message>
-    <message>
-        <location line="+5"/>
-        <source>Rewinding blocks...</source>
-        <translation type="unfinished"></translation>
-    </message>
-    <message>
-        <location line="+4"/>
-        <source>Send transactions with full-RBF opt-in enabled (default: %u)</source>
-        <translation type="unfinished"></translation>
-    </message>
-    <message>
-        <location line="+1"/>
-        <source>Set database cache size in megabytes (%d to %d, default: %d)</source>
-        <translation type="unfinished"></translation>
-    </message>
-    <message>
-        <location line="+2"/>
-        <source>Set maximum BIP141 block weight (default: %d)</source>
-        <translation type="unfinished"></translation>
-    </message>
-    <message>
-        <location line="+1"/>
-        <source>Set maximum block size in bytes (default: %d)</source>
-        <translation type="unfinished"></translation>
-    </message>
-    <message>
-        <location line="+9"/>
-        <source>Specify read/write configuration file (default: %s)</source>
-        <translation type="unfinished"></translation>
-    </message>
-    <message>
-        <location line="+1"/>
-        <source>Specify wallet file (within data directory)</source>
-        <translation>Specify wallet file (within data directory)</translation>
-    </message>
-    <message>
-        <location line="+3"/>
-        <source>Starting network threads...</source>
-        <translation type="unfinished"></translation>
-    </message>
-    <message>
-        <location line="+1"/>
-        <source>The source code is available from %s.</source>
-        <translation type="unfinished"></translation>
-    </message>
-    <message>
-        <location line="+11"/>
-        <source>Unable to bind to %s on this computer. %s is probably already running.</source>
-        <translation type="unfinished"></translation>
-    </message>
-    <message>
-        <location line="+3"/>
-        <source>Unsupported argument -benchmark ignored, use -debug=bench.</source>
-        <translation type="unfinished"></translation>
-    </message>
-    <message>
-        <location line="+1"/>
-        <source>Unsupported argument -debugnet ignored, use -debug=net.</source>
-        <translation type="unfinished"></translation>
-    </message>
-    <message>
-        <location line="+1"/>
-        <source>Unsupported argument -tor found, use -onion.</source>
-        <translation type="unfinished"></translation>
-    </message>
-    <message>
-        <location line="+2"/>
-        <source>Use Bitcoin Core policy defaults (default: %s)</source>
-        <translation type="unfinished"></translation>
-    </message>
-    <message>
-        <location line="+1"/>
-        <source>Use UPnP to map the listening port (default: %u)</source>
-        <translation type="unfinished"></translation>
-    </message>
-    <message>
-        <location line="+1"/>
-        <source>User Agent comment (%s) contains unsafe characters.</source>
-        <translation type="unfinished"></translation>
-    </message>
-    <message>
-        <location line="+2"/>
-        <source>Verifying blocks...</source>
-        <translation>Verifying blocks...</translation>
-    </message>
-    <message>
-        <location line="+1"/>
-        <source>Verifying wallet...</source>
-        <translation>Verifying wallet...</translation>
-    </message>
-    <message>
-        <location line="+1"/>
-        <source>Wallet %s resides outside data directory %s</source>
-        <translation>Wallet %s resides outside data directory %s</translation>
-    </message>
-    <message>
-        <location line="+1"/>
-        <source>Wallet debugging/testing options:</source>
-        <translation type="unfinished"></translation>
-    </message>
-    <message>
-        <location line="+1"/>
-        <source>Wallet needed to be rewritten: restart %s to complete</source>
-        <translation type="unfinished"></translation>
-    </message>
-    <message>
-        <location line="+1"/>
-        <source>Wallet options:</source>
-        <translation type="unfinished"></translation>
-    </message>
-    <message>
-<<<<<<< HEAD
-        <location line="-323"/>
-=======
-        <location line="-332"/>
->>>>>>> 548c39d1
-        <source>Allow JSON-RPC connections from specified source. Valid for &lt;ip&gt; are a single IP (e.g. 1.2.3.4), a network/netmask (e.g. 1.2.3.4/255.255.255.0) or a network/CIDR (e.g. 1.2.3.4/24). This option can be specified multiple times</source>
-        <translation type="unfinished"></translation>
-    </message>
-    <message>
-        <location line="+7"/>
-        <source>Bind to given address and whitelist peers connecting to it. Use [host]:port notation for IPv6</source>
-        <translation type="unfinished"></translation>
-    </message>
-    <message>
-        <location line="+3"/>
-        <source>Bind to given address to listen for JSON-RPC connections. Use [host]:port notation for IPv6. This option can be specified multiple times (default: bind to all interfaces)</source>
-        <translation type="unfinished"></translation>
-    </message>
-    <message>
-        <location line="+6"/>
-        <source>Create new files with system default permissions, instead of umask 077 (only effective with disabled wallet functionality)</source>
-        <translation type="unfinished"></translation>
-    </message>
-    <message>
-        <location line="+6"/>
-        <source>Discover own IP addresses (default: 1 when listening and no -externalip or -proxy)</source>
-        <translation type="unfinished"></translation>
-    </message>
-    <message>
-        <location line="+15"/>
-        <source>Error: Listening for incoming connections failed (listen returned error %s)</source>
-        <translation type="unfinished"></translation>
-    </message>
-    <message>
-        <location line="+2"/>
-        <source>Execute command when a relevant alert is received or we see a really long fork (%s in cmd is replaced by message)</source>
-        <translation>Execute command when a relevant alert is received or we see a really long fork (%s in cmd is replaced by message)</translation>
-    </message>
-    <message>
-        <location line="+9"/>
-        <source>Fees (in %s/kB) smaller than this are considered zero fee for relaying, mining and transaction creation (default: %s)</source>
-        <translation type="unfinished"></translation>
-    </message>
-    <message>
-        <location line="+6"/>
-        <source>Force relay of transactions from whitelisted peers even if they violate local relay policy (default: %d)</source>
-        <translation type="unfinished"></translation>
-    </message>
-    <message>
-        <location line="+8"/>
-        <source>If paytxfee is not set, include enough fee so transactions begin confirmation on average within n blocks (default: %u)</source>
-        <translation type="unfinished"></translation>
-    </message>
-    <message>
-        <location line="+3"/>
-        <source>Invalid amount for -maxtxfee=&lt;amount&gt;: &apos;%s&apos; (must be at least the minrelay fee of %s to prevent stuck transactions)</source>
-        <translation type="unfinished"></translation>
-    </message>
-    <message>
-        <location line="+10"/>
-        <source>Maximum size of data in data carrier transactions we relay and mine (default: %u)</source>
-        <translation type="unfinished"></translation>
-    </message>
-    <message>
-        <location line="+21"/>
-        <source>Query for peer addresses via DNS lookup, if low on addresses (default: 1 unless -connect)</source>
-        <translation type="unfinished"></translation>
-    </message>
-    <message>
-        <location line="+3"/>
-        <source>Randomize credentials for every proxy connection. This enables Tor stream isolation (default: %u)</source>
-        <translation type="unfinished"></translation>
-    </message>
-    <message>
-        <location line="+11"/>
-        <source>Set maximum size of high-priority/low-fee transactions in bytes (default: %d)</source>
-        <translation type="unfinished"></translation>
-    </message>
-    <message>
-        <location line="+12"/>
-        <source>The transaction amount is too small to send after the fee has been deducted</source>
-        <translation type="unfinished"></translation>
-    </message>
-    <message>
-        <location line="+5"/>
-        <source>This product includes software developed by the OpenSSL Project for use in the OpenSSL Toolkit &lt;https://www.openssl.org/&gt; and cryptographic software written by Eric Young and UPnP software written by Thomas Bernard.</source>
-        <translation type="unfinished"></translation>
-    </message>
-    <message>
-        <location line="+24"/>
-        <source>Use hierarchical deterministic key generation (HD) after BIP32. Only has effect during wallet creation/first start</source>
-        <translation type="unfinished"></translation>
-    </message>
-    <message>
-        <location line="+26"/>
-        <source>Whitelisted peers cannot be DoS banned and their transactions are always relayed, even if they are already in the mempool, useful e.g. for a gateway</source>
-        <translation type="unfinished"></translation>
-    </message>
-    <message>
-        <location line="+3"/>
-        <source>You need to rebuild the database using -reindex to go back to unpruned mode.  This will redownload the entire blockchain</source>
-        <translation type="unfinished"></translation>
-    </message>
-    <message>
-        <location line="+8"/>
-        <source>(default: %u)</source>
-        <translation type="unfinished"></translation>
-    </message>
-    <message>
-        <location line="+5"/>
-        <source>Accept public REST requests (default: %u)</source>
-        <translation type="unfinished"></translation>
-    </message>
-    <message>
-        <location line="+6"/>
-        <source>Automatically create Tor hidden service (default: %d)</source>
-        <translation type="unfinished"></translation>
-    </message>
-    <message>
-        <location line="+7"/>
-        <source>Connect through SOCKS5 proxy</source>
-        <translation type="unfinished"></translation>
-    </message>
-    <message>
-        <location line="+22"/>
-        <source>Error reading from database, shutting down.</source>
-        <translation type="unfinished"></translation>
-    </message>
-    <message>
-        <location line="+9"/>
-        <source>Imports blocks from external blk000??.dat file on startup</source>
-        <translation type="unfinished"></translation>
-    </message>
-    <message>
-        <location line="+3"/>
-        <source>Information</source>
-        <translation>Information</translation>
-    </message>
-    <message>
-        <location line="+7"/>
-        <source>Invalid amount for -paytxfee=&lt;amount&gt;: &apos;%s&apos; (must be at least %s)</source>
-        <translation type="unfinished"></translation>
-    </message>
-    <message>
-        <location line="+1"/>
-        <source>Invalid netmask specified in -whitelist: &apos;%s&apos;</source>
-        <translation type="unfinished"></translation>
-    </message>
-    <message>
-        <location line="+1"/>
-        <source>Keep at most &lt;n&gt; unconnectable transactions in memory (default: %u)</source>
-        <translation type="unfinished"></translation>
-    </message>
-    <message>
-        <location line="+14"/>
-        <source>Need to specify a port with -whitebind: &apos;%s&apos;</source>
-        <translation type="unfinished"></translation>
-    </message>
-    <message>
-        <location line="+1"/>
-        <source>Node relay options:</source>
-        <translation type="unfinished"></translation>
-    </message>
-    <message>
-        <location line="+11"/>
-        <source>RPC server options:</source>
-        <translation type="unfinished"></translation>
-    </message>
-    <message>
-        <location line="+3"/>
-        <source>Reducing -maxconnections from %d to %d, because of system limitations.</source>
-        <translation type="unfinished"></translation>
-    </message>
-    <message>
-        <location line="+4"/>
-        <source>Rescan the block chain for missing wallet transactions on startup</source>
-        <translation type="unfinished"></translation>
-    </message>
-    <message>
-        <location line="+4"/>
-        <source>Send trace/debug info to console instead of debug.log file</source>
-        <translation>Send trace/debug info to console instead of debug.log file</translation>
-    </message>
-    <message>
-        <location line="+1"/>
-        <source>Send transactions as zero-fee transactions if possible (default: %u)</source>
-        <translation type="unfinished"></translation>
-    </message>
-    <message>
-        <location line="+7"/>
-        <source>Show all debugging options (usage: --help -help-debug)</source>
-        <translation type="unfinished"></translation>
-    </message>
-    <message>
-        <location line="+1"/>
-        <source>Shrink debug.log file on client startup (default: 1 when no -debug)</source>
-        <translation>Shrink debug.log file on client startup (default: 1 when no -debug)</translation>
-    </message>
-    <message>
-        <location line="+1"/>
-        <source>Signing transaction failed</source>
-        <translation>Signing transaction failed</translation>
-    </message>
-    <message>
-        <location line="+10"/>
-        <source>The transaction amount is too small to pay the fee</source>
-        <translation type="unfinished"></translation>
-    </message>
-    <message>
-        <location line="+1"/>
-        <source>This is experimental software.</source>
-        <translation type="unfinished"></translation>
-    </message>
-    <message>
-        <location line="+2"/>
-        <source>Tor control port password (default: empty)</source>
-        <translation type="unfinished"></translation>
-    </message>
-    <message>
-        <location line="+1"/>
-        <source>Tor control port to use if onion listening enabled (default: %s)</source>
-        <translation type="unfinished"></translation>
-    </message>
-    <message>
-        <location line="+1"/>
-        <source>Transaction amount too small</source>
-        <translation>Transaction amount too small</translation>
-    </message>
-    <message>
-        <location line="+1"/>
-        <source>Transaction amounts must be positive</source>
-        <translation>Transaction amounts must be positive</translation>
-    </message>
-    <message>
-        <location line="+1"/>
-        <source>Transaction too large for fee policy</source>
-        <translation type="unfinished"></translation>
-    </message>
-    <message>
-        <location line="+1"/>
-        <source>Transaction too large</source>
-        <translation>Transaction too large</translation>
-    </message>
-    <message>
-        <location line="+1"/>
-        <source>Unable to bind to %s on this computer (bind returned error %s)</source>
-        <translation type="unfinished"></translation>
-    </message>
-    <message>
-        <location line="+7"/>
-        <source>Upgrade wallet to latest format on startup</source>
-        <translation type="unfinished"></translation>
-    </message>
-    <message>
-        <location line="+4"/>
-        <source>Username for JSON-RPC connections</source>
-        <translation>Username for JSON-RPC connections</translation>
-    </message>
-    <message>
-        <location line="+7"/>
-        <source>Warning</source>
-        <translation>Warning</translation>
-    </message>
-    <message>
-        <location line="+1"/>
-        <source>Warning: unknown new rules activated (versionbit %i)</source>
-        <translation type="unfinished"></translation>
-    </message>
-    <message>
-        <location line="+1"/>
-        <source>Whether to operate in a blocks only mode (default: %u)</source>
-        <translation type="unfinished"></translation>
-    </message>
-    <message>
-        <location line="+1"/>
-        <source>Zapping all transactions from wallet...</source>
-        <translation type="unfinished"></translation>
-    </message>
-    <message>
-        <location line="+1"/>
-        <source>ZeroMQ notification options:</source>
-        <translation type="unfinished"></translation>
-    </message>
-    <message>
-<<<<<<< HEAD
-        <location line="-66"/>
-=======
-        <location line="-69"/>
->>>>>>> 548c39d1
-        <source>Password for JSON-RPC connections</source>
-        <translation>Password for JSON-RPC connections</translation>
-    </message>
-    <message>
-        <location line="-223"/>
-        <source>Execute command when the best block changes (%s in cmd is replaced by block hash)</source>
-        <translation>Execute command when the best block changes (%s in cmd is replaced by block hash)</translation>
-    </message>
-    <message>
-        <location line="+150"/>
-        <source>Allow DNS lookups for -addnode, -seednode and -connect</source>
-        <translation>Allow DNS lookups for -addnode, -seednode and -connect</translation>
-    </message>
-    <message>
-        <location line="+58"/>
-        <source>Loading addresses...</source>
-        <translation>Loading addresses...</translation>
-    </message>
-    <message>
-        <location line="-271"/>
-        <source>(1 = keep tx meta data e.g. account owner and payment request information, 2 = drop tx meta data)</source>
-        <translation type="unfinished"></translation>
-    </message>
-    <message>
-        <location line="+6"/>
-        <source>-maxtxfee is set very high! Fees this large could be paid on a single transaction.</source>
-        <translation type="unfinished"></translation>
-    </message>
-    <message>
-        <location line="+3"/>
-        <source>-paytxfee is set very high! This is the transaction fee you will pay if you send a transaction.</source>
-        <translation type="unfinished"></translation>
-    </message>
-    <message>
-        <location line="+37"/>
-        <source>Do not keep transactions in the mempool longer than &lt;n&gt; hours (default: %u)</source>
-        <translation type="unfinished"></translation>
-    </message>
-    <message>
-        <location line="+23"/>
-        <source>Fees (in %s/kB) smaller than this are considered zero fee for transaction creation (default: %s)</source>
-        <translation type="unfinished"></translation>
-    </message>
-    <message>
-        <location line="+6"/>
-        <source>How thorough the block verification of -checkblocks is (0-4, default: %u)</source>
-        <translation type="unfinished"></translation>
-    </message>
-    <message>
-        <location line="+11"/>
-        <source>Maintain a full transaction index, used by the getrawtransaction rpc call (default: %u)</source>
-        <translation type="unfinished"></translation>
-    </message>
-    <message>
-        <location line="+13"/>
-        <source>Number of seconds to keep misbehaving peers from reconnecting (default: %u)</source>
-        <translation type="unfinished"></translation>
-    </message>
-    <message>
-        <location line="+2"/>
-        <source>Output debugging information (default: %u, supplying &lt;category&gt; is optional)</source>
-        <translation type="unfinished"></translation>
-    </message>
-    <message>
-        <location line="+32"/>
-        <source>Support filtering of blocks and transaction with bloom filters (default: %u)</source>
-        <translation type="unfinished"></translation>
-    </message>
-    <message>
-        <location line="+16"/>
-        <source>Total length of network version string (%i) exceeds maximum length (%i). Reduce the number or size of uacomments.</source>
-        <translation type="unfinished"></translation>
-    </message>
-    <message>
-        <location line="+3"/>
-        <source>Tries to keep outbound traffic under the given target (in MiB per 24h), 0 = no limit (default: %d)</source>
-        <translation type="unfinished"></translation>
-    </message>
-    <message>
-        <location line="+6"/>
-        <source>Unsupported argument -socks found. Setting SOCKS version isn&apos;t possible anymore, only SOCKS5 proxies are supported.</source>
-        <translation type="unfinished"></translation>
-    </message>
-    <message>
-        <location line="+3"/>
-        <source>Unsupported argument -whitelistalwaysrelay ignored, use -whitelistrelay and/or -whitelistforcerelay.</source>
-        <translation type="unfinished"></translation>
-    </message>
-    <message>
-        <location line="+11"/>
-        <source>Use separate SOCKS5 proxy to reach peers via Tor hidden services (default: %s)</source>
-        <translation type="unfinished"></translation>
-    </message>
-    <message>
-        <location line="+3"/>
-        <source>Username and hashed password for JSON-RPC connections. The field &lt;userpw&gt; comes in the format: &lt;USERNAME&gt;:&lt;SALT&gt;$&lt;HASH&gt;. A canonical python script is included in share/rpcuser. This option can be specified multiple times</source>
-        <translation type="unfinished"></translation>
-    </message>
-    <message>
-        <location line="+7"/>
-        <source>Warning: Unknown block versions being mined! It&apos;s possible unknown rules are in effect</source>
-        <translation type="unfinished"></translation>
-    </message>
-    <message>
-        <location line="+3"/>
-        <source>Warning: Wallet file corrupt, data salvaged! Original %s saved as %s in %s; if your balance or transactions are incorrect you should restore from a backup.</source>
-        <translation type="unfinished"></translation>
-    </message>
-    <message>
-        <location line="+20"/>
-        <source>(default: %s)</source>
-        <translation type="unfinished"></translation>
-    </message>
-    <message>
-        <location line="+9"/>
-        <source>Always query for peer addresses via DNS lookup (default: %u)</source>
-        <translation type="unfinished"></translation>
-    </message>
-    <message>
-        <location line="+38"/>
-        <source>How many blocks to check at startup (default: %u, 0 = all)</source>
-        <translation type="unfinished"></translation>
-    </message>
-    <message>
-        <location line="+4"/>
-        <source>Include IP addresses in debug output (default: %u)</source>
-        <translation type="unfinished"></translation>
-    </message>
-    <message>
-        <location line="+6"/>
-        <source>Invalid -proxy address: &apos;%s&apos;</source>
-        <translation>Invalid -proxy address: &apos;%s&apos;</translation>
-    </message>
-    <message>
-        <location line="+7"/>
-        <source>Listen for JSON-RPC connections on &lt;port&gt; (default: %u or testnet: %u)</source>
-        <translation type="unfinished"></translation>
-    </message>
-    <message>
-        <location line="+1"/>
-        <source>Listen for connections on &lt;port&gt; (default: %u or testnet: %u)</source>
-        <translation type="unfinished"></translation>
-    </message>
-    <message>
-        <location line="+6"/>
-        <source>Maintain at most &lt;n&gt; connections to peers (default: %u)</source>
-        <translation type="unfinished"></translation>
-    </message>
-    <message>
-        <location line="+1"/>
-        <source>Make the wallet broadcast transactions</source>
-        <translation type="unfinished"></translation>
-    </message>
-    <message>
-        <location line="+1"/>
-        <source>Maximum per-connection receive buffer, &lt;n&gt;*1000 bytes (default: %u)</source>
-        <translation type="unfinished"></translation>
-    </message>
-    <message>
-        <location line="+1"/>
-        <source>Maximum per-connection send buffer, &lt;n&gt;*1000 bytes (default: %u)</source>
-        <translation type="unfinished"></translation>
-    </message>
-    <message>
-        <location line="+8"/>
-        <source>Prepend debug output with timestamp (default: %u)</source>
-        <translation type="unfinished"></translation>
-    </message>
-    <message>
-        <location line="+11"/>
-        <source>Relay and mine data carrier transactions (default: %u)</source>
-        <translation type="unfinished"></translation>
-    </message>
-    <message>
-        <location line="+1"/>
-        <source>Relay non-P2SH multisig (default: %u)</source>
-        <translation type="unfinished"></translation>
-    </message>
-    <message>
-        <location line="+9"/>
-        <source>Set key pool size to &lt;n&gt; (default: %u)</source>
-        <translation type="unfinished"></translation>
-    </message>
-    <message>
-        <location line="+3"/>
-        <source>Set the number of threads to service RPC calls (default: %d)</source>
-        <translation type="unfinished"></translation>
-    </message>
-    <message>
-        <location line="+4"/>
-        <source>Specify configuration file (default: %s)</source>
-        <translation type="unfinished"></translation>
-    </message>
-    <message>
-        <location line="+1"/>
-        <source>Specify connection timeout in milliseconds (minimum: 1, default: %d)</source>
-        <translation type="unfinished"></translation>
-    </message>
-    <message>
-        <location line="+2"/>
-        <source>Specify pid file (default: %s)</source>
-        <translation type="unfinished"></translation>
-    </message>
-    <message>
-        <location line="+4"/>
-        <source>Spend unconfirmed change when sending transactions (default: %u)</source>
-        <translation type="unfinished"></translation>
-    </message>
-    <message>
-        <location line="+5"/>
-        <source>Threshold for disconnecting misbehaving peers (default: %u)</source>
-        <translation type="unfinished"></translation>
-    </message>
-    <message>
-        <location line="+10"/>
-        <source>Unknown network specified in -onlynet: &apos;%s&apos;</source>
-        <translation>Unknown network specified in -onlynet: &apos;%s&apos;</translation>
-    </message>
-    <message>
-<<<<<<< HEAD
-        <location line="-73"/>
-=======
-        <location line="-76"/>
->>>>>>> 548c39d1
-        <source>Insufficient funds</source>
-        <translation>Insufficient funds</translation>
-    </message>
-    <message>
-        <location line="+13"/>
-        <source>Loading block index...</source>
-        <translation>Loading block index...</translation>
-    </message>
-    <message>
-        <location line="-61"/>
-        <source>Add a node to connect to and attempt to keep the connection open</source>
-        <translation>Add a node to connect to and attempt to keep the connection open</translation>
-    </message>
-    <message>
-        <location line="+62"/>
-        <source>Loading wallet...</source>
-        <translation>Loading wallet...</translation>
-    </message>
-    <message>
-        <location line="-55"/>
-        <source>Cannot downgrade wallet</source>
-        <translation>Cannot downgrade wallet</translation>
-    </message>
-    <message>
-        <location line="+2"/>
-        <source>Cannot write default address</source>
-        <translation>Cannot write default address</translation>
-    </message>
-    <message>
-        <location line="+80"/>
-        <source>Rescanning...</source>
-        <translation>Rescanning...</translation>
-    </message>
-    <message>
-        <location line="-69"/>
-        <source>Done loading</source>
-        <translation>Done loading</translation>
-    </message>
-    <message>
-        <location line="+15"/>
-        <source>Error</source>
-        <translation>Error</translation>
-    </message>
 </context>
 </TS>