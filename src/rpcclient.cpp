--- conflicted
+++ resolved
@@ -104,13 +104,10 @@
     { "prioritisetransaction", 2 },
     { "setban", 2 },
     { "setban", 3 },
-<<<<<<< HEAD
+    { "getmempoolancestors", 1 },
+    { "getmempooldescendants", 1 },
     { "rescanblockchain", 0 },
     { "rescanblockchain", 1 },
-=======
-    { "getmempoolancestors", 1 },
-    { "getmempooldescendants", 1 },
->>>>>>> 24c954c4
 };
 
 class CRPCConvertTable
