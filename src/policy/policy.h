// Copyright (c) 2009-2010 Satoshi Nakamoto
// Copyright (c) 2009-2016 The Bitcoin developers
// Distributed under the MIT software license, see the accompanying
// file COPYING or http://www.opensource.org/licenses/mit-license.php.

#ifndef BITCOIN_POLICY_POLICY_H
#define BITCOIN_POLICY_POLICY_H

#include "consensus/consensus.h"
#include "script/interpreter.h"
#include "script/standard.h"

#include <string>

class CCoinsViewCache;

/** Default for -blockmaxsize, which controls the maximum size of block the mining code will create **/
static const unsigned int DEFAULT_BLOCK_MAX_SIZE = 500000;
/** Default for -blockprioritysize, maximum space for zero/low-fee transactions **/
<<<<<<< HEAD
static const unsigned int DEFAULT_BLOCK_PRIORITY_SIZE = 0;
=======
static const unsigned int DEFAULT_BLOCK_PRIORITY_SIZE = 100000;
>>>>>>> 9994958a
/** Default for -blockmaxweight, which controls the range of block weights the mining code will create **/
static const unsigned int DEFAULT_BLOCK_MAX_WEIGHT = 3000000;
/** The maximum weight for transactions we're willing to relay/mine */
static const unsigned int MAX_STANDARD_TX_WEIGHT = 400000;
/** Maximum number of signature check operations in an IsStandard() P2SH script */
static const unsigned int MAX_P2SH_SIGOPS = 15;
/** The maximum number of sigops we're willing to relay/mine in a single tx */
static const unsigned int MAX_STANDARD_TX_SIGOPS_COST = MAX_BLOCK_SIGOPS_COST/5;
/** Default for -maxmempool, maximum megabytes of mempool memory usage */
static const unsigned int DEFAULT_MAX_MEMPOOL_SIZE = 300;
/** Default for -bytespersigop */
static const unsigned int DEFAULT_BYTES_PER_SIGOP = 20;
/** Default for -bytespersigopstrict */
static const unsigned int DEFAULT_BYTES_PER_SIGOP_STRICT = 20;
<<<<<<< HEAD
/** The maximum number of witness stack items in a standard P2WSH script */
static const unsigned int MAX_STANDARD_P2WSH_STACK_ITEMS = 100;
/** The maximum size of each witness stack item in a standard P2WSH script */
static const unsigned int MAX_STANDARD_P2WSH_STACK_ITEM_SIZE = 80;
/** The maximum size of a standard witnessScript */
static const unsigned int MAX_STANDARD_P2WSH_SCRIPT_SIZE = 3600;
=======
>>>>>>> 9994958a
/**
 * Standard script verification flags that standard transactions will comply
 * with. However scripts violating these flags may still be present in valid
 * blocks and we must accept those blocks.
 */
static const unsigned int STANDARD_SCRIPT_VERIFY_FLAGS = MANDATORY_SCRIPT_VERIFY_FLAGS |
                                                         SCRIPT_VERIFY_DERSIG |
                                                         SCRIPT_VERIFY_STRICTENC |
                                                         SCRIPT_VERIFY_MINIMALDATA |
                                                         SCRIPT_VERIFY_NULLDUMMY |
                                                         SCRIPT_VERIFY_DISCOURAGE_UPGRADABLE_NOPS |
                                                         SCRIPT_VERIFY_CLEANSTACK |
                                                         SCRIPT_VERIFY_MINIMALIF |
                                                         SCRIPT_VERIFY_NULLFAIL |
                                                         SCRIPT_VERIFY_CHECKLOCKTIMEVERIFY |
                                                         SCRIPT_VERIFY_CHECKSEQUENCEVERIFY |
                                                         SCRIPT_VERIFY_LOW_S |
                                                         SCRIPT_VERIFY_WITNESS |
                                                         SCRIPT_VERIFY_DISCOURAGE_UPGRADABLE_WITNESS_PROGRAM |
                                                         SCRIPT_VERIFY_WITNESS_PUBKEYTYPE;

/** For convenience, standard but not mandatory verify flags. */
static const unsigned int STANDARD_NOT_MANDATORY_VERIFY_FLAGS = STANDARD_SCRIPT_VERIFY_FLAGS & ~MANDATORY_SCRIPT_VERIFY_FLAGS;

/** Used as the flags parameter to sequence and nLocktime checks in non-consensus code. */
static const unsigned int STANDARD_LOCKTIME_VERIFY_FLAGS = LOCKTIME_VERIFY_SEQUENCE |
                                                           LOCKTIME_MEDIAN_TIME_PAST;

bool IsStandard(const CScript& scriptPubKey, txnouttype& whichType, const bool witnessEnabled = false);
    /**
     * Check for standard transaction types
     * @return True if all outputs (scriptPubKeys) use only standard transaction forms
     */
bool IsStandardTx(const CTransaction& tx, std::string& reason, const bool witnessEnabled = false, const std::set<std::string>& setIgnoreRejects=std::set<std::string>());
    /**
     * Check for standard transaction types
     * @param[in] mapInputs    Map of previous transactions that have outputs we're spending
     * @return True if all inputs (scriptSigs) use only standard transaction forms
     */
bool AreInputsStandard(const CTransaction& tx, const CCoinsViewCache& mapInputs, std::string& reason, const std::set<std::string>& setIgnoreRejects=std::set<std::string>());
<<<<<<< HEAD
    /**
     * Check if the transaction is over standard P2WSH resources limit:
     * 3600bytes witnessScript size, 80bytes per witness stack element, 100 witness stack elements
     * These limits are adequate for multi-signature up to n-of-100 using OP_CHECKSIG, OP_ADD, and OP_EQUAL,
     */
bool IsWitnessStandard(const CTransaction& tx, const CCoinsViewCache& mapInputs, std::string& reason, const std::set<std::string>& setIgnoreRejects=std::set<std::string>());

extern unsigned int nBytesPerSigOp;
extern unsigned int nBytesPerSigOpStrict;

=======

extern unsigned int nBytesPerSigOp;
extern unsigned int nBytesPerSigOpStrict;

>>>>>>> 9994958a
/** Compute the virtual transaction size (weight reinterpreted as bytes). */
int64_t GetVirtualTransactionSize(int64_t nWeight, int64_t nSigOpCost);
int64_t GetVirtualTransactionSize(const CTransaction& tx, int64_t nSigOpCost = 0);

#endif // BITCOIN_POLICY_POLICY_H<|MERGE_RESOLUTION|>--- conflicted
+++ resolved
@@ -17,11 +17,7 @@
 /** Default for -blockmaxsize, which controls the maximum size of block the mining code will create **/
 static const unsigned int DEFAULT_BLOCK_MAX_SIZE = 500000;
 /** Default for -blockprioritysize, maximum space for zero/low-fee transactions **/
-<<<<<<< HEAD
-static const unsigned int DEFAULT_BLOCK_PRIORITY_SIZE = 0;
-=======
 static const unsigned int DEFAULT_BLOCK_PRIORITY_SIZE = 100000;
->>>>>>> 9994958a
 /** Default for -blockmaxweight, which controls the range of block weights the mining code will create **/
 static const unsigned int DEFAULT_BLOCK_MAX_WEIGHT = 3000000;
 /** The maximum weight for transactions we're willing to relay/mine */
@@ -36,15 +32,12 @@
 static const unsigned int DEFAULT_BYTES_PER_SIGOP = 20;
 /** Default for -bytespersigopstrict */
 static const unsigned int DEFAULT_BYTES_PER_SIGOP_STRICT = 20;
-<<<<<<< HEAD
 /** The maximum number of witness stack items in a standard P2WSH script */
 static const unsigned int MAX_STANDARD_P2WSH_STACK_ITEMS = 100;
 /** The maximum size of each witness stack item in a standard P2WSH script */
 static const unsigned int MAX_STANDARD_P2WSH_STACK_ITEM_SIZE = 80;
 /** The maximum size of a standard witnessScript */
 static const unsigned int MAX_STANDARD_P2WSH_SCRIPT_SIZE = 3600;
-=======
->>>>>>> 9994958a
 /**
  * Standard script verification flags that standard transactions will comply
  * with. However scripts violating these flags may still be present in valid
@@ -85,7 +78,6 @@
      * @return True if all inputs (scriptSigs) use only standard transaction forms
      */
 bool AreInputsStandard(const CTransaction& tx, const CCoinsViewCache& mapInputs, std::string& reason, const std::set<std::string>& setIgnoreRejects=std::set<std::string>());
-<<<<<<< HEAD
     /**
      * Check if the transaction is over standard P2WSH resources limit:
      * 3600bytes witnessScript size, 80bytes per witness stack element, 100 witness stack elements
@@ -96,12 +88,6 @@
 extern unsigned int nBytesPerSigOp;
 extern unsigned int nBytesPerSigOpStrict;
 
-=======
-
-extern unsigned int nBytesPerSigOp;
-extern unsigned int nBytesPerSigOpStrict;
-
->>>>>>> 9994958a
 /** Compute the virtual transaction size (weight reinterpreted as bytes). */
 int64_t GetVirtualTransactionSize(int64_t nWeight, int64_t nSigOpCost);
 int64_t GetVirtualTransactionSize(const CTransaction& tx, int64_t nSigOpCost = 0);
