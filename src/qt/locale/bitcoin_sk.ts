<TS language="sk" version="2.1">
<context>
    <name>AddressBookPage</name>
    <message>
        <source>Right-click to edit address or label</source>
        <translation>Kliknutím pravým tlačidlom upravte adresu alebo popis</translation>
    </message>
    <message>
        <source>Create a new address</source>
        <translation>Vytvoriť novú adresu</translation>
    </message>
    <message>
        <source>&amp;New</source>
        <translation>&amp;Nové</translation>
    </message>
    <message>
        <source>Copy the currently selected address to the system clipboard</source>
        <translation>Kopírovať práve zvolenú adresu do systémového klipbordu</translation>
    </message>
    <message>
        <source>&amp;Copy</source>
        <translation>&amp;Kopírovať</translation>
    </message>
    <message>
        <source>C&amp;lose</source>
        <translation>Zatvoriť</translation>
    </message>
    <message>
        <source>&amp;Copy Address</source>
        <translation>&amp;Kopírovať adresu</translation>
    </message>
    <message>
        <source>Delete the currently selected address from the list</source>
        <translation>Vymaž vybranú adresu zo zoznamu</translation>
    </message>
    <message>
        <source>Export the data in the current tab to a file</source>
        <translation>Exportovať tento náhľad do súboru</translation>
    </message>
    <message>
        <source>&amp;Export</source>
        <translation>&amp;Exportovať...</translation>
    </message>
    <message>
        <source>&amp;Delete</source>
        <translation>&amp;Zmazať</translation>
    </message>
    <message>
        <source>Choose the address to send coins to</source>
        <translation>Zvoľte adresu kam poslať coins</translation>
    </message>
    <message>
        <source>Choose the address to receive coins with</source>
        <translation>Zvoľte adresu na ktorú prijať coins</translation>
    </message>
    <message>
        <source>C&amp;hoose</source>
        <translation>Vybrať</translation>
    </message>
    <message>
        <source>Sending addresses</source>
        <translation>Adresa odoslania</translation>
    </message>
    <message>
        <source>Receiving addresses</source>
        <translation>Prijímacia adresa</translation>
    </message>
    <message>
        <source>These are your Bitcoin addresses for sending payments. Always check the amount and the receiving address before sending coins.</source>
        <translation>Toto sú Vaše Bitcoin adresy pre posielanie platieb. Vždy skontrolujte množstvo a prijímaciu adresu pred poslaním coins.</translation>
    </message>
    <message>
        <source>These are your Bitcoin addresses for receiving payments. It is recommended to use a new receiving address for each transaction.</source>
        <translation>Toto sú vaše Bitcoin adresy pre prijímanie platieb. Odporúča sa použiť novú prijímaciu adresu pre každú transakciu.</translation>
    </message>
    <message>
        <source>Copy &amp;Label</source>
        <translation>Kopírovať &amp;popis</translation>
    </message>
    <message>
        <source>&amp;Edit</source>
        <translation>&amp;Upraviť</translation>
    </message>
    <message>
        <source>Export Address List</source>
        <translation>Exportovať zoznam adries</translation>
    </message>
    <message>
        <source>Comma separated file (*.csv)</source>
        <translation>Čiarkou oddelovaný súbor (*.csv)</translation>
    </message>
    <message>
        <source>Exporting Failed</source>
        <translation>Export zlyhal</translation>
    </message>
    <message>
        <source>There was an error trying to save the address list to %1. Please try again.</source>
        <translation>Nastala chyba pri pokuse uložiť zoznam adries do %1. Skúste znovu.</translation>
    </message>
</context>
<context>
    <name>AddressTableModel</name>
    <message>
        <source>Label</source>
        <translation>Popis</translation>
    </message>
    <message>
        <source>Address</source>
        <translation>Adresa</translation>
    </message>
    <message>
        <source>(no label)</source>
        <translation>(bez popisu)</translation>
    </message>
</context>
<context>
    <name>AskPassphraseDialog</name>
    <message>
        <source>Passphrase Dialog</source>
        <translation>Dialóg hesla</translation>
    </message>
    <message>
        <source>Enter passphrase</source>
        <translation>Zadajte heslo</translation>
    </message>
    <message>
        <source>New passphrase</source>
        <translation>Nové heslo</translation>
    </message>
    <message>
        <source>Repeat new passphrase</source>
        <translation>Zopakujte nové heslo</translation>
    </message>
    <message>
        <source>Encrypt wallet</source>
        <translation>Zašifrovať peňaženku</translation>
    </message>
    <message>
        <source>This operation needs your wallet passphrase to unlock the wallet.</source>
        <translation>Táto operácia potrebuje heslo k vašej peňaženke aby ju mohla dešifrovať.</translation>
    </message>
    <message>
        <source>Unlock wallet</source>
        <translation>Odomknúť peňaženku</translation>
    </message>
    <message>
        <source>This operation needs your wallet passphrase to decrypt the wallet.</source>
        <translation>Táto operácia potrebuje heslo k vašej peňaženke na dešifrovanie peňaženky.</translation>
    </message>
    <message>
        <source>Decrypt wallet</source>
        <translation>Dešifrovať peňaženku</translation>
    </message>
    <message>
        <source>Change passphrase</source>
        <translation>Zmena hesla</translation>
    </message>
    <message>
        <source>Confirm wallet encryption</source>
        <translation>Potvrďte šifrovanie peňaženky</translation>
    </message>
    <message>
        <source>Warning: If you encrypt your wallet and lose your passphrase, you will &lt;b&gt;LOSE ALL OF YOUR BITCOINS&lt;/b&gt;!</source>
        <translation>Varovanie: Ak zašifrujete peňaženku a stratíte heslo, &lt;b&gt;STRATÍTE VŠETKY VAŠE BITCOINY&lt;/b&gt;!⏎</translation>
    </message>
    <message>
        <source>Are you sure you wish to encrypt your wallet?</source>
        <translation>Ste si istí, že si želáte zašifrovať peňaženku?</translation>
    </message>
    <message>
        <source>Bitcoin Core will close now to finish the encryption process. Remember that encrypting your wallet cannot fully protect your bitcoins from being stolen by malware infecting your computer.</source>
        <translation>Jadro Bitcoin sa teraz ukončí pre dokončenie procesu šifrovania. Pamätaj, že šifrovanie peňaženky Ťa nemôže úplne ochrániť pred krádežou bitcoinov pomocou škodlivého software.</translation>
    </message>
    <message>
        <source>IMPORTANT: Any previous backups you have made of your wallet file should be replaced with the newly generated, encrypted wallet file. For security reasons, previous backups of the unencrypted wallet file will become useless as soon as you start using the new, encrypted wallet.</source>
        <translation>DÔLEŽITÉ: Všetky doterajšie záložné kópie peňaženky ktoré ste zhotovili by mali byť nahradené novým zašifrovaným súborom s peňaženkou. Z bezpečnostných dôvodov sa predchádzajúce kópie nezašifrovanej peňaženky stanú neužitočné keď začnete používať novú zašifrovanú peňaženku.</translation>
    </message>
    <message>
        <source>Warning: The Caps Lock key is on!</source>
        <translation>Varovanie: Caps Lock je zapnutý</translation>
    </message>
    <message>
        <source>Wallet encrypted</source>
        <translation>Peňaženka zašifrovaná</translation>
    </message>
    <message>
        <source>Enter the new passphrase to the wallet.&lt;br/&gt;Please use a passphrase of &lt;b&gt;ten or more random characters&lt;/b&gt;, or &lt;b&gt;eight or more words&lt;/b&gt;.</source>
        <translation>Zadajte nové heslo k peňaženke.&lt;br/&gt;Prosím použite heslo s dĺžkou aspoň &lt;b&gt;10 alebo viac náhodných znakov&lt;/b&gt;, alebo &lt;b&gt;8 alebo viac slov&lt;/b&gt;.</translation>
    </message>
    <message>
        <source>Enter the old passphrase and new passphrase to the wallet.</source>
        <translation>Zadajte staré a nové heslo k peňaženke.</translation>
    </message>
    <message>
        <source>Wallet encryption failed</source>
        <translation>Šifrovanie peňaženky zlyhalo</translation>
    </message>
    <message>
        <source>Wallet encryption failed due to an internal error. Your wallet was not encrypted.</source>
        <translation>Šifrovanie peňaženky zlyhalo kôli internej chybe. Vaša peňaženka nebola zašifrovaná.</translation>
    </message>
    <message>
        <source>The supplied passphrases do not match.</source>
        <translation>Zadané heslá nesúhlasia.</translation>
    </message>
    <message>
        <source>Wallet unlock failed</source>
        <translation>Odomykanie peňaženky zlyhalo</translation>
    </message>
    <message>
        <source>The passphrase entered for the wallet decryption was incorrect.</source>
        <translation>Zadané heslo pre dešifrovanie peňaženky bolo nesprávne.</translation>
    </message>
    <message>
        <source>Wallet decryption failed</source>
        <translation>Zlyhalo šifrovanie peňaženky.</translation>
    </message>
    <message>
        <source>Wallet passphrase was successfully changed.</source>
        <translation>Heslo k peňaženke bolo úspešne zmenené.</translation>
    </message>
</context>
<context>
    <name>BanTableModel</name>
    <message>
        <source>IP/Netmask</source>
        <translation>IP/Maska stiete</translation>
    </message>
    <message>
        <source>Banned Until</source>
        <translation>Blokovaný do</translation>
    </message>
</context>
<context>
    <name>BitcoinGUI</name>
    <message>
        <source>Sign &amp;message...</source>
        <translation>Podpísať &amp;správu...</translation>
    </message>
    <message>
        <source>Synchronizing with network...</source>
        <translation>Synchronizácia so sieťou...</translation>
    </message>
    <message>
        <source>&amp;Overview</source>
        <translation>&amp;Prehľad</translation>
    </message>
    <message>
        <source>Node</source>
        <translation>Uzol</translation>
    </message>
    <message>
        <source>Show general overview of wallet</source>
        <translation>Zobraziť celkový prehľad o peňaženke</translation>
    </message>
    <message>
        <source>&amp;Transactions</source>
        <translation>&amp;Transakcie</translation>
    </message>
    <message>
        <source>Browse transaction history</source>
        <translation>Prechádzať históriu transakcií</translation>
    </message>
    <message>
        <source>E&amp;xit</source>
        <translation>U&amp;končiť</translation>
    </message>
    <message>
        <source>Quit application</source>
        <translation>Ukončiť program</translation>
    </message>
    <message>
        <source>About &amp;Qt</source>
        <translation>O &amp;Qt</translation>
    </message>
    <message>
        <source>Show information about Qt</source>
        <translation>Zobrazit informácie o Qt</translation>
    </message>
    <message>
        <source>&amp;Options...</source>
        <translation>&amp;Možnosti...</translation>
    </message>
    <message>
        <source>&amp;Encrypt Wallet...</source>
        <translation>&amp;Zašifrovať Peňaženku...</translation>
    </message>
    <message>
        <source>&amp;Backup Wallet...</source>
        <translation>&amp;Zálohovať peňaženku...</translation>
    </message>
    <message>
        <source>&amp;Change Passphrase...</source>
        <translation>&amp;Zmena Hesla...</translation>
    </message>
    <message>
        <source>&amp;Sending addresses...</source>
        <translation>&amp;Odosielajúce adresy ...</translation>
    </message>
    <message>
        <source>&amp;Receiving addresses...</source>
        <translation>&amp;Prijímajúce adresy...</translation>
    </message>
    <message>
        <source>Open &amp;URI...</source>
        <translation>Otvoriť &amp;URI...</translation>
    </message>
    <message>
        <source>Bitcoin Core client</source>
        <translation>Bitcoin Core klient</translation>
    </message>
    <message>
        <source>Importing blocks from disk...</source>
        <translation>Importujem bloky z disku...</translation>
    </message>
    <message>
        <source>Reindexing blocks on disk...</source>
        <translation>Preindexúvam bloky na disku...</translation>
    </message>
    <message>
        <source>Send coins to a Bitcoin address</source>
        <translation>Poslať bitcoins na adresu</translation>
    </message>
    <message>
        <source>Backup wallet to another location</source>
        <translation>Zálohovať peňaženku na iné miesto</translation>
    </message>
    <message>
        <source>Change the passphrase used for wallet encryption</source>
        <translation>Zmeniť heslo použité na šifrovanie peňaženky</translation>
    </message>
    <message>
        <source>&amp;Debug window</source>
        <translation>&amp;Okno pre ladenie</translation>
    </message>
    <message>
        <source>Open debugging and diagnostic console</source>
        <translation>Otvor konzolu pre ladenie a diagnostiku</translation>
    </message>
    <message>
        <source>&amp;Verify message...</source>
        <translation>O&amp;veriť správu...</translation>
    </message>
    <message>
        <source>Bitcoin</source>
        <translation>Bitcoin</translation>
    </message>
    <message>
        <source>Wallet</source>
        <translation>Peňaženka</translation>
    </message>
    <message>
        <source>&amp;Send</source>
        <translation>&amp;Odoslať</translation>
    </message>
    <message>
        <source>&amp;Receive</source>
        <translation>&amp;Prijať</translation>
    </message>
    <message>
        <source>Show information about Bitcoin Core</source>
        <translation>Zobraziť informácie o Bitcoin Core</translation>
    </message>
    <message>
        <source>&amp;Show / Hide</source>
        <translation>Zobraziť / skryť</translation>
    </message>
    <message>
        <source>Show or hide the main Window</source>
        <translation>Zobraziť alebo skryť hlavné okno</translation>
    </message>
    <message>
        <source>Encrypt the private keys that belong to your wallet</source>
        <translation>Zašifruj súkromné kľúče ktoré patria do vašej peňaženky</translation>
    </message>
    <message>
        <source>Sign messages with your Bitcoin addresses to prove you own them</source>
        <translation>Podpísať správu s vašou adresou Bitcoin aby ste preukázali že ju vlastníte</translation>
    </message>
    <message>
        <source>Verify messages to ensure they were signed with specified Bitcoin addresses</source>
        <translation>Overiť či správa bola podpísaná uvedenou Bitcoin adresou</translation>
    </message>
    <message>
        <source>&amp;File</source>
        <translation>&amp;Súbor</translation>
    </message>
    <message>
        <source>&amp;Settings</source>
        <translation>&amp;Nastavenia</translation>
    </message>
    <message>
        <source>&amp;Help</source>
        <translation>&amp;Pomoc</translation>
    </message>
    <message>
        <source>Tabs toolbar</source>
        <translation>Lišta záložiek</translation>
    </message>
    <message>
        <source>Bitcoin Core</source>
        <translation>Jadro Bitcoin</translation>
    </message>
    <message>
        <source>Request payments (generates QR codes and bitcoin: URIs)</source>
        <translation>Vyžiadať platby (vygeneruje QR kódy a bitcoin: URI)</translation>
    </message>
    <message>
        <source>&amp;About Bitcoin Core</source>
        <translation>O jadre Bitcoin</translation>
    </message>
    <message>
        <source>Modify configuration options for Bitcoin Core</source>
        <translation>Upraviť možnosti nastavenia pre Jadro Bitcoin</translation>
    </message>
    <message>
        <source>Show the list of used sending addresses and labels</source>
        <translation>Zobraziť zoznam použitých adries odosielateľa a ich popisy</translation>
    </message>
    <message>
        <source>Show the list of used receiving addresses and labels</source>
        <translation>Zobraziť zoznam použitých prijímacích adries a ich popisov</translation>
    </message>
    <message>
        <source>Open a bitcoin: URI or payment request</source>
        <translation>Otvoriť bitcoin URI alebo výzvu k platbe</translation>
    </message>
    <message>
        <source>&amp;Command-line options</source>
        <translation>Možnosti príkazového riadku</translation>
    </message>
    <message>
        <source>Show the Bitcoin Core help message to get a list with possible Bitcoin command-line options</source>
        <translation>Zobraziť pomocnú správu od Bitcoin Jadra pre získanie zoznamu dostupných možností príkazového riadku</translation>
    </message>
    <message numerus="yes">
        <source>%n active connection(s) to Bitcoin network</source>
        <translation><numerusform>%n aktívne pripojenie do siete Bitcoin</numerusform><numerusform>%n aktívne pripojenia do siete Bitcoin</numerusform><numerusform>%n aktívnych pripojení do siete Bitcoin</numerusform></translation>
    </message>
    <message>
        <source>No block source available...</source>
        <translation>Nedostupný zdroj blokov...</translation>
    </message>
    <message numerus="yes">
        <source>Processed %n block(s) of transaction history.</source>
        <translation><numerusform>Spracovaných %n blok transakčnej histórie.</numerusform><numerusform>Spracovaných %n bloky transakčnej histórie.</numerusform><numerusform>Spracovaných %n blokov transakčnej histórie.</numerusform></translation>
    </message>
    <message numerus="yes">
        <source>%n hour(s)</source>
        <translation><numerusform>%n hodina</numerusform><numerusform>%n hodiny</numerusform><numerusform>%n hodín</numerusform></translation>
    </message>
    <message numerus="yes">
        <source>%n day(s)</source>
        <translation><numerusform>%n deň</numerusform><numerusform>%n dni</numerusform><numerusform>%n dní</numerusform></translation>
    </message>
    <message numerus="yes">
        <source>%n week(s)</source>
        <translation><numerusform>%n týždeň</numerusform><numerusform>%n týždne</numerusform><numerusform>%n týždňov</numerusform></translation>
    </message>
    <message>
        <source>%1 and %2</source>
        <translation> %1 a  %2</translation>
    </message>
    <message numerus="yes">
        <source>%n year(s)</source>
        <translation><numerusform>%n rok</numerusform><numerusform>%n roky</numerusform><numerusform>%n rokov</numerusform></translation>
    </message>
    <message>
        <source>%1 behind</source>
        <translation>%1 pozadu</translation>
    </message>
    <message>
        <source>Last received block was generated %1 ago.</source>
        <translation>Posledný prijatý blok bol vygenerovaný pred %1.</translation>
    </message>
    <message>
        <source>Transactions after this will not yet be visible.</source>
        <translation>Transakcie po tomto čase ešte nebudú viditeľné.</translation>
    </message>
    <message>
        <source>Error</source>
        <translation>Chyba</translation>
    </message>
    <message>
        <source>Warning</source>
        <translation>Upozornenie</translation>
    </message>
    <message>
        <source>Information</source>
        <translation>Informácia</translation>
    </message>
    <message>
        <source>Up to date</source>
        <translation>Aktualizovaný</translation>
    </message>
    <message>
        <source>Catching up...</source>
        <translation>Sťahujem...</translation>
    </message>
    <message>
        <source>Date: %1
</source>
        <translation>Dátum: %1
</translation>
    </message>
    <message>
        <source>Amount: %1
</source>
        <translation>Suma: %1
</translation>
    </message>
    <message>
        <source>Type: %1
</source>
        <translation>Typ: %1
</translation>
    </message>
    <message>
        <source>Label: %1
</source>
        <translation>Popis: %1
</translation>
    </message>
    <message>
        <source>Address: %1
</source>
        <translation>Adresa: %1
</translation>
    </message>
    <message>
        <source>Sent transaction</source>
        <translation>Odoslané transakcie</translation>
    </message>
    <message>
        <source>Incoming transaction</source>
        <translation>Prijatá transakcia</translation>
    </message>
    <message>
        <source>Wallet is &lt;b&gt;encrypted&lt;/b&gt; and currently &lt;b&gt;unlocked&lt;/b&gt;</source>
        <translation>Peňaženka je &lt;b&gt;zašifrovaná&lt;/b&gt; a momentálne &lt;b&gt;odomknutá&lt;/b&gt;</translation>
    </message>
    <message>
        <source>Wallet is &lt;b&gt;encrypted&lt;/b&gt; and currently &lt;b&gt;locked&lt;/b&gt;</source>
        <translation>Peňaženka je &lt;b&gt;zašifrovaná&lt;/b&gt; a momentálne &lt;b&gt;zamknutá&lt;/b&gt;</translation>
    </message>
</context>
<context>
    <name>ClientModel</name>
    <message>
        <source>Network Alert</source>
        <translation>Výstraha siete</translation>
    </message>
</context>
<context>
    <name>CoinControlDialog</name>
    <message>
        <source>Coin Selection</source>
        <translation>Výber mince</translation>
    </message>
    <message>
        <source>Quantity:</source>
        <translation>Množstvo:</translation>
    </message>
    <message>
        <source>Bytes:</source>
        <translation>Bajtov:</translation>
    </message>
    <message>
        <source>Amount:</source>
        <translation>Suma:</translation>
    </message>
    <message>
        <source>Priority:</source>
        <translation>Priorita:</translation>
    </message>
    <message>
        <source>Fee:</source>
        <translation>Poplatok:</translation>
    </message>
    <message>
        <source>Dust:</source>
        <translation>Prach:</translation>
    </message>
    <message>
        <source>After Fee:</source>
        <translation>Po poplatku:</translation>
    </message>
    <message>
        <source>Change:</source>
        <translation>Zmena:</translation>
    </message>
    <message>
        <source>(un)select all</source>
        <translation>(ne)vybrať všetko</translation>
    </message>
    <message>
        <source>Tree mode</source>
        <translation>Stromový režim</translation>
    </message>
    <message>
        <source>List mode</source>
        <translation>Zoznamový režim</translation>
    </message>
    <message>
        <source>Amount</source>
        <translation>Suma</translation>
    </message>
    <message>
        <source>Received with label</source>
        <translation>Prijaté s označením</translation>
    </message>
    <message>
        <source>Received with address</source>
        <translation>Prijaté s adresou</translation>
    </message>
    <message>
        <source>Date</source>
        <translation>Dátum</translation>
    </message>
    <message>
        <source>Confirmations</source>
        <translation>Potvrdenia</translation>
    </message>
    <message>
        <source>Confirmed</source>
        <translation>Potvrdené</translation>
    </message>
    <message>
        <source>Priority</source>
        <translation>Priorita</translation>
    </message>
    <message>
        <source>Copy address</source>
        <translation>Kopírovať adresu</translation>
    </message>
    <message>
        <source>Copy label</source>
        <translation>Kopírovať popis</translation>
    </message>
    <message>
        <source>Copy amount</source>
        <translation>Kopírovať sumu</translation>
    </message>
    <message>
        <source>Copy transaction ID</source>
        <translation>Kopírovať ID transakcie</translation>
    </message>
    <message>
        <source>Lock unspent</source>
        <translation>Uzamknúť neminuté</translation>
    </message>
    <message>
        <source>Unlock unspent</source>
        <translation>Odomknúť neminuté</translation>
    </message>
    <message>
        <source>Copy quantity</source>
        <translation>Kopírovať množstvo</translation>
    </message>
    <message>
        <source>Copy fee</source>
        <translation>Kopírovať poplatok</translation>
    </message>
    <message>
        <source>Copy after fee</source>
        <translation>Kopírovať za poplatok</translation>
    </message>
    <message>
        <source>Copy bytes</source>
        <translation>Kopírovať bajty</translation>
    </message>
    <message>
        <source>Copy priority</source>
        <translation>Kopírovať prioritu</translation>
    </message>
    <message>
        <source>Copy dust</source>
        <translation>Kopírovať prach</translation>
    </message>
    <message>
        <source>Copy change</source>
        <translation>Kopírovať zmenu</translation>
    </message>
    <message>
        <source>highest</source>
        <translation>najvyššie</translation>
    </message>
    <message>
        <source>higher</source>
        <translation>vyššie</translation>
    </message>
    <message>
        <source>high</source>
        <translation>vysoké</translation>
    </message>
    <message>
        <source>medium-high</source>
        <translation>stredne vysoké</translation>
    </message>
    <message>
        <source>medium</source>
        <translation>stredné</translation>
    </message>
    <message>
        <source>low-medium</source>
        <translation>stredne nízke</translation>
    </message>
    <message>
        <source>low</source>
        <translation>nízke</translation>
    </message>
    <message>
        <source>lower</source>
        <translation>nižšie</translation>
    </message>
    <message>
        <source>lowest</source>
        <translation>najnižšie</translation>
    </message>
    <message>
        <source>(%1 locked)</source>
        <translation>(%1 zamknutých)</translation>
    </message>
    <message>
        <source>none</source>
        <translation>žiadne</translation>
    </message>
    <message>
        <source>This label turns red if the transaction size is greater than 1000 bytes.</source>
        <translation>Tento popis sčervenie ak veľkosť transakcie presiahne 1000 bajtov.</translation>
    </message>
    <message>
        <source>This label turns red if the priority is smaller than "medium".</source>
        <translation>Tento popis sčervenie ak je priorita nižšia ako "stredná".</translation>
    </message>
    <message>
        <source>This label turns red if any recipient receives an amount smaller than %1.</source>
        <translation>Tento popis sčervenie ak ktorýkoľvek príjemca dostane sumu menšiu ako %1.</translation>
    </message>
    <message>
        <source>Can vary +/- %1 satoshi(s) per input.</source>
        <translation>Môže sa líšiť o +/- %1 satoshi pre každý vstup</translation>
    </message>
    <message>
        <source>yes</source>
        <translation>áno</translation>
    </message>
    <message>
        <source>no</source>
        <translation>nie</translation>
    </message>
    <message>
        <source>This means a fee of at least %1 per kB is required.</source>
        <translation>To znamená že požadovaný poplatok je aspoň  %1  za kB.</translation>
    </message>
    <message>
        <source>Can vary +/- 1 byte per input.</source>
        <translation>Môže sa pohybovať +/- 1 bajt pre vstup.</translation>
    </message>
    <message>
        <source>Transactions with higher priority are more likely to get included into a block.</source>
        <translation>Transakcie s vysokou prioritou sa pravdepodobnejsie dostanú do bloku.</translation>
    </message>
    <message>
        <source>(no label)</source>
        <translation>(bez popisu)</translation>
    </message>
    <message>
        <source>change from %1 (%2)</source>
        <translation>zmena od %1 (%2)</translation>
    </message>
    <message>
        <source>(change)</source>
        <translation>(zmena)</translation>
    </message>
</context>
<context>
    <name>EditAddressDialog</name>
    <message>
        <source>Edit Address</source>
        <translation>Upraviť adresu</translation>
    </message>
    <message>
        <source>&amp;Label</source>
        <translation>&amp;Popis</translation>
    </message>
    <message>
        <source>The label associated with this address list entry</source>
        <translation>Popis tejto položký v zozname adries je prázdny</translation>
    </message>
    <message>
        <source>The address associated with this address list entry. This can only be modified for sending addresses.</source>
        <translation>Adresa spojená s týmto záznamom v adresári. Možno upravovať len pre odosielajúce adresy.</translation>
    </message>
    <message>
        <source>&amp;Address</source>
        <translation>&amp;Adresa</translation>
    </message>
    <message>
        <source>New receiving address</source>
        <translation>Nová adresa pre prijímanie</translation>
    </message>
    <message>
        <source>New sending address</source>
        <translation>Nová adresa pre odoslanie</translation>
    </message>
    <message>
        <source>Edit receiving address</source>
        <translation>Upraviť prijímacie adresy</translation>
    </message>
    <message>
        <source>Edit sending address</source>
        <translation>Upraviť odosielaciu adresu</translation>
    </message>
    <message>
        <source>The entered address "%1" is already in the address book.</source>
        <translation>Vložená adresa "%1" sa už nachádza v adresári.</translation>
    </message>
    <message>
        <source>The entered address "%1" is not a valid Bitcoin address.</source>
        <translation>Vložená adresa "%1" nieje platnou adresou bitcoin.</translation>
    </message>
    <message>
        <source>Could not unlock wallet.</source>
        <translation>Nepodarilo sa odomknúť peňaženku.</translation>
    </message>
    <message>
        <source>New key generation failed.</source>
        <translation>Generovanie nového kľúča zlyhalo.</translation>
    </message>
</context>
<context>
    <name>FreespaceChecker</name>
    <message>
        <source>A new data directory will be created.</source>
        <translation>Bude vytvorený nový dátový adresár.</translation>
    </message>
    <message>
        <source>name</source>
        <translation>názov</translation>
    </message>
    <message>
        <source>Directory already exists. Add %1 if you intend to create a new directory here.</source>
        <translation>Priečinok už existuje. Pridajte "%1" ak chcete vytvoriť nový priečinok tu.</translation>
    </message>
    <message>
        <source>Path already exists, and is not a directory.</source>
        <translation>Cesta už existuje a nie je to adresár.</translation>
    </message>
    <message>
        <source>Cannot create data directory here.</source>
        <translation>Tu nemôžem vytvoriť dátový adresár.</translation>
    </message>
</context>
<context>
    <name>HelpMessageDialog</name>
    <message>
        <source>Bitcoin Core</source>
        <translation>Jadro Bitcoin</translation>
    </message>
    <message>
        <source>version</source>
        <translation>verzia</translation>
    </message>
    <message>
        <source>(%1-bit)</source>
        <translation>(%1-bit)</translation>
    </message>
    <message>
        <source>About Bitcoin Core</source>
        <translation>O jadre Bitcoin</translation>
    </message>
    <message>
        <source>Command-line options</source>
        <translation>Voľby príkazového riadku</translation>
    </message>
    <message>
        <source>Usage:</source>
        <translation>Použitie:</translation>
    </message>
    <message>
        <source>command-line options</source>
        <translation>voľby príkazového riadku</translation>
    </message>
    <message>
        <source>UI Options:</source>
        <translation>Možnosti používateľského rozhrania:</translation>
    </message>
    <message>
        <source>Choose data directory on startup (default: %u)</source>
        <translation>Vyberte dátový priečinok pri štarte (predvolené: %u)</translation>
    </message>
    <message>
        <source>Set language, for example "de_DE" (default: system locale)</source>
        <translation>Nastavte jazyk, napríklad "de_DE" (predvolené: podľa systému)</translation>
    </message>
    <message>
        <source>Start minimized</source>
        <translation>Spustiť minimalizované</translation>
    </message>
    <message>
        <source>Set SSL root certificates for payment request (default: -system-)</source>
        <translation>Nastaviť SSL root certifikáty pre vyžiadanie platby (predvolené: -system-)</translation>
    </message>
    <message>
        <source>Show splash screen on startup (default: %u)</source>
        <translation>Zobraziť uvítaciu obrazovku pri štarte (predvolené: %u)</translation>
    </message>
    <message>
        <source>Reset all settings changes made over the GUI</source>
        <translation>Reštartovať všetky nastavenia urobené v používateľskom rozhraní.</translation>
    </message>
</context>
<context>
    <name>Intro</name>
    <message>
        <source>Welcome</source>
        <translation>Vitajte</translation>
    </message>
    <message>
        <source>Welcome to Bitcoin Core.</source>
        <translation>Vitajte v jadre Bitcoin.</translation>
    </message>
    <message>
        <source>As this is the first time the program is launched, you can choose where Bitcoin Core will store its data.</source>
        <translation>Keďže spúštate program prvý krát, môžte si vybrať kde bude Bitcoin Jadro ukladať svoje dáta.</translation>
    </message>
    <message>
        <source>Bitcoin Core will download and store a copy of the Bitcoin block chain. At least %1GB of data will be stored in this directory, and it will grow over time. The wallet will also be stored in this directory.</source>
        <translation>Jadro Bitcoin stiahne zo siete a uloží kópiu Bitcoin blockchain. Aspoň %1GB dát bude uložených v tomto priečinku a časom porastie. Peňaženka bude tiež uložená v tomto priečinku.</translation>
    </message>
    <message>
        <source>Use the default data directory</source>
        <translation>Použiť predvolený dátový adresár</translation>
    </message>
    <message>
        <source>Use a custom data directory:</source>
        <translation>Použiť vlastný dátový adresár:</translation>
    </message>
    <message>
        <source>Bitcoin Core</source>
        <translation>Jadro Bitcoin</translation>
    </message>
    <message>
        <source>Error: Specified data directory "%1" cannot be created.</source>
        <translation>Chyba: Zadaný priečinok pre dáta "%1" nemôže byť vytvorený.</translation>
    </message>
    <message>
        <source>Error</source>
        <translation>Chyba</translation>
    </message>
    <message numerus="yes">
        <source>%n GB of free space available</source>
        <translation><numerusform>%n GB voľného miesta</numerusform><numerusform>%n GB voľného miesta</numerusform><numerusform>%n GB voľného miesta</numerusform></translation>
    </message>
    <message numerus="yes">
        <source>(of %n GB needed)</source>
        <translation><numerusform>(z %n GB potrebného)</numerusform><numerusform>(z %n GB potrebných)</numerusform><numerusform>(z %n GB potrebných)</numerusform></translation>
    </message>
</context>
<context>
    <name>OpenURIDialog</name>
    <message>
        <source>Open URI</source>
        <translation>Otvoriť URI</translation>
    </message>
    <message>
        <source>Open payment request from URI or file</source>
        <translation>Otvoriť požiadavku na zaplatenie z URI alebo súboru</translation>
    </message>
    <message>
        <source>URI:</source>
        <translation>URI:</translation>
    </message>
    <message>
        <source>Select payment request file</source>
        <translation>Vyberte súbor s výzvou k platbe</translation>
    </message>
    <message>
        <source>Select payment request file to open</source>
        <translation>Vyberte ktorý súbor s výzvou k platbe otvoriť</translation>
    </message>
</context>
<context>
    <name>OptionsDialog</name>
    <message>
        <source>Options</source>
        <translation>Možnosti</translation>
    </message>
    <message>
        <source>&amp;Main</source>
        <translation>&amp;Hlavné</translation>
    </message>
    <message>
        <source>Size of &amp;database cache</source>
        <translation>Veľkosť vyrovnávacej pamäti &amp;databázy</translation>
    </message>
    <message>
        <source>MB</source>
        <translation>MB</translation>
    </message>
    <message>
        <source>Number of script &amp;verification threads</source>
        <translation>Počet &amp;vlákien overujúcich skript</translation>
    </message>
    <message>
        <source>Accept connections from outside</source>
        <translation>Prijať spojenia zvonku</translation>
    </message>
    <message>
        <source>Allow incoming connections</source>
        <translation>Povoliť prichádzajúce spojenia</translation>
    </message>
    <message>
        <source>IP address of the proxy (e.g. IPv4: 127.0.0.1 / IPv6: ::1)</source>
        <translation>IP adresy proxy (napr. IPv4: 127.0.0.1 / IPv6: ::1)</translation>
    </message>
    <message>
        <source>Minimize instead of exit the application when the window is closed. When this option is enabled, the application will be closed only after selecting Exit in the menu.</source>
        <translation>Minimalizovať namiesto ukončenia aplikácie keď sa okno zavrie. Keď je zvolená táto možnosť, aplikácia sa zavrie len po zvolení Ukončiť v menu.</translation>
    </message>
    <message>
        <source>The user interface language can be set here. This setting will take effect after restarting Bitcoin Core.</source>
        <translation>Tu sa dá nastaviť jazyk užívateľského rozhrania. Toto nastavenie bude účinné po reštartovaní Jadra Bitcoin.</translation>
    </message>
    <message>
        <source>Third party URLs (e.g. a block explorer) that appear in the transactions tab as context menu items. %s in the URL is replaced by transaction hash. Multiple URLs are separated by vertical bar |.</source>
        <translation>URL tretích strán (napr. prehliadač blockchain) ktoré sa zobrazujú v záložke transakcií ako položky kontextového menu. %s v URL je nahradené hash-om transakcie. Viaceré URL sú oddelené zvislou čiarou |.</translation>
    </message>
    <message>
        <source>Third party transaction URLs</source>
        <translation>URL transakcií s tretími stranami</translation>
    </message>
    <message>
        <source>Active command-line options that override above options:</source>
        <translation>Aktívne možnosti príkazového riadku ktoré prepíšu možnosti vyššie:</translation>
    </message>
    <message>
        <source>Reset all client options to default.</source>
        <translation>Vynulovať všetky voľby klienta na predvolené.</translation>
    </message>
    <message>
        <source>&amp;Reset Options</source>
        <translation>Vynulovať voľby</translation>
    </message>
    <message>
        <source>&amp;Network</source>
        <translation>&amp;Sieť</translation>
    </message>
    <message>
        <source>Automatically start Bitcoin Core after logging in to the system.</source>
        <translation>Automaticky spustiť Jadro Bitcoin po prihlásení do systému</translation>
    </message>
    <message>
        <source>&amp;Start Bitcoin Core on system login</source>
        <translation>&amp;Spustiť Bitcoin pri spustení systému správy okien</translation>
    </message>
    <message>
        <source>(0 = auto, &lt;0 = leave that many cores free)</source>
        <translation>(0 = auto, &lt;0 = nechať toľko jadier voľných)</translation>
    </message>
    <message>
        <source>W&amp;allet</source>
        <translation>&amp;Peňaženka</translation>
    </message>
    <message>
        <source>Expert</source>
        <translation>Expert</translation>
    </message>
    <message>
        <source>Enable coin &amp;control features</source>
        <translation>Povoliť možnosti "&amp;coin control"</translation>
    </message>
    <message>
        <source>If you disable the spending of unconfirmed change, the change from a transaction cannot be used until that transaction has at least one confirmation. This also affects how your balance is computed.</source>
        <translation>Ak vypnete míňanie nepotvrdeného výdavku tak výdavok z transakcie bude možné použiť až keď daná transakcia bude mať aspoň jedno potvrdenie. Toto má vplyv aj na výpočet vášho zostatku.</translation>
    </message>
    <message>
        <source>&amp;Spend unconfirmed change</source>
        <translation>Minúť nepotvrdený výdavok</translation>
    </message>
    <message>
        <source>Automatically open the Bitcoin client port on the router. This only works when your router supports UPnP and it is enabled.</source>
        <translation>Automaticky otvorit port pre Bitcoin na routeri. Toto funguje len ak router podporuje UPnP a je táto podpora aktivovaná.</translation>
    </message>
    <message>
        <source>Map port using &amp;UPnP</source>
        <translation>Mapovať port pomocou &amp;UPnP</translation>
    </message>
    <message>
        <source>Connect to the Bitcoin network through a SOCKS5 proxy.</source>
        <translation>Pripojiť do siete Bitcoin cez proxy server SOCKS5.</translation>
    </message>
    <message>
        <source>&amp;Connect through SOCKS5 proxy (default proxy):</source>
        <translation>&amp;Pripojiť cez proxy server SOCKS5 (predvolený proxy).</translation>
    </message>
    <message>
        <source>Proxy &amp;IP:</source>
        <translation>Proxy &amp;IP:</translation>
    </message>
    <message>
        <source>&amp;Port:</source>
        <translation>&amp;Port:</translation>
    </message>
    <message>
        <source>Port of the proxy (e.g. 9050)</source>
        <translation>Port proxy (napr. 9050)</translation>
    </message>
    <message>
<<<<<<< HEAD
        <source>Used for reaching peers via:</source>
        <translation>Použité pre získavanie peerov cez:</translation>
    </message>
    <message>
        <source>Shows, if the supplied default SOCKS5 proxy is used to reach peers via this network type.</source>
        <translation>Zobrazuje, či je poskytované predvolené SOCKS5 proxy používané pre získavanie peerov cez tento typ siete.</translation>
    </message>
    <message>
=======
>>>>>>> 21f0d8bd
        <source>IPv4</source>
        <translation>IPv4</translation>
    </message>
    <message>
        <source>IPv6</source>
        <translation>IPv6</translation>
    </message>
    <message>
        <source>Tor</source>
        <translation>Tor</translation>
    </message>
    <message>
<<<<<<< HEAD
        <source>Connect to the Bitcoin network through a separate SOCKS5 proxy for Tor hidden services.</source>
        <translation>Pripojiť k Bitcoinovej sieti cez separované SOCKS5 proxy pre skrytú službu Tor.</translation>
    </message>
    <message>
=======
>>>>>>> 21f0d8bd
        <source>Use separate SOCKS5 proxy to reach peers via Tor hidden services:</source>
        <translation>Použiť samostatný SOCKS5 proxy server na dosiahnutie počítačov cez skryté služby Tor:</translation>
    </message>
    <message>
        <source>&amp;Window</source>
        <translation>&amp;Okno</translation>
    </message>
    <message>
        <source>Show only a tray icon after minimizing the window.</source>
        <translation>Zobraziť len ikonu na lište po minimalizovaní okna.</translation>
    </message>
    <message>
        <source>&amp;Minimize to the tray instead of the taskbar</source>
        <translation>Zobraziť len ikonu na lište po minimalizovaní okna.</translation>
    </message>
    <message>
        <source>M&amp;inimize on close</source>
        <translation>M&amp;inimalizovať pri zavretí</translation>
    </message>
    <message>
        <source>&amp;Display</source>
        <translation>&amp;Zobrazenie</translation>
    </message>
    <message>
        <source>User Interface &amp;language:</source>
        <translation>Jazyk užívateľského rozhrania:</translation>
    </message>
    <message>
        <source>&amp;Unit to show amounts in:</source>
        <translation>&amp;Zobrazovať hodnoty v jednotkách:</translation>
    </message>
    <message>
        <source>Choose the default subdivision unit to show in the interface and when sending coins.</source>
        <translation>Zvoľte ako deliť bitcoin pri zobrazovaní pri platbách a užívateľskom rozhraní.</translation>
    </message>
    <message>
        <source>Whether to show coin control features or not.</source>
        <translation>Či zobrazovať možnosti "Coin control" alebo nie.</translation>
    </message>
    <message>
        <source>&amp;OK</source>
        <translation>&amp;OK</translation>
    </message>
    <message>
        <source>&amp;Cancel</source>
        <translation>Zrušiť</translation>
    </message>
    <message>
        <source>default</source>
        <translation>predvolené</translation>
    </message>
    <message>
        <source>none</source>
        <translation>žiadne</translation>
    </message>
    <message>
        <source>Confirm options reset</source>
        <translation>Potvrdiť obnovenie možností</translation>
    </message>
    <message>
        <source>Client restart required to activate changes.</source>
        <translation>Reštart klienta potrebný pre aktivovanie zmien.</translation>
    </message>
    <message>
        <source>Client will be shut down. Do you want to proceed?</source>
        <translation>Klient bude vypnutý, chcete pokračovať?</translation>
    </message>
    <message>
        <source>This change would require a client restart.</source>
        <translation>Táto zmena by vyžadovala reštart klienta.</translation>
    </message>
    <message>
        <source>The supplied proxy address is invalid.</source>
        <translation>Zadaná proxy adresa je neplatná.</translation>
    </message>
</context>
<context>
    <name>OverviewPage</name>
    <message>
        <source>Form</source>
        <translation>Forma</translation>
    </message>
    <message>
        <source>The displayed information may be out of date. Your wallet automatically synchronizes with the Bitcoin network after a connection is established, but this process has not completed yet.</source>
        <translation>Zobrazené informácie môžu byť neaktuálne. Vaša peňaženka sa automaticky synchronizuje so sieťou Bitcoin po nadviazaní spojenia, ale tento proces ešte nie je ukončený.</translation>
    </message>
    <message>
        <source>Watch-only:</source>
        <translation>Iba sledované:</translation>
    </message>
    <message>
        <source>Available:</source>
        <translation>Disponibilné:</translation>
    </message>
    <message>
        <source>Your current spendable balance</source>
        <translation>Váš aktuálny disponibilný zostatok</translation>
    </message>
    <message>
        <source>Pending:</source>
        <translation>Čakajúce potvrdenie:</translation>
    </message>
    <message>
        <source>Total of transactions that have yet to be confirmed, and do not yet count toward the spendable balance</source>
        <translation>Suma transakcií ktoré ešte neboli potvrdené a ešte sa nepočítajú do disponibilného zostatku</translation>
    </message>
    <message>
        <source>Immature:</source>
        <translation>Nezrelé:</translation>
    </message>
    <message>
        <source>Mined balance that has not yet matured</source>
        <translation>Vytvorený zostatok ktorý ešte nedosiahol zrelosť</translation>
    </message>
    <message>
        <source>Balances</source>
        <translation>Stav účtu</translation>
    </message>
    <message>
        <source>Total:</source>
        <translation>Celkovo:</translation>
    </message>
    <message>
        <source>Your current total balance</source>
        <translation>Váš súčasný celkový zostatok</translation>
    </message>
    <message>
        <source>Your current balance in watch-only addresses</source>
        <translation>Váš celkový zostatok pre adresy ktoré sa iba sledujú</translation>
    </message>
    <message>
        <source>Spendable:</source>
        <translation>Použiteľné:</translation>
    </message>
    <message>
        <source>Recent transactions</source>
        <translation>Nedávne transakcie</translation>
    </message>
    <message>
        <source>Unconfirmed transactions to watch-only addresses</source>
        <translation>Nepotvrdené transakcie pre adresy ktoré sa iba sledujú</translation>
    </message>
    <message>
        <source>Mined balance in watch-only addresses that has not yet matured</source>
        <translation>Vyťažená suma pre adresy ktoré sa iba sledujú ale ešte nie je dozretá</translation>
    </message>
    <message>
        <source>Current total balance in watch-only addresses</source>
        <translation>Aktuálny celkový zostatok pre adries ktoré sa iba sledujú</translation>
    </message>
</context>
<context>
    <name>PaymentServer</name>
    <message>
        <source>URI handling</source>
        <translation>Spracovanie URI</translation>
    </message>
    <message>
        <source>Invalid payment address %1</source>
        <translation>Neplatná adresa platby %1</translation>
    </message>
    <message>
        <source>Payment request rejected</source>
        <translation>Požiadavka na platbu zamietnutá</translation>
    </message>
    <message>
        <source>Payment request network doesn't match client network.</source>
        <translation>Sieť požiadavky na platbu nie je zhodná so sieťou klienta.</translation>
    </message>
    <message>
        <source>Payment request is not initialized.</source>
        <translation>Požiadavka na platbu nie je inicializovaná</translation>
    </message>
    <message>
        <source>Requested payment amount of %1 is too small (considered dust).</source>
        <translation>Požadovaná platba sumy  %1 je príliš malá (považovaná za prach).</translation>
    </message>
    <message>
        <source>Payment request error</source>
        <translation>Chyba pri vyžiadaní platby</translation>
    </message>
    <message>
        <source>Cannot start bitcoin: click-to-pay handler</source>
        <translation>Nedá sa spustiť obslužný program bitcoin: click-to-pay zaplatiť kliknutím</translation>
    </message>
    <message>
        <source>Payment request fetch URL is invalid: %1</source>
        <translation>URL pre stiahnutie výzvy na zaplatenie je neplatné: %1</translation>
    </message>
    <message>
        <source>URI cannot be parsed! This can be caused by an invalid Bitcoin address or malformed URI parameters.</source>
        <translation>URI sa nedá analyzovať! To môže byť spôsobené neplatnou Bitcoin adresou alebo zle upravenými vlastnosťami URI.</translation>
    </message>
    <message>
        <source>Payment request file handling</source>
        <translation>Obsluha súboru s požiadavkou na platbu</translation>
    </message>
    <message>
        <source>Payment request file cannot be read! This can be caused by an invalid payment request file.</source>
        <translation>Súbor s výzvou na zaplatenie sa nedá čítať alebo spracovať! To môže byť spôsobené aj neplatným súborom s výzvou.</translation>
    </message>
    <message>
        <source>Payment request expired.</source>
        <translation>Vypršala platnosť požiadavky na platbu.</translation>
    </message>
    <message>
        <source>Unverified payment requests to custom payment scripts are unsupported.</source>
        <translation>Program nepodporuje neoverené platobné výzvy na vlastná skripty.</translation>
    </message>
    <message>
        <source>Invalid payment request.</source>
        <translation>Chybná požiadavka na platbu.</translation>
    </message>
    <message>
        <source>Refund from %1</source>
        <translation>Vrátenie z  %1</translation>
    </message>
    <message>
        <source>Payment request %1 is too large (%2 bytes, allowed %3 bytes).</source>
        <translation>Požiadavka na platbu %1 je príliš veľká (%2 bajtov, povolené je %3 bajtov).</translation>
    </message>
    <message>
        <source>Error communicating with %1: %2</source>
        <translation>Chyba komunikácie s %1: %2 </translation>
    </message>
    <message>
        <source>Payment request cannot be parsed!</source>
        <translation>Požiadavka na platbu nemôže byť analyzovaná!</translation>
    </message>
    <message>
        <source>Bad response from server %1</source>
        <translation>Zlá odpoveď zo servera %1</translation>
    </message>
    <message>
        <source>Payment acknowledged</source>
        <translation>Platba potvrdená</translation>
    </message>
    <message>
        <source>Network request error</source>
        <translation>Chyba požiadavky siete</translation>
    </message>
</context>
<context>
    <name>PeerTableModel</name>
    <message>
        <source>User Agent</source>
        <translation>Aplikácia</translation>
    </message>
    <message>
        <source>Node/Service</source>
        <translation>Uzol/Služba</translation>
    </message>
    <message>
        <source>Ping Time</source>
        <translation>Čas odozvy</translation>
    </message>
</context>
<context>
    <name>QObject</name>
    <message>
        <source>Amount</source>
        <translation>Suma</translation>
    </message>
    <message>
        <source>Enter a Bitcoin address (e.g. %1)</source>
        <translation>Zadajte bitcoin adresu (napr. %1)</translation>
    </message>
    <message>
        <source>%1 d</source>
        <translation>%1 d</translation>
    </message>
    <message>
        <source>%1 h</source>
        <translation>%1 h</translation>
    </message>
    <message>
        <source>%1 m</source>
        <translation>%1 m</translation>
    </message>
    <message>
        <source>%1 s</source>
        <translation>%1 s</translation>
    </message>
    <message>
        <source>None</source>
        <translation>Žiadne</translation>
    </message>
    <message>
        <source>N/A</source>
        <translation>nie je k dispozícii</translation>
    </message>
    <message>
        <source>%1 ms</source>
        <translation>%1 ms</translation>
    </message>
</context>
<context>
    <name>QRImageWidget</name>
    <message>
        <source>&amp;Save Image...</source>
        <translation>Uložiť obrázok...</translation>
    </message>
    <message>
        <source>&amp;Copy Image</source>
        <translation>Kopírovať obrázok</translation>
    </message>
    <message>
        <source>Save QR Code</source>
        <translation>Ukladanie QR kódu</translation>
    </message>
    <message>
        <source>PNG Image (*.png)</source>
        <translation>PNG obrázok (*.png)</translation>
    </message>
</context>
<context>
    <name>RPCConsole</name>
    <message>
        <source>Client name</source>
        <translation>Meno klienta</translation>
    </message>
    <message>
        <source>N/A</source>
        <translation>nie je k dispozícii</translation>
    </message>
    <message>
        <source>Client version</source>
        <translation>Verzia klienta</translation>
    </message>
    <message>
        <source>&amp;Information</source>
        <translation>&amp;Informácia</translation>
    </message>
    <message>
        <source>Debug window</source>
        <translation>Okno pre ladenie</translation>
    </message>
    <message>
        <source>General</source>
        <translation>Všeobecné</translation>
    </message>
    <message>
        <source>Using OpenSSL version</source>
        <translation>Používa OpenSSL verziu</translation>
    </message>
    <message>
        <source>Using BerkeleyDB version</source>
        <translation>Používa BerkeleyDB verziu</translation>
    </message>
    <message>
        <source>Startup time</source>
        <translation>Čas spustenia</translation>
    </message>
    <message>
        <source>Network</source>
        <translation>Sieť</translation>
    </message>
    <message>
        <source>Name</source>
        <translation>Názov</translation>
    </message>
    <message>
        <source>Number of connections</source>
        <translation>Počet pripojení</translation>
    </message>
    <message>
        <source>Block chain</source>
        <translation>Reťazec blokov</translation>
    </message>
    <message>
        <source>Current number of blocks</source>
        <translation>Aktuálny počet blokov</translation>
    </message>
    <message>
        <source>Memory Pool</source>
        <translation>Pamäť Poolu</translation>
    </message>
    <message>
        <source>Current number of transactions</source>
        <translation>Aktuálny počet tranzakcií</translation>
    </message>
    <message>
        <source>Memory usage</source>
        <translation>Využitie pamäte</translation>
    </message>
    <message>
        <source>Open the Bitcoin Core debug log file from the current data directory. This can take a few seconds for large log files.</source>
        <translation>Otvoriť Bitcoin log súbor pre ladenie z aktuálneho dátového adresára. Toto môže trvať niekoľko sekúnd pre veľké súbory.</translation>
    </message>
    <message>
        <source>Received</source>
        <translation>Prijaté</translation>
    </message>
    <message>
        <source>Sent</source>
        <translation>Odoslané</translation>
    </message>
    <message>
        <source>&amp;Peers</source>
        <translation>&amp;Partneri</translation>
    </message>
    <message>
        <source>Banned peers</source>
        <translation>Zablokované spojenia</translation>
    </message>
    <message>
        <source>Select a peer to view detailed information.</source>
        <translation>Vyberte počítač pre zobrazenie podrobností.</translation>
    </message>
    <message>
        <source>Whitelisted</source>
        <translation>Povolené</translation>
    </message>
    <message>
        <source>Direction</source>
        <translation>Smer</translation>
    </message>
    <message>
        <source>Version</source>
        <translation>Verzia</translation>
    </message>
    <message>
        <source>Starting Block</source>
        <translation>Počiatočný Blok</translation>
    </message>
    <message>
        <source>Synced Headers</source>
        <translation>Synchronizované hlavičky
</translation>
    </message>
    <message>
        <source>Synced Blocks</source>
        <translation>Synchronizované bloky</translation>
    </message>
    <message>
        <source>User Agent</source>
        <translation>Aplikácia</translation>
    </message>
    <message>
        <source>Services</source>
        <translation>Služby</translation>
    </message>
    <message>
        <source>Ban Score</source>
        <translation>Skóre zákazu</translation>
    </message>
    <message>
        <source>Connection Time</source>
        <translation>Dĺžka spojenia</translation>
    </message>
    <message>
        <source>Last Send</source>
        <translation>Posledné odoslanie</translation>
    </message>
    <message>
        <source>Last Receive</source>
        <translation>Posledné prijatie</translation>
    </message>
    <message>
        <source>Ping Time</source>
        <translation>Čas odozvy</translation>
    </message>
    <message>
        <source>Ping Wait</source>
        <translation>Čakanie na ping</translation>
    </message>
    <message>
        <source>Time Offset</source>
        <translation>Časový posun</translation>
    </message>
    <message>
        <source>Last block time</source>
        <translation>Čas posledného bloku</translation>
    </message>
    <message>
        <source>&amp;Open</source>
        <translation>&amp;Otvoriť</translation>
    </message>
    <message>
        <source>&amp;Console</source>
        <translation>&amp;Konzola</translation>
    </message>
    <message>
        <source>&amp;Network Traffic</source>
        <translation>&amp;Sieťová prevádzka</translation>
    </message>
    <message>
        <source>&amp;Clear</source>
        <translation>&amp;Vyčistiť</translation>
    </message>
    <message>
        <source>Totals</source>
        <translation>Celkovo:</translation>
    </message>
    <message>
        <source>In:</source>
        <translation>Dnu:</translation>
    </message>
    <message>
        <source>Out:</source>
        <translation>Von:</translation>
    </message>
    <message>
        <source>Build date</source>
        <translation>Dátum zostavenia</translation>
    </message>
    <message>
        <source>Debug log file</source>
        <translation>Súbor záznamu ladenia</translation>
    </message>
    <message>
        <source>Clear console</source>
        <translation>Vymazať konzolu</translation>
    </message>
    <message>
        <source>&amp;Disconnect Node</source>
        <translation>&amp;Odpojené uzly</translation>
    </message>
    <message>
        <source>Ban Node for</source>
        <translation>Blokovať uzol na</translation>
    </message>
    <message>
        <source>1 &amp;hour</source>
        <translation>1 &amp;hodinu</translation>
    </message>
    <message>
        <source>1 &amp;day</source>
        <translation>1 &amp;deň</translation>
    </message>
    <message>
        <source>1 &amp;week</source>
        <translation>1 &amp;týždeň</translation>
    </message>
    <message>
        <source>1 &amp;year</source>
        <translation>1 &amp;rok</translation>
    </message>
    <message>
        <source>&amp;Unban Node</source>
        <translation>&amp;odblokovať uzol</translation>
    </message>
    <message>
        <source>Welcome to the Bitcoin Core RPC console.</source>
        <translation>Vitajte v RPC konzole pre Jadro Bitcoin.</translation>
    </message>
    <message>
        <source>Use up and down arrows to navigate history, and &lt;b&gt;Ctrl-L&lt;/b&gt; to clear screen.</source>
        <translation>Použi šípky hore a dolu pre navigáciu históriou a &lt;b&gt;Ctrl-L&lt;/b&gt; pre vyčistenie obrazovky.</translation>
    </message>
    <message>
        <source>Type &lt;b&gt;help&lt;/b&gt; for an overview of available commands.</source>
        <translation>Napíš &lt;b&gt;help&lt;/b&gt; pre prehľad dostupných príkazov.</translation>
    </message>
    <message>
        <source>%1 B</source>
        <translation>%1 B</translation>
    </message>
    <message>
        <source>%1 KB</source>
        <translation>%1 KB</translation>
    </message>
    <message>
        <source>%1 MB</source>
        <translation>%1 MB</translation>
    </message>
    <message>
        <source>%1 GB</source>
        <translation>%1 GB</translation>
    </message>
    <message>
        <source>(node id: %1)</source>
        <translation>(ID uzlu: %1)</translation>
    </message>
    <message>
        <source>via %1</source>
        <translation>cez %1</translation>
    </message>
    <message>
        <source>never</source>
        <translation>nikdy</translation>
    </message>
    <message>
        <source>Inbound</source>
        <translation>Prichádzajúce</translation>
    </message>
    <message>
        <source>Outbound</source>
        <translation>Odchádzajúce</translation>
    </message>
    <message>
        <source>Yes</source>
        <translation>Áno</translation>
    </message>
    <message>
        <source>No</source>
        <translation>Nie</translation>
    </message>
    <message>
        <source>Unknown</source>
        <translation>neznámy</translation>
    </message>
</context>
<context>
    <name>ReceiveCoinsDialog</name>
    <message>
        <source>&amp;Amount:</source>
        <translation>&amp;Suma:</translation>
    </message>
    <message>
        <source>&amp;Label:</source>
        <translation>&amp;Popis:</translation>
    </message>
    <message>
        <source>&amp;Message:</source>
        <translation>&amp;Správa:</translation>
    </message>
    <message>
        <source>Reuse one of the previously used receiving addresses. Reusing addresses has security and privacy issues. Do not use this unless re-generating a payment request made before.</source>
        <translation>Znovu použiť jednu z už použitých adries pre prijímanie. Znovu používanie adries je sporná otázka bezpečnosti aj súkromia. Používajte to len v prípade ak znovu generujete výzvu na zaplatenie ktorú ste už vyrobili v minulosti.</translation>
    </message>
    <message>
        <source>R&amp;euse an existing receiving address (not recommended)</source>
        <translation>Znovu použiť jestvujúcu prijímaciu adresu (neodporúča sa)</translation>
    </message>
    <message>
        <source>An optional message to attach to the payment request, which will be displayed when the request is opened. Note: The message will not be sent with the payment over the Bitcoin network.</source>
        <translation>Pridať voliteľnú správu k výzve na zaplatenie, ktorá sa zobrazí keď bude výzva otvorená. Poznámka: Správa nebude poslaná s platbou cez sieť Bitcoin.</translation>
    </message>
    <message>
        <source>An optional label to associate with the new receiving address.</source>
        <translation>Voliteľný popis ktorý sa pridá k tejto novej prijímajúcej adrese.</translation>
    </message>
    <message>
        <source>Use this form to request payments. All fields are &lt;b&gt;optional&lt;/b&gt;.</source>
        <translation>Použite tento formulár pre vyžiadanie platby. Všetky polia sú &lt;b&gt;voliteľné&lt;/b&gt;.</translation>
    </message>
    <message>
        <source>An optional amount to request. Leave this empty or zero to not request a specific amount.</source>
        <translation>Voliteľná požadovaná suma. Nechajte prázdne alebo nulu ak nepožadujete určitú sumu.</translation>
    </message>
    <message>
        <source>Clear all fields of the form.</source>
        <translation>Vyčistiť všetky polia formulára.</translation>
    </message>
    <message>
        <source>Clear</source>
        <translation>Vyčistiť</translation>
    </message>
    <message>
        <source>Requested payments history</source>
        <translation>História vyžiadaných platieb</translation>
    </message>
    <message>
        <source>&amp;Request payment</source>
        <translation>Vyžiadať platbu</translation>
    </message>
    <message>
        <source>Show the selected request (does the same as double clicking an entry)</source>
        <translation>Zobraz zvolenú požiadavku (urobí to isté ako dvoj-klik na záznam)</translation>
    </message>
    <message>
        <source>Show</source>
        <translation>Zobraziť</translation>
    </message>
    <message>
        <source>Remove the selected entries from the list</source>
        <translation>Odstrániť zvolené záznamy zo zoznamu</translation>
    </message>
    <message>
        <source>Remove</source>
        <translation>Odstrániť</translation>
    </message>
    <message>
        <source>Copy label</source>
        <translation>Kopírovať popis</translation>
    </message>
    <message>
        <source>Copy message</source>
        <translation>Kopírovať správu</translation>
    </message>
    <message>
        <source>Copy amount</source>
        <translation>Kopírovať sumu</translation>
    </message>
</context>
<context>
    <name>ReceiveRequestDialog</name>
    <message>
        <source>QR Code</source>
        <translation>QR kód</translation>
    </message>
    <message>
        <source>Copy &amp;URI</source>
        <translation>Kopírovať &amp;URI</translation>
    </message>
    <message>
        <source>Copy &amp;Address</source>
        <translation>Kopírovať adresu</translation>
    </message>
    <message>
        <source>&amp;Save Image...</source>
        <translation>Uložiť obrázok...</translation>
    </message>
    <message>
        <source>Request payment to %1</source>
        <translation>Vyžiadať platbu pre %1</translation>
    </message>
    <message>
        <source>Payment information</source>
        <translation>Informácia o platbe</translation>
    </message>
    <message>
        <source>URI</source>
        <translation>URI</translation>
    </message>
    <message>
        <source>Address</source>
        <translation>Adresa</translation>
    </message>
    <message>
        <source>Amount</source>
        <translation>Suma</translation>
    </message>
    <message>
        <source>Label</source>
        <translation>Popis</translation>
    </message>
    <message>
        <source>Message</source>
        <translation>Správa</translation>
    </message>
    <message>
        <source>Resulting URI too long, try to reduce the text for label / message.</source>
        <translation>Výsledné URI príliš dlhé, skráť text pre názov / správu.</translation>
    </message>
    <message>
        <source>Error encoding URI into QR Code.</source>
        <translation>Chyba v zakódovaní URI do QR kódu</translation>
    </message>
</context>
<context>
    <name>RecentRequestsTableModel</name>
    <message>
        <source>Date</source>
        <translation>Dátum</translation>
    </message>
    <message>
        <source>Label</source>
        <translation>Popis</translation>
    </message>
    <message>
        <source>Message</source>
        <translation>Správa</translation>
    </message>
    <message>
        <source>Amount</source>
        <translation>Suma</translation>
    </message>
    <message>
        <source>(no label)</source>
        <translation>(bez popisu)</translation>
    </message>
    <message>
        <source>(no message)</source>
        <translation>(žiadna správa)</translation>
    </message>
    <message>
        <source>(no amount)</source>
        <translation>(žiadna suma)</translation>
    </message>
</context>
<context>
    <name>SendCoinsDialog</name>
    <message>
        <source>Send Coins</source>
        <translation>Poslať Bitcoins</translation>
    </message>
    <message>
        <source>Coin Control Features</source>
        <translation>Možnosti "Coin Control"</translation>
    </message>
    <message>
        <source>Inputs...</source>
        <translation>Vstupy...</translation>
    </message>
    <message>
        <source>automatically selected</source>
        <translation>automaticky vybrané</translation>
    </message>
    <message>
        <source>Insufficient funds!</source>
        <translation>Nedostatok prostriedkov!</translation>
    </message>
    <message>
        <source>Quantity:</source>
        <translation>Množstvo:</translation>
    </message>
    <message>
        <source>Bytes:</source>
        <translation>Bajtov:</translation>
    </message>
    <message>
        <source>Amount:</source>
        <translation>Suma:</translation>
    </message>
    <message>
        <source>Priority:</source>
        <translation>Priorita:</translation>
    </message>
    <message>
        <source>Fee:</source>
        <translation>Poplatok:</translation>
    </message>
    <message>
        <source>After Fee:</source>
        <translation>Po poplatku:</translation>
    </message>
    <message>
        <source>Change:</source>
        <translation>Zmena:</translation>
    </message>
    <message>
        <source>If this is activated, but the change address is empty or invalid, change will be sent to a newly generated address.</source>
        <translation>Ak aktivované ale adresa pre výdavok je prázdna alebo neplatná, výdavok bude poslaný na novovytvorenú adresu.</translation>
    </message>
    <message>
        <source>Custom change address</source>
        <translation>Vlastná adresa zmeny</translation>
    </message>
    <message>
        <source>Transaction Fee:</source>
        <translation>Poplatok za transakciu:</translation>
    </message>
    <message>
        <source>Choose...</source>
        <translation>Zvoliť...</translation>
    </message>
    <message>
        <source>collapse fee-settings</source>
        <translation>zbaliť nastavenia poplatkov</translation>
    </message>
    <message>
        <source>per kilobyte</source>
        <translation>za kilobajt</translation>
    </message>
    <message>
        <source>If the custom fee is set to 1000 satoshis and the transaction is only 250 bytes, then "per kilobyte" only pays 250 satoshis in fee, while "total at least" pays 1000 satoshis. For transactions bigger than a kilobyte both pay by kilobyte.</source>
        <translation>Ak je poplatok nastavený na 1000 satoshi a transakcia je veľká len 250 bajtov, potom "za kilobajt" zaplatí poplatok 250 satoshi, ale "spolu aspoň" zaplatí 1000 satoshi. Pre transakcie väčšie ako kilobajt platia oba spôsoby za každý kilobajt.</translation>
    </message>
    <message>
        <source>Hide</source>
        <translation>Skryť</translation>
    </message>
    <message>
        <source>total at least</source>
        <translation>spolu aspoň</translation>
    </message>
    <message>
        <source>Paying only the minimum fee is just fine as long as there is less transaction volume than space in the blocks. But be aware that this can end up in a never confirming transaction once there is more demand for bitcoin transactions than the network can process.</source>
        <translation>Zaplatenie len minimálneho poplatku je v poriadku, pokiaľ existuje menej transakcií ako miesta v blokoch. Uvedomte si však, že ak bude vyšší dopyt po transakciách ako dokáže sieť spracovať, môže byť vaša transakcia odsúvaná a nepotvrdená donekonečna.</translation>
    </message>
    <message>
        <source>(read the tooltip)</source>
        <translation>(prečítajte si nápovedu pod kurzorom)</translation>
    </message>
    <message>
        <source>Recommended:</source>
        <translation>Odporúčaný:</translation>
    </message>
    <message>
        <source>Custom:</source>
        <translation>Vlastný:</translation>
    </message>
    <message>
        <source>(Smart fee not initialized yet. This usually takes a few blocks...)</source>
        <translation>(Automatický poplatok ešte nebol aktivovaný. Toto zvyčajne trvá niekoľko blokov...)</translation>
    </message>
    <message>
        <source>Confirmation time:</source>
        <translation>Čas potvrdenia:</translation>
    </message>
    <message>
        <source>normal</source>
        <translation>normálne</translation>
    </message>
    <message>
        <source>fast</source>
        <translation>rýchle</translation>
    </message>
    <message>
        <source>Send as zero-fee transaction if possible</source>
        <translation>Poslať ako transakciu bez poplatku, ak je to možné</translation>
    </message>
    <message>
        <source>(confirmation may take longer)</source>
        <translation>(potvrdenie môže trvať dlhšie)</translation>
    </message>
    <message>
        <source>Send to multiple recipients at once</source>
        <translation>Poslať viacerým príjemcom naraz</translation>
    </message>
    <message>
        <source>Add &amp;Recipient</source>
        <translation>&amp;Pridať príjemcu</translation>
    </message>
    <message>
        <source>Clear all fields of the form.</source>
        <translation>Vyčistiť všetky polia formulára.</translation>
    </message>
    <message>
        <source>Dust:</source>
        <translation>Prach:</translation>
    </message>
    <message>
        <source>Clear &amp;All</source>
        <translation>&amp;Zmazať všetko</translation>
    </message>
    <message>
        <source>Balance:</source>
        <translation>Zostatok:</translation>
    </message>
    <message>
        <source>Confirm the send action</source>
        <translation>Potvrďte odoslanie</translation>
    </message>
    <message>
        <source>S&amp;end</source>
        <translation>&amp;Odoslať</translation>
    </message>
    <message>
        <source>Confirm send coins</source>
        <translation>Potvrdiť odoslanie bitcoins</translation>
    </message>
    <message>
        <source>%1 to %2</source>
        <translation>%1 do %2</translation>
    </message>
    <message>
        <source>Copy quantity</source>
        <translation>Kopírovať množstvo</translation>
    </message>
    <message>
        <source>Copy amount</source>
        <translation>Kopírovať sumu</translation>
    </message>
    <message>
        <source>Copy fee</source>
        <translation>Kopírovať poplatok</translation>
    </message>
    <message>
        <source>Copy after fee</source>
        <translation>Kopírovať za poplatok</translation>
    </message>
    <message>
        <source>Copy bytes</source>
        <translation>Kopírovať bajty</translation>
    </message>
    <message>
        <source>Copy priority</source>
        <translation>Kopírovať prioritu</translation>
    </message>
    <message>
        <source>Copy change</source>
        <translation>Kopírovať zmenu</translation>
    </message>
    <message>
        <source>Total Amount %1</source>
        <translation>Celkové množstvo %1</translation>
    </message>
    <message>
        <source>or</source>
        <translation>alebo</translation>
    </message>
    <message>
        <source>The amount to pay must be larger than 0.</source>
        <translation>Suma na úhradu musí byť väčšia ako 0.</translation>
    </message>
    <message>
        <source>The amount exceeds your balance.</source>
        <translation>Suma je vyššia ako Váš zostatok.</translation>
    </message>
    <message>
        <source>The total exceeds your balance when the %1 transaction fee is included.</source>
        <translation>Suma celkom prevyšuje Váš zostatok ak sú započítané %1 transakčné poplatky.</translation>
    </message>
    <message>
        <source>Transaction creation failed!</source>
        <translation>Vytvorenie transakcie zlyhalo!</translation>
    </message>
    <message>
        <source>The transaction was rejected! This might happen if some of the coins in your wallet were already spent, such as if you used a copy of wallet.dat and coins were spent in the copy but not marked as spent here.</source>
        <translation>Transakcia bola zamietnutá! Toto sa môže stať ak niektoré coins vo vašej peňaženke už boli minuté, ako keď použijete kópiu wallet.dat a coins boli minuté z kópie ale neoznačené ako minuté tu.</translation>
    </message>
    <message>
        <source>A fee higher than %1 is considered an absurdly high fee.</source>
        <translation>Poplatok vyšší ako %1 je považovaný za šialene vysoký.</translation>
    </message>
    <message>
        <source>Payment request expired.</source>
        <translation>Vypršala platnosť požiadavky na platbu.</translation>
    </message>
    <message>
        <source>Pay only the required fee of %1</source>
        <translation>Zaplatiť len vyžadovaný poplatok z %1</translation>
    </message>
    <message>
        <source>The recipient address is not valid. Please recheck.</source>
        <translation>Adresa príjemcu je neplatná. Prosím, overte ju.</translation>
    </message>
    <message>
        <source>Duplicate address found: addresses should only be used once each.</source>
        <translation>Našla sa duplicitná adresa: každú adresu je možné použiť len raz.</translation>
    </message>
    <message>
        <source>Warning: Invalid Bitcoin address</source>
        <translation>Varovanie: Nesprávna Bitcoin adresa</translation>
    </message>
    <message>
        <source>(no label)</source>
        <translation>(bez popisu)</translation>
    </message>
    <message>
        <source>Warning: Unknown change address</source>
        <translation>Varovanie: Neznáma adresa pre výdavok</translation>
    </message>
    <message>
        <source>Copy dust</source>
        <translation>Kopírovať prach</translation>
    </message>
    <message>
        <source>Are you sure you want to send?</source>
        <translation>Určite to chcete odoslať?</translation>
    </message>
    <message>
        <source>added as transaction fee</source>
        <translation>pridané ako transakčný poplatok</translation>
    </message>
</context>
<context>
    <name>SendCoinsEntry</name>
    <message>
        <source>A&amp;mount:</source>
        <translation>Su&amp;ma:</translation>
    </message>
    <message>
        <source>Pay &amp;To:</source>
        <translation>Zapla&amp;tiť:</translation>
    </message>
    <message>
        <source>Enter a label for this address to add it to your address book</source>
        <translation>Vložte popis pre túto adresu aby sa pridala do adresára</translation>
    </message>
    <message>
        <source>&amp;Label:</source>
        <translation>&amp;Popis:</translation>
    </message>
    <message>
        <source>Choose previously used address</source>
        <translation>Vybrať predtým použitú adresu</translation>
    </message>
    <message>
        <source>This is a normal payment.</source>
        <translation>Toto je normálna platba.</translation>
    </message>
    <message>
        <source>The Bitcoin address to send the payment to</source>
        <translation>Zvoľte adresu kam poslať platbu</translation>
    </message>
    <message>
        <source>Alt+A</source>
        <translation>Alt+A</translation>
    </message>
    <message>
        <source>Paste address from clipboard</source>
        <translation>Vložte adresu z klipbordu</translation>
    </message>
    <message>
        <source>Alt+P</source>
        <translation>Alt+P</translation>
    </message>
    <message>
        <source>Remove this entry</source>
        <translation>Odstrániť túto položku</translation>
    </message>
    <message>
        <source>The fee will be deducted from the amount being sent. The recipient will receive less bitcoins than you enter in the amount field. If multiple recipients are selected, the fee is split equally.</source>
        <translation>Poplatok sa odpočíta od čiastky, ktorú odosielate. Príjemca dostane menej bitcoinov ako zadáte. Ak je vybraných viacero príjemcov, poplatok je rozdelený rovným dielom.</translation>
    </message>
    <message>
        <source>S&amp;ubtract fee from amount</source>
        <translation>Odpočítať poplatok od s&amp;umy</translation>
    </message>
    <message>
        <source>Message:</source>
        <translation>Správa:</translation>
    </message>
    <message>
        <source>This is an unauthenticated payment request.</source>
        <translation>Toto je neoverená výzva k platbe.</translation>
    </message>
    <message>
        <source>This is an authenticated payment request.</source>
        <translation>Toto je overená výzva k platbe.</translation>
    </message>
    <message>
        <source>Enter a label for this address to add it to the list of used addresses</source>
        <translation>Vložte popis pre túto adresu aby sa uložila do zoznamu použitých adries</translation>
    </message>
    <message>
        <source>A message that was attached to the bitcoin: URI which will be stored with the transaction for your reference. Note: This message will not be sent over the Bitcoin network.</source>
        <translation>Správa ktorá bola pripojená k bitcoin: URI a ktorá bude uložená s transakcou pre Vaše potreby. Poznámka: Táto správa nebude poslaná cez sieť Bitcoin.</translation>
    </message>
    <message>
        <source>Pay To:</source>
        <translation>Platba pre:</translation>
    </message>
    <message>
        <source>Memo:</source>
        <translation>Poznámka:</translation>
    </message>
</context>
<context>
    <name>ShutdownWindow</name>
    <message>
        <source>Bitcoin Core is shutting down...</source>
        <translation>Jadro Bitcoin sa ukončuje...</translation>
    </message>
    <message>
        <source>Do not shut down the computer until this window disappears.</source>
        <translation>Nevypínajte počítač kým toto okno nezmizne.</translation>
    </message>
</context>
<context>
    <name>SignVerifyMessageDialog</name>
    <message>
        <source>Signatures - Sign / Verify a Message</source>
        <translation>Podpisy - Podpísať / Overiť správu</translation>
    </message>
    <message>
        <source>&amp;Sign Message</source>
        <translation>&amp;Podpísať Správu</translation>
    </message>
    <message>
        <source>The Bitcoin address to sign the message with</source>
        <translation>Bitcoin adresa pre podpísanie správy s</translation>
    </message>
    <message>
        <source>Choose previously used address</source>
        <translation>Vybrať predtým použitú adresu</translation>
    </message>
    <message>
        <source>Alt+A</source>
        <translation>Alt+A</translation>
    </message>
    <message>
        <source>Paste address from clipboard</source>
        <translation>Vložte adresu z klipbordu</translation>
    </message>
    <message>
        <source>Alt+P</source>
        <translation>Alt+P</translation>
    </message>
    <message>
        <source>Enter the message you want to sign here</source>
        <translation>Sem vložte správu ktorú chcete podpísať</translation>
    </message>
    <message>
        <source>Signature</source>
        <translation>Podpis</translation>
    </message>
    <message>
        <source>Copy the current signature to the system clipboard</source>
        <translation>Kopírovať práve zvolenú adresu do systémového klipbordu</translation>
    </message>
    <message>
        <source>Sign the message to prove you own this Bitcoin address</source>
        <translation>Podpíšte správu aby ste dokázali že vlastníte túto adresu</translation>
    </message>
    <message>
        <source>Sign &amp;Message</source>
        <translation>Podpísať &amp;správu</translation>
    </message>
    <message>
        <source>Reset all sign message fields</source>
        <translation>Vynulovať všetky polia podpisu správy</translation>
    </message>
    <message>
        <source>Clear &amp;All</source>
        <translation>&amp;Zmazať všetko</translation>
    </message>
    <message>
        <source>&amp;Verify Message</source>
        <translation>O&amp;veriť správu...</translation>
    </message>
    <message>
        <source>The Bitcoin address the message was signed with</source>
        <translation>Adresa Bitcoin, ktorou bola podpísaná správa</translation>
    </message>
    <message>
        <source>Verify the message to ensure it was signed with the specified Bitcoin address</source>
        <translation>Overím správy sa uistiť že bola podpísaná označenou Bitcoin adresou</translation>
    </message>
    <message>
        <source>Verify &amp;Message</source>
        <translation>&amp;Overiť správu</translation>
    </message>
    <message>
        <source>Reset all verify message fields</source>
        <translation>Obnoviť všetky polia v overiť správu</translation>
    </message>
    <message>
        <source>Click "Sign Message" to generate signature</source>
        <translation>Kliknite "Podpísať Správu" na získanie podpisu</translation>
    </message>
    <message>
        <source>The entered address is invalid.</source>
        <translation>Zadaná adresa je neplatná.</translation>
    </message>
    <message>
        <source>Please check the address and try again.</source>
        <translation>Prosím skontrolujte adresu a skúste znova.</translation>
    </message>
    <message>
        <source>The entered address does not refer to a key.</source>
        <translation>Vložená adresa nezodpovedá žiadnemu kľúcu.</translation>
    </message>
    <message>
        <source>Wallet unlock was cancelled.</source>
        <translation>Odomknutie peňaženky bolo zrušené.</translation>
    </message>
    <message>
        <source>Private key for the entered address is not available.</source>
        <translation>Súkromný kľúč pre vložená adresu nieje k dispozícii.</translation>
    </message>
    <message>
        <source>Message signing failed.</source>
        <translation>Podpísanie správy zlyhalo.</translation>
    </message>
    <message>
        <source>Message signed.</source>
        <translation>Správa podpísaná.</translation>
    </message>
    <message>
        <source>The signature could not be decoded.</source>
        <translation>Podpis nie je možné dekódovať.</translation>
    </message>
    <message>
        <source>Please check the signature and try again.</source>
        <translation>Prosím skontrolujte podpis a skúste znova.</translation>
    </message>
    <message>
        <source>The signature did not match the message digest.</source>
        <translation>Podpis sa nezhoduje so zhrnutím správy</translation>
    </message>
    <message>
        <source>Message verification failed.</source>
        <translation>Overenie správy zlyhalo.</translation>
    </message>
    <message>
        <source>Message verified.</source>
        <translation>Správa overená.</translation>
    </message>
</context>
<context>
    <name>SplashScreen</name>
    <message>
        <source>Bitcoin Core</source>
        <translation>Jadro Bitcoin</translation>
    </message>
    <message>
        <source>The Bitcoin Core developers</source>
        <translation>Vývojári jadra Bitcoin</translation>
    </message>
    <message>
        <source>[testnet]</source>
        <translation>[testovacia sieť]</translation>
    </message>
</context>
<context>
    <name>TrafficGraphWidget</name>
    <message>
        <source>KB/s</source>
        <translation>KB/s</translation>
    </message>
</context>
<context>
    <name>TransactionDesc</name>
    <message>
        <source>Open until %1</source>
        <translation>Otvorené do %1</translation>
    </message>
    <message>
        <source>conflicted</source>
        <translation>sporné</translation>
    </message>
    <message>
        <source>%1/offline</source>
        <translation>%1/offline</translation>
    </message>
    <message>
        <source>%1/unconfirmed</source>
        <translation>%1/nepotvrdené</translation>
    </message>
    <message>
        <source>%1 confirmations</source>
        <translation>%1 potvrdení</translation>
    </message>
    <message>
        <source>Status</source>
        <translation>Stav</translation>
    </message>
    <message numerus="yes">
        <source>, broadcast through %n node(s)</source>
        <translation><numerusform>, vysielať cez %n uzol</numerusform><numerusform>, vysielať cez %n uzle</numerusform><numerusform>, vysielať cez %n uzolov</numerusform></translation>
    </message>
    <message>
        <source>Date</source>
        <translation>Dátum</translation>
    </message>
    <message>
        <source>Source</source>
        <translation>Zdroj</translation>
    </message>
    <message>
        <source>Generated</source>
        <translation>Vygenerované</translation>
    </message>
    <message>
        <source>From</source>
        <translation>od</translation>
    </message>
    <message>
        <source>To</source>
        <translation>Pre</translation>
    </message>
    <message>
        <source>own address</source>
        <translation>vlastná adresa</translation>
    </message>
    <message>
        <source>watch-only</source>
        <translation>Iba sledovanie</translation>
    </message>
    <message>
        <source>label</source>
        <translation>popis</translation>
    </message>
    <message>
        <source>Credit</source>
        <translation>Kredit</translation>
    </message>
    <message>
        <source>not accepted</source>
        <translation>neprijaté</translation>
    </message>
    <message>
        <source>Debit</source>
        <translation>Debet</translation>
    </message>
    <message>
        <source>Total debit</source>
        <translation>Debit spolu</translation>
    </message>
    <message>
        <source>Total credit</source>
        <translation>Kredit spolu</translation>
    </message>
    <message>
        <source>Transaction fee</source>
        <translation>Transakčný poplatok</translation>
    </message>
    <message>
        <source>Net amount</source>
        <translation>Suma netto</translation>
    </message>
    <message>
        <source>Message</source>
        <translation>Správa</translation>
    </message>
    <message>
        <source>Comment</source>
        <translation>Komentár</translation>
    </message>
    <message>
        <source>Transaction ID</source>
        <translation>ID transakcie</translation>
    </message>
    <message>
        <source>Merchant</source>
        <translation>Kupec</translation>
    </message>
    <message>
        <source>Generated coins must mature %1 blocks before they can be spent. When you generated this block, it was broadcast to the network to be added to the block chain. If it fails to get into the chain, its state will change to "not accepted" and it won't be spendable. This may occasionally happen if another node generates a block within a few seconds of yours.</source>
        <translation>Vygenerované mince musia dospieť %1 blokov kým môžu byť minuté. Keď vytvoríte tento blok, bude rozoslaný do siete aby bol akceptovaný do reťaze blokov. Ak sa nedostane do reťazca, jeho stav sa zmení na "zamietnutý" a nebude sa dať minúť. Toto sa môže občas stať ak iný uzol vytvorí blok približne v rovnakom čase.</translation>
    </message>
    <message>
        <source>Debug information</source>
        <translation>Ladiace informácie</translation>
    </message>
    <message>
        <source>Transaction</source>
        <translation>Transakcie</translation>
    </message>
    <message>
        <source>Inputs</source>
        <translation>Vstupy</translation>
    </message>
    <message>
        <source>Amount</source>
        <translation>Suma</translation>
    </message>
    <message>
        <source>true</source>
        <translation>pravda</translation>
    </message>
    <message>
        <source>false</source>
        <translation>nepravda</translation>
    </message>
    <message>
        <source>, has not been successfully broadcast yet</source>
        <translation>, ešte nebola úspešne odoslaná</translation>
    </message>
    <message numerus="yes">
        <source>Open for %n more block(s)</source>
        <translation><numerusform>Otvorené pre %n ďalší blok</numerusform><numerusform>Otvorené pre %n ďalšie bloky</numerusform><numerusform>Otvorené pre %n ďalších blokov</numerusform></translation>
    </message>
    <message>
        <source>unknown</source>
        <translation>neznámy</translation>
    </message>
</context>
<context>
    <name>TransactionDescDialog</name>
    <message>
        <source>Transaction details</source>
        <translation>Detaily transakcie</translation>
    </message>
    <message>
        <source>This pane shows a detailed description of the transaction</source>
        <translation>Táto časť obrazovky zobrazuje detailný popis transakcie</translation>
    </message>
</context>
<context>
    <name>TransactionTableModel</name>
    <message>
        <source>Date</source>
        <translation>Dátum</translation>
    </message>
    <message>
        <source>Type</source>
        <translation>Typ</translation>
    </message>
    <message>
        <source>Immature (%1 confirmations, will be available after %2)</source>
        <translation>Nezrelé (%1 potvrdení, bude k dispozícii po %2)</translation>
    </message>
    <message numerus="yes">
        <source>Open for %n more block(s)</source>
        <translation><numerusform>Otvorené pre %n ďalší blok</numerusform><numerusform>Otvorené pre %n ďalšie bloky</numerusform><numerusform>Otvorené pre %n ďalších blokov</numerusform></translation>
    </message>
    <message>
        <source>Open until %1</source>
        <translation>Otvorené do %1</translation>
    </message>
    <message>
        <source>Confirmed (%1 confirmations)</source>
        <translation>Potvrdené (%1 potvrdení)</translation>
    </message>
    <message>
        <source>This block was not received by any other nodes and will probably not be accepted!</source>
        <translation>Ten blok nebol prijatý žiadnou inou nódou a pravdepodobne nebude akceptovaný!</translation>
    </message>
    <message>
        <source>Generated but not accepted</source>
        <translation>Vygenerované ale neakceptované</translation>
    </message>
    <message>
        <source>Offline</source>
        <translation>Offline</translation>
    </message>
    <message>
        <source>Label</source>
        <translation>Popis</translation>
    </message>
    <message>
        <source>Unconfirmed</source>
        <translation>Nepotvrdené</translation>
    </message>
    <message>
        <source>Confirming (%1 of %2 recommended confirmations)</source>
        <translation> Potvrdzuje sa ( %1 z  %2 odporúčaných potvrdení)</translation>
    </message>
    <message>
        <source>Conflicted</source>
        <translation>V rozpore</translation>
    </message>
    <message>
        <source>Received with</source>
        <translation>Prijaté s</translation>
    </message>
    <message>
        <source>Received from</source>
        <translation>Prijaté od:</translation>
    </message>
    <message>
        <source>Sent to</source>
        <translation>Odoslané na</translation>
    </message>
    <message>
        <source>Payment to yourself</source>
        <translation>Platba sebe samému</translation>
    </message>
    <message>
        <source>Mined</source>
        <translation>Vyťažené</translation>
    </message>
    <message>
        <source>watch-only</source>
        <translation>Iba sledovanie</translation>
    </message>
    <message>
        <source>(n/a)</source>
        <translation>(n/a)</translation>
    </message>
    <message>
        <source>Transaction status. Hover over this field to show number of confirmations.</source>
        <translation>Status transakcie. Pohybujte myšou nad týmto poľom a zjaví sa počet potvrdení.</translation>
    </message>
    <message>
        <source>Date and time that the transaction was received.</source>
        <translation>Dátum a čas prijatia transakcie.</translation>
    </message>
    <message>
        <source>Type of transaction.</source>
        <translation>Typ transakcie.</translation>
    </message>
    <message>
        <source>Whether or not a watch-only address is involved in this transaction.</source>
        <translation>Či sú ale nie sú, adresy iba na sledovanie zahrnuté v tejto transakcii.</translation>
    </message>
    <message>
        <source>Amount removed from or added to balance.</source>
        <translation>Suma pridaná alebo odobraná k zostatku.</translation>
    </message>
</context>
<context>
    <name>TransactionView</name>
    <message>
        <source>All</source>
        <translation>Všetko</translation>
    </message>
    <message>
        <source>Today</source>
        <translation>Dnes</translation>
    </message>
    <message>
        <source>This week</source>
        <translation>Tento týždeň</translation>
    </message>
    <message>
        <source>This month</source>
        <translation>Tento mesiac</translation>
    </message>
    <message>
        <source>Last month</source>
        <translation>Minulý mesiac</translation>
    </message>
    <message>
        <source>This year</source>
        <translation>Tento rok</translation>
    </message>
    <message>
        <source>Range...</source>
        <translation>Rozsah...</translation>
    </message>
    <message>
        <source>Received with</source>
        <translation>Prijaté s</translation>
    </message>
    <message>
        <source>Sent to</source>
        <translation>Odoslané na</translation>
    </message>
    <message>
        <source>To yourself</source>
        <translation>Samému sebe</translation>
    </message>
    <message>
        <source>Mined</source>
        <translation>Vyťažené</translation>
    </message>
    <message>
        <source>Other</source>
        <translation>Iné</translation>
    </message>
    <message>
        <source>Enter address or label to search</source>
        <translation>Vložte adresu alebo popis pre vyhľadávanie</translation>
    </message>
    <message>
        <source>Min amount</source>
        <translation>Min množstvo</translation>
    </message>
    <message>
        <source>Copy address</source>
        <translation>Kopírovať adresu</translation>
    </message>
    <message>
        <source>Copy label</source>
        <translation>Kopírovať popis</translation>
    </message>
    <message>
        <source>Copy amount</source>
        <translation>Kopírovať sumu</translation>
    </message>
    <message>
        <source>Copy transaction ID</source>
        <translation>Kopírovať ID transakcie</translation>
    </message>
    <message>
        <source>Copy raw transaction</source>
        <translation>Kopírovať celú tranzakciu</translation>
    </message>
    <message>
        <source>Edit label</source>
        <translation>Editovať popis</translation>
    </message>
    <message>
        <source>Show transaction details</source>
        <translation>Zobraziť podrobnosti transakcie</translation>
    </message>
    <message>
        <source>Export Transaction History</source>
        <translation>Exportovať históriu transakcií</translation>
    </message>
    <message>
        <source>Watch-only</source>
        <translation>Iba sledovanie</translation>
    </message>
    <message>
        <source>Exporting Failed</source>
        <translation>Export zlyhal</translation>
    </message>
    <message>
        <source>There was an error trying to save the transaction history to %1.</source>
        <translation>Vyskytla sa chyba pri pokuse o uloženie histórie transakcií do %1.</translation>
    </message>
    <message>
        <source>Exporting Successful</source>
        <translation>Export úspešný</translation>
    </message>
    <message>
        <source>The transaction history was successfully saved to %1.</source>
        <translation>História transakciá bola úspešne uložená do %1.</translation>
    </message>
    <message>
        <source>Comma separated file (*.csv)</source>
        <translation>Čiarkou oddelovaný súbor (*.csv)</translation>
    </message>
    <message>
        <source>Confirmed</source>
        <translation>Potvrdené</translation>
    </message>
    <message>
        <source>Date</source>
        <translation>Dátum</translation>
    </message>
    <message>
        <source>Type</source>
        <translation>Typ</translation>
    </message>
    <message>
        <source>Label</source>
        <translation>Popis</translation>
    </message>
    <message>
        <source>Address</source>
        <translation>Adresa</translation>
    </message>
    <message>
        <source>ID</source>
        <translation>ID</translation>
    </message>
    <message>
        <source>Range:</source>
        <translation>Rozsah:</translation>
    </message>
    <message>
        <source>to</source>
        <translation>do</translation>
    </message>
</context>
<context>
    <name>UnitDisplayStatusBarControl</name>
    <message>
        <source>Unit to show amounts in. Click to select another unit.</source>
        <translation>Jednotka pre zobrazovanie súm. Kliknite pre zvolenie inej jednotky.</translation>
    </message>
</context>
<context>
    <name>WalletFrame</name>
    <message>
        <source>No wallet has been loaded.</source>
        <translation>Nie je načítaná peňaženka.</translation>
    </message>
</context>
<context>
    <name>WalletModel</name>
    <message>
        <source>Send Coins</source>
        <translation>Poslať Bitcoins</translation>
    </message>
</context>
<context>
    <name>WalletView</name>
    <message>
        <source>&amp;Export</source>
        <translation>&amp;Exportovať...</translation>
    </message>
    <message>
        <source>Export the data in the current tab to a file</source>
        <translation>Exportovať tento náhľad do súboru</translation>
    </message>
    <message>
        <source>Backup Wallet</source>
        <translation>Zálohovať peňaženku</translation>
    </message>
    <message>
        <source>Wallet Data (*.dat)</source>
        <translation>Údaje peňaženky (*.dat)</translation>
    </message>
    <message>
        <source>Backup Failed</source>
        <translation>Záloha zlyhala</translation>
    </message>
    <message>
        <source>There was an error trying to save the wallet data to %1.</source>
        <translation>Vyskytla sa chyba pri pokuse o uloženie dát peňaženky do %1.</translation>
    </message>
    <message>
        <source>The wallet data was successfully saved to %1.</source>
        <translation>Dáta peňaženky boli úspešne uložené do %1.</translation>
    </message>
    <message>
        <source>Backup Successful</source>
        <translation>Záloha úspešná</translation>
    </message>
</context>
<context>
    <name>bitcoin-core</name>
    <message>
        <source>Options:</source>
        <translation>Možnosti:</translation>
    </message>
    <message>
        <source>Specify data directory</source>
        <translation>Určiť priečinok s dátami</translation>
    </message>
    <message>
        <source>Connect to a node to retrieve peer addresses, and disconnect</source>
        <translation>Pripojiť sa k uzlu, získať adresy ďalších počítačov v sieti a odpojiť sa</translation>
    </message>
    <message>
        <source>Specify your own public address</source>
        <translation>Určite vašu vlastnú verejnú adresu</translation>
    </message>
    <message>
        <source>Accept command line and JSON-RPC commands</source>
        <translation>Prijímať príkazy z príkazového riadku a JSON-RPC</translation>
    </message>
    <message>
        <source>Please check that your computer's date and time are correct! If your clock is wrong Bitcoin Core will not work properly.</source>
        <translation>Skontrolujte správnosť nastavenia dátumu a času na vašom počítači! Ak je čas nesprávny Jadro Bitcoin nebude správne fungovať.</translation>
    </message>
    <message>
        <source>Error: A fatal internal error occurred, see debug.log for details</source>
        <translation>Chyba: Vyskytla sa interná chyba, pre viac informácií zobrazte debug.log</translation>
    </message>
    <message>
        <source>Fee (in %s/kB) to add to transactions you send (default: %s)</source>
        <translation>Poplatok (za %s/kB) pridaný do tranzakcie, ktorú posielate (predvolené: %s)</translation>
    </message>
    <message>
        <source>Pruning blockstore...</source>
        <translation>Redukovanie blockstore...</translation>
    </message>
    <message>
        <source>Run in the background as a daemon and accept commands</source>
        <translation>Bežať na pozadí ako démon a prijímať príkazy</translation>
    </message>
    <message>
        <source>Unable to start HTTP server. See debug log for details.</source>
        <translation>Nepodarilo sa spustiť HTTP server. Pre viac detailov zobrazte debug log.</translation>
    </message>
    <message>
        <source>Accept connections from outside (default: 1 if no -proxy or -connect)</source>
        <translation>Prijať spojenia zvonku (predvolené: 1 ak žiadne -proxy alebo -connect)</translation>
    </message>
    <message>
        <source>Bind to given address and always listen on it. Use [host]:port notation for IPv6</source>
        <translation>Spojiť s danou adresou a vždy na nej počúvať. Použite zápis [host]:port pre IPv6</translation>
    </message>
    <message>
        <source>Delete all wallet transactions and only recover those parts of the blockchain through -rescan on startup</source>
        <translation>Vymazať všetky transakcie z peňaženky a pri spustení znova získať z reťazca blokov iba tie získané pomocou -rescan</translation>
    </message>
    <message>
        <source>Distributed under the MIT software license, see the accompanying file COPYING or &lt;http://www.opensource.org/licenses/mit-license.php&gt;.</source>
        <translation>Distribuované pod softvérovou licenciou MIT, viď sprievodný súbor COPYING alebo &lt;http://www.opensource.org/licenses/mit-license.php&gt;.</translation>
    </message>
    <message>
        <source>Execute command when a wallet transaction changes (%s in cmd is replaced by TxID)</source>
        <translation>Vykonaj príkaz keď sa zmení transakcia peňaženky (%s v príkaze je nahradená TxID)</translation>
    </message>
    <message>
        <source>Set the number of script verification threads (%u to %d, 0 = auto, &lt;0 = leave that many cores free, default: %d)</source>
        <translation>Nastaviť počeť vlákien overujúcich skripty (%u až %d, 0 = auto, &lt;0 = nechať toľkoto jadier voľných, prednastavené: %d)</translation>
    </message>
    <message>
        <source>This is a pre-release test build - use at your own risk - do not use for mining or merchant applications</source>
        <translation>Toto je pred-testovacia verzia - použitie je na vlastné riziko - nepoužívajte na tvorbu bitcoin ani obchodovanie.</translation>
    </message>
    <message>
        <source>Unable to bind to %s on this computer. Bitcoin Core is probably already running.</source>
        <translation>Nepodarilo sa pripojiť na %s na tomto počítači. Bitcoin Jadro je už pravdepodobne spustené.</translation>
    </message>
    <message>
        <source>WARNING: abnormally high number of blocks generated, %d blocks received in the last %d hours (%d expected)</source>
        <translation>VAROVANIE: príliš veľa vygenerovaných blokov; %d prijatých blokov v posledných %d hodinách (očakávaných %d)</translation>
    </message>
    <message>
        <source>WARNING: check your network connection, %d blocks received in the last %d hours (%d expected)</source>
        <translation>VAROVANIE: skontrolujte sieťové pripojenie, %d prijatých blokov za posledných %d hodín (očakávané %d)</translation>
    </message>
    <message>
        <source>Warning: The network does not appear to fully agree! Some miners appear to be experiencing issues.</source>
        <translation>Varovanie: Javí sa že sieť sieť úplne nesúhlasí! Niektorí mineri zjavne majú ťažkosti.

The network does not appear to fully agree! Some miners appear to be experiencing issues.</translation>
    </message>
    <message>
        <source>Warning: We do not appear to fully agree with our peers! You may need to upgrade, or other nodes may need to upgrade.</source>
        <translation>Varovanie: Zjavne sa úplne nezhodujeme s našimi peer-mi! Možno potrebujete prejsť na novšiu verziu alebo ostatné uzly potrebujú vyššiu verziu.</translation>
    </message>
    <message>
        <source>Warning: wallet.dat corrupt, data salvaged! Original wallet.dat saved as wallet.{timestamp}.bak in %s; if your balance or transactions are incorrect you should restore from a backup.</source>
        <translation>Varovanie: wallet.dat je poškodený, údaje úspešne získané! Pôvodný wallet.dat uložený ako wallet.{timestamp}.bak v %s; ak váš zostatok alebo transakcie niesu správne, mali by ste súbor obnoviť zo zálohy.</translation>
    </message>
    <message>
        <source>Whitelist peers connecting from the given netmask or IP address. Can be specified multiple times.</source>
        <translation>Uzle na zoznam povolených, ktoré sa pripájajú z danej netmask alebo IP adresy. Môže byť zadané viac krát.</translation>
    </message>
    <message>
        <source>-maxmempool must be at least %d MB</source>
        <translation>-maxmempool musí byť najmenej %d MB</translation>
    </message>
    <message>
        <source>&lt;category&gt; can be:</source>
        <translation>&lt;category&gt; môže byť:</translation>
    </message>
    <message>
        <source>Block creation options:</source>
        <translation>Voľby vytvorenia bloku:</translation>
    </message>
    <message>
        <source>Connect only to the specified node(s)</source>
        <translation>Pripojiť sa len k určenej nóde</translation>
    </message>
    <message>
        <source>Connection options:</source>
        <translation>Možnosti pripojenia:</translation>
    </message>
    <message>
        <source>Corrupted block database detected</source>
        <translation>Zistená poškodená databáza blokov</translation>
    </message>
    <message>
        <source>Debugging/Testing options:</source>
        <translation>Možnosti ladenia/testovania:</translation>
    </message>
    <message>
        <source>Do not load the wallet and disable wallet RPC calls</source>
        <translation>Nenahrat peňaženku a zablokovať volania RPC.</translation>
    </message>
    <message>
        <source>Do you want to rebuild the block database now?</source>
        <translation>Chcete znovu zostaviť databázu blokov?</translation>
    </message>
    <message>
        <source>Enable publish hash block in &lt;address&gt;</source>
        <translation>Povoliť zverejneneie hash blokov pre &lt;address&gt;</translation>
    </message>
    <message>
        <source>Enable publish hash transaction in &lt;address&gt;</source>
        <translation>Povoliť zverejnenie hash tranzakcií pre &lt;address&gt;</translation>
    </message>
    <message>
        <source>Enable publish raw block in &lt;address&gt;</source>
        <translation>Povoliť zverejnenie raw bloku pre &lt;address&gt;</translation>
    </message>
    <message>
        <source>Error initializing block database</source>
        <translation>Chyba inicializácie databázy blokov</translation>
    </message>
    <message>
        <source>Error initializing wallet database environment %s!</source>
        <translation>Chyba spustenia databázového prostredia peňaženky %s!</translation>
    </message>
    <message>
        <source>Error loading block database</source>
        <translation>Chyba načítania databázy blokov</translation>
    </message>
    <message>
        <source>Error opening block database</source>
        <translation>Chyba otvárania databázy blokov</translation>
    </message>
    <message>
        <source>Error: Disk space is low!</source>
        <translation>Chyba: Málo miesta na disku!</translation>
    </message>
    <message>
        <source>Failed to listen on any port. Use -listen=0 if you want this.</source>
        <translation>Chyba počúvania na ktoromkoľvek porte. Použi -listen=0 ak toto chcete.</translation>
    </message>
    <message>
        <source>Importing...</source>
        <translation>Prebieha import ...</translation>
    </message>
    <message>
        <source>Incorrect or no genesis block found. Wrong datadir for network?</source>
        <translation>Nesprávny alebo žiadny genesis blok nájdený. Nesprávny dátový priečinok alebo sieť?</translation>
    </message>
    <message>
        <source>Invalid -onion address: '%s'</source>
        <translation>Neplatná -onion adresa:  '%s'</translation>
    </message>
    <message>
        <source>Not enough file descriptors available.</source>
        <translation>Nedostatok kľúčových slov súboru.</translation>
    </message>
    <message>
        <source>Only connect to nodes in network &lt;net&gt; (ipv4, ipv6 or onion)</source>
        <translation>Pripojiť iba k uzlom v sieti &lt;net&gt; (ipv4, ipv6, alebo onion)</translation>
    </message>
    <message>
        <source>Prune cannot be configured with a negative value.</source>
        <translation>Redukovanie nemôže byť nastavené na zápornú hodnotu.</translation>
    </message>
    <message>
        <source>Prune mode is incompatible with -txindex.</source>
        <translation>Redukovanie je nekompatibilné s -txindex.</translation>
    </message>
    <message>
        <source>Set database cache size in megabytes (%d to %d, default: %d)</source>
        <translation>Nastaviť veľkosť pomocnej pamäti databázy v megabajtoch (%d do %d, prednastavené: %d)</translation>
    </message>
    <message>
        <source>Set maximum block size in bytes (default: %d)</source>
        <translation>Nastaviť najväčšiu veľkosť bloku v bytoch (predvolené: %d)</translation>
    </message>
    <message>
        <source>Specify wallet file (within data directory)</source>
        <translation>Označ súbor peňaženky (v priečinku s dátami)</translation>
    </message>
    <message>
        <source>Unsupported argument -benchmark ignored, use -debug=bench.</source>
        <translation>Nepodporovaný parameter -benchmark bol ignorovaný, použite -debug=bench.</translation>
    </message>
    <message>
        <source>Unsupported argument -debugnet ignored, use -debug=net.</source>
        <translation>Nepodporovaný argument -debugnet bol ignorovaný, použite -debug=net.</translation>
    </message>
    <message>
        <source>Unsupported argument -tor found, use -onion.</source>
        <translation>Nepodporovaný argument -tor, použite -onion.</translation>
    </message>
    <message>
        <source>Use UPnP to map the listening port (default: %u)</source>
        <translation>Použiť UPnP pre mapovanie počúvajúceho portu (predvolené: %u)</translation>
    </message>
    <message>
        <source>Verifying blocks...</source>
        <translation>Overujem bloky...</translation>
    </message>
    <message>
        <source>Verifying wallet...</source>
        <translation>Overujem peňaženku...</translation>
    </message>
    <message>
        <source>Wallet %s resides outside data directory %s</source>
        <translation>Peňaženka %s sa nachádza mimo dátového priečinka %s </translation>
    </message>
    <message>
        <source>Wallet options:</source>
        <translation>Voľby peňaženky:</translation>
    </message>
    <message>
        <source>Warning: This version is obsolete; upgrade required!</source>
        <translation>Varovanie: Táto verzia je zastaralá; vyžaduje sa aktualizácia!</translation>
    </message>
    <message>
        <source>You need to rebuild the database using -reindex to change -txindex</source>
        <translation>Potrebujete prebudovať databázu použitím -reindex zmeniť -txindex</translation>
    </message>
    <message>
        <source>Allow JSON-RPC connections from specified source. Valid for &lt;ip&gt; are a single IP (e.g. 1.2.3.4), a network/netmask (e.g. 1.2.3.4/255.255.255.0) or a network/CIDR (e.g. 1.2.3.4/24). This option can be specified multiple times</source>
        <translation>Povoliť JSON-RPC pripojenia zo zadaného zdroja. Pre &lt;ip&gt; sú platné jednoduché IP (napr. 1.2.3.4), sieť/netmask (napr. 1.2.3.4/255.255.255.0) alebo sieť/CIDR (napr. 1.2.3.4/24). Táto možnosť môže byť zadaná niekoľko krát</translation>
    </message>
    <message>
        <source>Bind to given address and whitelist peers connecting to it. Use [host]:port notation for IPv6</source>
        <translation>Spojiť s danou adresou a povolenými partnerskými zariadeniami ktoré sa tam pripájajú. Použite zápis [host]:port pre IPv6</translation>
    </message>
    <message>
        <source>Bind to given address to listen for JSON-RPC connections. Use [host]:port notation for IPv6. This option can be specified multiple times (default: bind to all interfaces)</source>
        <translation>Spojiť s danou adresou pre počúvanie JSON-RPC spojení. Použite zápis [host]:port pre IPv6. Táto možnosť môže byt zadaná niekoľko krát (predvolené: spojiť so všetkými rozhraniami)</translation>
    </message>
    <message>
        <source>Cannot obtain a lock on data directory %s. Bitcoin Core is probably already running.</source>
        <translation>Neviem uzamknúť data adresár %s. Jadro Bitcoin je pravdepodobne už spustené.</translation>
    </message>
    <message>
        <source>Create new files with system default permissions, instead of umask 077 (only effective with disabled wallet functionality)</source>
        <translation>Vytvoriť nové súbory z predvolenými systémovými právami, namiesto umask 077 (funguje iba z vypnutou funkcionalitou peňaženky)</translation>
    </message>
    <message>
        <source>Discover own IP addresses (default: 1 when listening and no -externalip or -proxy)</source>
        <translation>Zisti vlastnú IP adresu (predvolené: 1 pre listen a -externalip alebo -proxy)</translation>
    </message>
    <message>
        <source>Error: Listening for incoming connections failed (listen returned error %s)</source>
        <translation>Chyba: Počúvanie prichádzajúcich spojení zlyhalo (vrátená chyba je %s)</translation>
    </message>
    <message>
        <source>Execute command when a relevant alert is received or we see a really long fork (%s in cmd is replaced by message)</source>
        <translation>Vykonať príkaz po prijatí patričného varovania alebo uvidíme veľmi dlhé rozdvojenie siete (%s v cmd je nahradené správou)</translation>
    </message>
    <message>
        <source>If paytxfee is not set, include enough fee so transactions begin confirmation on average within n blocks (default: %u)</source>
        <translation>Ak nie je nastavené paytxfee, pridať dostatočný poplatok aby sa transakcia začala potvrdzovať priemerne v rámci bloku (predvolené: %u)</translation>
    </message>
    <message>
        <source>Invalid amount for -maxtxfee=&lt;amount&gt;: '%s' (must be at least the minrelay fee of %s to prevent stuck transactions)</source>
        <translation>Neplatná suma pre -maxtxfee=&lt;amount&gt;: '%s' (aby sa transakcia nezasekla, minimálny prenosový poplatok musí byť aspoň %s)</translation>
    </message>
    <message>
        <source>Maximum size of data in data carrier transactions we relay and mine (default: %u)</source>
        <translation>Maximálna veľkosť dát v transakciách nosných dát, ktoré prenášame a ťažíme (predvolené: %u)</translation>
    </message>
    <message>
        <source>Query for peer addresses via DNS lookup, if low on addresses (default: 1 unless -connect)</source>
        <translation>Dotaz na partnerské adresy pomocou vyhľadávania DNS v prípade nedostatku adries (predvolené: 1, pokiaľ -connect)</translation>
    </message>
    <message>
        <source>Set maximum size of high-priority/low-fee transactions in bytes (default: %d)</source>
        <translation>Nastaviť najväčšiu veľkosť vysoká-dôležitosť/nízke-poplatky transakcií v bajtoch (prednastavené: %d)</translation>
    </message>
    <message>
        <source>Set the number of threads for coin generation if enabled (-1 = all cores, default: %d)</source>
        <translation>Nastaviť počet vlákien pre generáciu mincí (-1 = všetky jadrá, predvolené: %d)</translation>
    </message>
    <message>
        <source>The transaction amount is too small to send after the fee has been deducted</source>
        <translation>Suma je príliš malá pre odoslanie tranzakcie</translation>
    </message>
    <message>
        <source>This product includes software developed by the OpenSSL Project for use in the OpenSSL Toolkit &lt;https://www.openssl.org/&gt; and cryptographic software written by Eric Young and UPnP software written by Thomas Bernard.</source>
        <translation>Tento produkt obsahuje softvér vyvinutý projektom OpenSSL pre použitie sady nástrojov OpenSSL &lt;https://www.openssl.org/&gt; a kryptografického softvéru napísaného Eric Young a UPnP softvér napísaný Thomas Bernard.</translation>
    </message>
    <message>
        <source>Whitelisted peers cannot be DoS banned and their transactions are always relayed, even if they are already in the mempool, useful e.g. for a gateway</source>
        <translation>Uzle na zoznam povolených nemôžu byť DoS zakázané a ich transakcie vždy postúpené ďalej, aj v prípade, ak sú už pamäťovej fronte. Užitočné napr. pre brány</translation>
    </message>
    <message>
        <source>(default: %u)</source>
        <translation>(predvolené: %u)</translation>
    </message>
    <message>
        <source>Accept public REST requests (default: %u)</source>
        <translation>Akceptovať verejné REST žiadosti (predvolené: %u)</translation>
    </message>
    <message>
        <source>Activating best chain...</source>
        <translation>Aktivácia najlepšej reťaze...</translation>
    </message>
    <message>
        <source>Attempt to recover private keys from a corrupt wallet.dat on startup</source>
        <translation>Pokus o obnovenie privátnych kľúčov z poškodenej wallet.dat pri spustení</translation>
    </message>
    <message>
        <source>Automatically create Tor hidden service (default: %d)</source>
        <translation>Automaticky vytvoriť skrytú službu Tor (predvolené: %d)</translation>
    </message>
    <message>
        <source>Cannot resolve -whitebind address: '%s'</source>
        <translation>Nedá sa vyriešiť -whitebind adresa: '%s'</translation>
    </message>
    <message>
        <source>Connect through SOCKS5 proxy</source>
        <translation>Pripojiť cez proxy server SOCKS5</translation>
    </message>
    <message>
        <source>Copyright (C) 2009-%i The Bitcoin Core Developers</source>
        <translation>Autorské práva (C) 2009-%i Vývojári jadra Bitcoin</translation>
    </message>
    <message>
        <source>Error loading wallet.dat: Wallet requires newer version of Bitcoin Core</source>
        <translation>Chyba pri čítaní wallet.dat: Peňaženka vyžaduje vyššiu verziu Jadra Bitcoin</translation>
    </message>
    <message>
        <source>Error reading from database, shutting down.</source>
        <translation>Chyba pri načítaní z databázy, ukončuje sa.</translation>
    </message>
    <message>
        <source>Imports blocks from external blk000??.dat file on startup</source>
        <translation>Importovať bloky z externého súboru blk000??.dat pri štarte</translation>
    </message>
    <message>
        <source>Information</source>
        <translation>Informácia</translation>
    </message>
    <message>
        <source>Initialization sanity check failed. Bitcoin Core is shutting down.</source>
        <translation>Inicializačná kontrola zlyhala. Jadro Bitcoin sa ukončuje.</translation>
    </message>
    <message>
        <source>Invalid amount for -maxtxfee=&lt;amount&gt;: '%s'</source>
        <translation>Neplatná suma pre -maxtxfee=&lt;amount&gt;: '%s'</translation>
    </message>
    <message>
        <source>Invalid amount for -minrelaytxfee=&lt;amount&gt;: '%s'</source>
        <translation>Neplatná suma pre -minrelaytxfee=&lt;amount&gt;: '%s'</translation>
    </message>
    <message>
        <source>Invalid amount for -mintxfee=&lt;amount&gt;: '%s'</source>
        <translation>Neplatná suma pre -mintxfee=&lt;amount&gt;: '%s'</translation>
    </message>
    <message>
        <source>Invalid amount for -paytxfee=&lt;amount&gt;: '%s' (must be at least %s)</source>
        <translation>Neplatná suma pre -paytxfee=&lt;amount&gt;: '%s' (musí byť aspoň %s)</translation>
    </message>
    <message>
        <source>Invalid netmask specified in -whitelist: '%s'</source>
        <translation>Nadaná neplatná netmask vo -whitelist: '%s'</translation>
    </message>
    <message>
        <source>Keep at most &lt;n&gt; unconnectable transactions in memory (default: %u)</source>
        <translation>V pamäti udržiavať najviac &lt;n&gt; nepotvrdených transakcií (predvolené: %u)</translation>
    </message>
    <message>
        <source>Need to specify a port with -whitebind: '%s'</source>
        <translation>Je potrebné zadať port s -whitebind: '%s'</translation>
    </message>
    <message>
        <source>Node relay options:</source>
        <translation>Prenosové možnosti uzla:</translation>
    </message>
    <message>
        <source>RPC server options:</source>
        <translation>Možnosti servra RPC:</translation>
    </message>
    <message>
        <source>Receive and display P2P network alerts (default: %u)</source>
        <translation>Obdržať a zobraziť sieťové P2P varovania (predvolené: %u)</translation>
    </message>
    <message>
        <source>Send trace/debug info to console instead of debug.log file</source>
        <translation>Odoslať trace/debug informácie na konzolu namiesto debug.info žurnálu</translation>
    </message>
    <message>
        <source>Send transactions as zero-fee transactions if possible (default: %u)</source>
        <translation>Poslať ako transakcie bez poplatku, ak je to možné (predvolené: %u)</translation>
    </message>
    <message>
        <source>Show all debugging options (usage: --help -help-debug)</source>
        <translation>Zobraziť všetky možnosti ladenia (použitie: --help --help-debug)</translation>
    </message>
    <message>
        <source>Shrink debug.log file on client startup (default: 1 when no -debug)</source>
        <translation>Zmenšiť debug.log pri spustení klienta (predvolené: 1 ak bez -debug)</translation>
    </message>
    <message>
        <source>Signing transaction failed</source>
        <translation>Podpísanie správy zlyhalo</translation>
    </message>
    <message>
        <source>The transaction amount is too small to pay the fee</source>
        <translation>Suma tranzakcie je príliš malá na zaplatenie poplatku</translation>
    </message>
    <message>
        <source>This is experimental software.</source>
        <translation>Toto je experimentálny softvér.</translation>
    </message>
    <message>
        <source>Tor control port password (default: empty)</source>
        <translation>Heslo na kontrolu portu pre Tor (predvolené: žiadne)</translation>
    </message>
    <message>
        <source>Transaction amount too small</source>
        <translation>Suma transakcie príliš malá</translation>
    </message>
    <message>
        <source>Transaction amounts must be positive</source>
        <translation>Hodnoty transakcie musia byť väčšie ako nula (pozitívne)</translation>
    </message>
    <message>
        <source>Transaction too large for fee policy</source>
        <translation>Transakcia je príliš veľká pre aktuálne podmienky poplatkov</translation>
    </message>
    <message>
        <source>Transaction too large</source>
        <translation>Transakcia príliš veľká</translation>
    </message>
    <message>
        <source>Unable to bind to %s on this computer (bind returned error %s)</source>
        <translation>Na tomto počítači sa nedá vytvoriť väzba %s (vytvorenie väzby vrátilo chybu %s)</translation>
    </message>
    <message>
        <source>Upgrade wallet to latest format on startup</source>
        <translation>Aktualizovať peňaženku na posledný formát pri štarte</translation>
    </message>
    <message>
        <source>Username for JSON-RPC connections</source>
        <translation>Užívateľské meno pre JSON-RPC spojenia</translation>
    </message>
    <message>
        <source>Wallet needed to be rewritten: restart Bitcoin Core to complete</source>
        <translation>Peňaženka musí byť prepísaná: pre dokončenie reštartujte Jadro Bitcoin</translation>
    </message>
    <message>
        <source>Warning</source>
        <translation>Upozornenie</translation>
    </message>
    <message>
        <source>Zapping all transactions from wallet...</source>
        <translation>Zmazať všetky transakcie z peňaženky...</translation>
    </message>
    <message>
        <source>wallet.dat corrupt, salvage failed</source>
        <translation>wallet.dat je poškodený, záchrana zlyhala</translation>
    </message>
    <message>
        <source>Password for JSON-RPC connections</source>
        <translation>Heslo pre JSON-rPC spojenia</translation>
    </message>
    <message>
        <source>Execute command when the best block changes (%s in cmd is replaced by block hash)</source>
        <translation>Vykonaj príkaz, ak zmeny v najlepšom bloku (%s v príkaze nahradí blok hash)</translation>
    </message>
    <message>
        <source>This help message</source>
        <translation>Táto pomocná správa</translation>
    </message>
    <message>
        <source>Allow DNS lookups for -addnode, -seednode and -connect</source>
        <translation>Povoliť vyhľadávanie DNS pre pridanie nódy a spojenie</translation>
    </message>
    <message>
        <source>Loading addresses...</source>
        <translation>Načítavanie adries...</translation>
    </message>
    <message>
        <source>Error loading wallet.dat: Wallet corrupted</source>
        <translation>Chyba načítania wallet.dat: Peňaženka je poškodená</translation>
    </message>
    <message>
        <source>(1 = keep tx meta data e.g. account owner and payment request information, 2 = drop tx meta data)</source>
        <translation>(1 = zachovať metaúdaje tx napr. vlastníka účtu a informácie o platobných príkazoch, 2 = zahodiť metaúdaje tx)</translation>
    </message>
    <message>
        <source>How thorough the block verification of -checkblocks is (0-4, default: %u)</source>
        <translation>Ako dôkladné je -checkblocks overenie blokov (0-4, predvolené: %u)</translation>
    </message>
    <message>
        <source>Maintain a full transaction index, used by the getrawtransaction rpc call (default: %u)</source>
        <translation>Udržiavať kompletný transakčný index, využíva getrawtransaction rpc volanie (predvolené: %u)</translation>
    </message>
    <message>
        <source>Number of seconds to keep misbehaving peers from reconnecting (default: %u)</source>
        <translation>Počet sekúnd, počas ktorých nepripájať zle správajúce sa uzle (predvolené: %u)</translation>
    </message>
    <message>
        <source>Output debugging information (default: %u, supplying &lt;category&gt; is optional)</source>
        <translation>Výstupné ladiace informácie (predvolené: %u, dodanie &lt;category&gt; je voliteľné)</translation>
    </message>
    <message>
        <source>Use separate SOCKS5 proxy to reach peers via Tor hidden services (default: %s)</source>
        <translation>Použiť samostatný SOCKS5 proxy server na dosiahnutie počítačov cez skryté služby Tor (predvolené: %s)</translation>
    </message>
    <message>
        <source>(default: %s)</source>
        <translation>(predvolené: %s)</translation>
    </message>
    <message>
        <source>Always query for peer addresses via DNS lookup (default: %u)</source>
        <translation>Vždy sa dotazovať adresy partnerských uzlov cez vyhľadávanie DNS (predvolené: %u)</translation>
    </message>
    <message>
        <source>Error loading wallet.dat</source>
        <translation>Chyba načítania wallet.dat</translation>
    </message>
    <message>
        <source>Generate coins (default: %u)</source>
        <translation>Generovať mince (predvolené: %u)</translation>
    </message>
    <message>
        <source>How many blocks to check at startup (default: %u, 0 = all)</source>
        <translation>Koľko blokov overiť pri spustení (predvolené: %u, 0 = všetky)</translation>
    </message>
    <message>
        <source>Include IP addresses in debug output (default: %u)</source>
        <translation>Zahrnúť IP adresy v ladiacom výstupe (predvolené: %u)</translation>
    </message>
    <message>
        <source>Invalid -proxy address: '%s'</source>
        <translation>Neplatná adresa proxy: '%s'</translation>
    </message>
    <message>
        <source>Listen for JSON-RPC connections on &lt;port&gt; (default: %u or testnet: %u)</source>
        <translation>Počúvať JSON-RPC pripojenia na &lt;port&gt; (predvolené: %u alebo testovacia sieť: %u)</translation>
    </message>
    <message>
        <source>Listen for connections on &lt;port&gt; (default: %u or testnet: %u)</source>
        <translation>Počúvať pripojenia na &lt;port&gt; (predvolené: %u alebo testovacia sieť: %u)</translation>
    </message>
    <message>
        <source>Maintain at most &lt;n&gt; connections to peers (default: %u)</source>
        <translation>Udržiavať najviac &lt;n&gt; spojení s inými počítačmi (predvolené: %u)</translation>
    </message>
    <message>
        <source>Maximum per-connection receive buffer, &lt;n&gt;*1000 bytes (default: %u)</source>
        <translation>Maximálna prijímajúca medzipamäť pre pripojenie, &lt;n&gt;*1000 bajtov (predvolené: %u)</translation>
    </message>
    <message>
        <source>Maximum per-connection send buffer, &lt;n&gt;*1000 bytes (default: %u)</source>
        <translation>Maximálna odosielajúca medzipamäť pre pripojenie, &lt;n&gt;*1000 bajtov (predvolené: %u)</translation>
    </message>
    <message>
        <source>Prepend debug output with timestamp (default: %u)</source>
        <translation>Na začiatok pripojiť časovú známku k ladiacemu výstupu (predvolené: %u)</translation>
    </message>
    <message>
        <source>Relay and mine data carrier transactions (default: %u)</source>
        <translation>Prenášať a ťažiť transakcie nosných dát (predvolené: %u)</translation>
    </message>
    <message>
        <source>Relay non-P2SH multisig (default: %u)</source>
        <translation>Prenášať non-P2SH multi-podpis (predvolené: %u)</translation>
    </message>
    <message>
        <source>Set key pool size to &lt;n&gt; (default: %u)</source>
        <translation>Nastaviť veľkosť kľúča fronty na &lt;n&gt; (predvolené: %u)</translation>
    </message>
    <message>
        <source>Set minimum block size in bytes (default: %u)</source>
        <translation>Nastaviť minimálnu veľkosť bloku v bajtoch (predvolené: %u)</translation>
    </message>
    <message>
        <source>Set the number of threads to service RPC calls (default: %d)</source>
        <translation>Nastaviť počet vlákien na obsluhu RPC volaní (predvolené: %d)</translation>
    </message>
    <message>
        <source>Specify configuration file (default: %s)</source>
        <translation>Zadať konfiguračný súbor (predvolené: %s)</translation>
    </message>
    <message>
        <source>Specify connection timeout in milliseconds (minimum: 1, default: %d)</source>
        <translation>Zadajte časový limit pripojenia v milisekundách (minimum: 1, predvolené: %d)</translation>
    </message>
    <message>
        <source>Specify pid file (default: %s)</source>
        <translation>Zadať pid súbor (predvolené: %s)</translation>
    </message>
    <message>
        <source>Spend unconfirmed change when sending transactions (default: %u)</source>
        <translation>Minúť nepotvrdené zmenu pri posielaní transakcií (predvolené: %u)</translation>
    </message>
    <message>
        <source>Threshold for disconnecting misbehaving peers (default: %u)</source>
        <translation>Hranica pre odpájanie zle sa správajúcim partnerským uzlom (predvolené: %u)</translation>
    </message>
    <message>
        <source>Unknown network specified in -onlynet: '%s'</source>
        <translation>Neznáma sieť upresnená v -onlynet: '%s'</translation>
    </message>
    <message>
        <source>Cannot resolve -bind address: '%s'</source>
        <translation>Nemožno rozriešiť -bind adress: '%s'</translation>
    </message>
    <message>
        <source>Cannot resolve -externalip address: '%s'</source>
        <translation>Nemožno rozriešiť -externalip address: '%s'</translation>
    </message>
    <message>
        <source>Invalid amount for -paytxfee=&lt;amount&gt;: '%s'</source>
        <translation>Neplatná suma pre -paytxfee=&lt;amount&gt;: '%s'</translation>
    </message>
    <message>
        <source>Insufficient funds</source>
        <translation>Nedostatok prostriedkov</translation>
    </message>
    <message>
        <source>Loading block index...</source>
        <translation>Načítavanie zoznamu blokov...</translation>
    </message>
    <message>
        <source>Add a node to connect to and attempt to keep the connection open</source>
        <translation>Pridať nód na pripojenie a pokus o udržanie pripojenia otvoreného</translation>
    </message>
    <message>
        <source>Loading wallet...</source>
        <translation>Načítavam peňaženku...</translation>
    </message>
    <message>
        <source>Cannot downgrade wallet</source>
        <translation>Nie je možné prejsť na nižšiu verziu peňaženky</translation>
    </message>
    <message>
        <source>Cannot write default address</source>
        <translation>Nie je možné zapísať predvolenú adresu.</translation>
    </message>
    <message>
        <source>Rescanning...</source>
        <translation>Nové prehľadávanie...</translation>
    </message>
    <message>
        <source>Done loading</source>
        <translation>Dokončené načítavanie</translation>
    </message>
    <message>
        <source>Error</source>
        <translation>Chyba</translation>
    </message>
</context>
</TS><|MERGE_RESOLUTION|>--- conflicted
+++ resolved
@@ -168,10 +168,6 @@
         <translation>Ste si istí, že si želáte zašifrovať peňaženku?</translation>
     </message>
     <message>
-        <source>Bitcoin Core will close now to finish the encryption process. Remember that encrypting your wallet cannot fully protect your bitcoins from being stolen by malware infecting your computer.</source>
-        <translation>Jadro Bitcoin sa teraz ukončí pre dokončenie procesu šifrovania. Pamätaj, že šifrovanie peňaženky Ťa nemôže úplne ochrániť pred krádežou bitcoinov pomocou škodlivého software.</translation>
-    </message>
-    <message>
         <source>IMPORTANT: Any previous backups you have made of your wallet file should be replaced with the newly generated, encrypted wallet file. For security reasons, previous backups of the unencrypted wallet file will become useless as soon as you start using the new, encrypted wallet.</source>
         <translation>DÔLEŽITÉ: Všetky doterajšie záložné kópie peňaženky ktoré ste zhotovili by mali byť nahradené novým zašifrovaným súborom s peňaženkou. Z bezpečnostných dôvodov sa predchádzajúce kópie nezašifrovanej peňaženky stanú neužitočné keď začnete používať novú zašifrovanú peňaženku.</translation>
     </message>
@@ -192,6 +188,10 @@
         <translation>Zadajte staré a nové heslo k peňaženke.</translation>
     </message>
     <message>
+        <source>%1 will close now to finish the encryption process. Remember that encrypting your wallet cannot fully protect your bitcoins from being stolen by malware infecting your computer.</source>
+        <translation>%1 sa teraz ukončí pre dokončenie procesu šifrovania. Pamätaj, že šifrovanie peňaženky Ťa nemôže úplne ochrániť pred krádežou bitcoinov pomocou škodlivého software.</translation>
+    </message>
+    <message>
         <source>Wallet encryption failed</source>
         <translation>Šifrovanie peňaženky zlyhalo</translation>
     </message>
@@ -270,6 +270,14 @@
         <translation>Ukončiť program</translation>
     </message>
     <message>
+        <source>&amp;About %1</source>
+        <translation>&amp;O %1</translation>
+    </message>
+    <message>
+        <source>Show information about %1</source>
+        <translation>Zobraziť informácie o %1</translation>
+    </message>
+    <message>
         <source>About &amp;Qt</source>
         <translation>O &amp;Qt</translation>
     </message>
@@ -306,10 +314,6 @@
         <translation>Otvoriť &amp;URI...</translation>
     </message>
     <message>
-        <source>Bitcoin Core client</source>
-        <translation>Bitcoin Core klient</translation>
-    </message>
-    <message>
         <source>Importing blocks from disk...</source>
         <translation>Importujem bloky z disku...</translation>
     </message>
@@ -358,10 +362,6 @@
         <translation>&amp;Prijať</translation>
     </message>
     <message>
-        <source>Show information about Bitcoin Core</source>
-        <translation>Zobraziť informácie o Bitcoin Core</translation>
-    </message>
-    <message>
         <source>&amp;Show / Hide</source>
         <translation>Zobraziť / skryť</translation>
     </message>
@@ -398,22 +398,10 @@
         <translation>Lišta záložiek</translation>
     </message>
     <message>
-        <source>Bitcoin Core</source>
-        <translation>Jadro Bitcoin</translation>
-    </message>
-    <message>
         <source>Request payments (generates QR codes and bitcoin: URIs)</source>
         <translation>Vyžiadať platby (vygeneruje QR kódy a bitcoin: URI)</translation>
     </message>
     <message>
-        <source>&amp;About Bitcoin Core</source>
-        <translation>O jadre Bitcoin</translation>
-    </message>
-    <message>
-        <source>Modify configuration options for Bitcoin Core</source>
-        <translation>Upraviť možnosti nastavenia pre Jadro Bitcoin</translation>
-    </message>
-    <message>
         <source>Show the list of used sending addresses and labels</source>
         <translation>Zobraziť zoznam použitých adries odosielateľa a ich popisy</translation>
     </message>
@@ -428,10 +416,6 @@
     <message>
         <source>&amp;Command-line options</source>
         <translation>Možnosti príkazového riadku</translation>
-    </message>
-    <message>
-        <source>Show the Bitcoin Core help message to get a list with possible Bitcoin command-line options</source>
-        <translation>Zobraziť pomocnú správu od Bitcoin Jadra pre získanie zoznamu dostupných možností príkazového riadku</translation>
     </message>
     <message numerus="yes">
         <source>%n active connection(s) to Bitcoin network</source>
@@ -492,6 +476,10 @@
     <message>
         <source>Up to date</source>
         <translation>Aktualizovaný</translation>
+    </message>
+    <message>
+        <source>Show the %1 help message to get a list with possible Bitcoin command-line options</source>
+        <translation>Zobraziť pomocnú správu od %1 pre získanie zoznamu dostupných možností príkazového riadku</translation>
     </message>
     <message>
         <source>Catching up...</source>
@@ -734,10 +722,6 @@
         <translation>Tento popis sčervenie ak je priorita nižšia ako "stredná".</translation>
     </message>
     <message>
-        <source>This label turns red if any recipient receives an amount smaller than %1.</source>
-        <translation>Tento popis sčervenie ak ktorýkoľvek príjemca dostane sumu menšiu ako %1.</translation>
-    </message>
-    <message>
         <source>Can vary +/- %1 satoshi(s) per input.</source>
         <translation>Môže sa líšiť o +/- %1 satoshi pre každý vstup</translation>
     </message>
@@ -855,10 +839,6 @@
 <context>
     <name>HelpMessageDialog</name>
     <message>
-        <source>Bitcoin Core</source>
-        <translation>Jadro Bitcoin</translation>
-    </message>
-    <message>
         <source>version</source>
         <translation>verzia</translation>
     </message>
@@ -867,8 +847,8 @@
         <translation>(%1-bit)</translation>
     </message>
     <message>
-        <source>About Bitcoin Core</source>
-        <translation>O jadre Bitcoin</translation>
+        <source>About %1</source>
+        <translation>O %1</translation>
     </message>
     <message>
         <source>Command-line options</source>
@@ -918,16 +898,12 @@
         <translation>Vitajte</translation>
     </message>
     <message>
-        <source>Welcome to Bitcoin Core.</source>
-        <translation>Vitajte v jadre Bitcoin.</translation>
-    </message>
-    <message>
-        <source>As this is the first time the program is launched, you can choose where Bitcoin Core will store its data.</source>
-        <translation>Keďže spúštate program prvý krát, môžte si vybrať kde bude Bitcoin Jadro ukladať svoje dáta.</translation>
-    </message>
-    <message>
-        <source>Bitcoin Core will download and store a copy of the Bitcoin block chain. At least %1GB of data will be stored in this directory, and it will grow over time. The wallet will also be stored in this directory.</source>
-        <translation>Jadro Bitcoin stiahne zo siete a uloží kópiu Bitcoin blockchain. Aspoň %1GB dát bude uložených v tomto priečinku a časom porastie. Peňaženka bude tiež uložená v tomto priečinku.</translation>
+        <source>As this is the first time the program is launched, you can choose where %1 will store its data.</source>
+        <translation>Keďže spúštate program prvý krát, môžte si vybrať kde bude %1 ukladať svoje dáta.</translation>
+    </message>
+    <message>
+        <source>%1 will download and store a copy of the Bitcoin block chain. At least %2GB of data will be stored in this directory, and it will grow over time. The wallet will also be stored in this directory.</source>
+        <translation>%1 stiahne zo siete a uloží kópiu Bitcoin blockchain. Aspoň %2GB dát bude uložených v tomto priečinku a časom porastie. Peňaženka bude tiež uložená v tomto priečinku.</translation>
     </message>
     <message>
         <source>Use the default data directory</source>
@@ -936,10 +912,6 @@
     <message>
         <source>Use a custom data directory:</source>
         <translation>Použiť vlastný dátový adresár:</translation>
-    </message>
-    <message>
-        <source>Bitcoin Core</source>
-        <translation>Jadro Bitcoin</translation>
     </message>
     <message>
         <source>Error: Specified data directory "%1" cannot be created.</source>
@@ -1020,10 +992,6 @@
         <translation>Minimalizovať namiesto ukončenia aplikácie keď sa okno zavrie. Keď je zvolená táto možnosť, aplikácia sa zavrie len po zvolení Ukončiť v menu.</translation>
     </message>
     <message>
-        <source>The user interface language can be set here. This setting will take effect after restarting Bitcoin Core.</source>
-        <translation>Tu sa dá nastaviť jazyk užívateľského rozhrania. Toto nastavenie bude účinné po reštartovaní Jadra Bitcoin.</translation>
-    </message>
-    <message>
         <source>Third party URLs (e.g. a block explorer) that appear in the transactions tab as context menu items. %s in the URL is replaced by transaction hash. Multiple URLs are separated by vertical bar |.</source>
         <translation>URL tretích strán (napr. prehliadač blockchain) ktoré sa zobrazujú v záložke transakcií ako položky kontextového menu. %s v URL je nahradené hash-om transakcie. Viaceré URL sú oddelené zvislou čiarou |.</translation>
     </message>
@@ -1048,14 +1016,6 @@
         <translation>&amp;Sieť</translation>
     </message>
     <message>
-        <source>Automatically start Bitcoin Core after logging in to the system.</source>
-        <translation>Automaticky spustiť Jadro Bitcoin po prihlásení do systému</translation>
-    </message>
-    <message>
-        <source>&amp;Start Bitcoin Core on system login</source>
-        <translation>&amp;Spustiť Bitcoin pri spustení systému správy okien</translation>
-    </message>
-    <message>
         <source>(0 = auto, &lt;0 = leave that many cores free)</source>
         <translation>(0 = auto, &lt;0 = nechať toľko jadier voľných)</translation>
     </message>
@@ -1108,7 +1068,6 @@
         <translation>Port proxy (napr. 9050)</translation>
     </message>
     <message>
-<<<<<<< HEAD
         <source>Used for reaching peers via:</source>
         <translation>Použité pre získavanie peerov cez:</translation>
     </message>
@@ -1117,8 +1076,6 @@
         <translation>Zobrazuje, či je poskytované predvolené SOCKS5 proxy používané pre získavanie peerov cez tento typ siete.</translation>
     </message>
     <message>
-=======
->>>>>>> 21f0d8bd
         <source>IPv4</source>
         <translation>IPv4</translation>
     </message>
@@ -1131,13 +1088,10 @@
         <translation>Tor</translation>
     </message>
     <message>
-<<<<<<< HEAD
         <source>Connect to the Bitcoin network through a separate SOCKS5 proxy for Tor hidden services.</source>
         <translation>Pripojiť k Bitcoinovej sieti cez separované SOCKS5 proxy pre skrytú službu Tor.</translation>
     </message>
     <message>
-=======
->>>>>>> 21f0d8bd
         <source>Use separate SOCKS5 proxy to reach peers via Tor hidden services:</source>
         <translation>Použiť samostatný SOCKS5 proxy server na dosiahnutie počítačov cez skryté služby Tor:</translation>
     </message>
@@ -1166,6 +1120,10 @@
         <translation>Jazyk užívateľského rozhrania:</translation>
     </message>
     <message>
+        <source>The user interface language can be set here. This setting will take effect after restarting %1.</source>
+        <translation>Tu sa dá nastaviť jazyk užívateľského rozhrania. Toto nastavenie bude účinné po reštartovaní %1.</translation>
+    </message>
+    <message>
         <source>&amp;Unit to show amounts in:</source>
         <translation>&amp;Zobrazovať hodnoty v jednotkách:</translation>
     </message>
@@ -1194,6 +1152,10 @@
         <translation>žiadne</translation>
     </message>
     <message>
+        <source>Bitcoin Core</source>
+        <translation>Jadro Bitcoin</translation>
+    </message>
+    <message>
         <source>Confirm options reset</source>
         <translation>Potvrdiť obnovenie možností</translation>
     </message>
@@ -1480,10 +1442,6 @@
         <translation>Všeobecné</translation>
     </message>
     <message>
-        <source>Using OpenSSL version</source>
-        <translation>Používa OpenSSL verziu</translation>
-    </message>
-    <message>
         <source>Using BerkeleyDB version</source>
         <translation>Používa BerkeleyDB verziu</translation>
     </message>
@@ -1522,10 +1480,6 @@
     <message>
         <source>Memory usage</source>
         <translation>Využitie pamäte</translation>
-    </message>
-    <message>
-        <source>Open the Bitcoin Core debug log file from the current data directory. This can take a few seconds for large log files.</source>
-        <translation>Otvoriť Bitcoin log súbor pre ladenie z aktuálneho dátového adresára. Toto môže trvať niekoľko sekúnd pre veľké súbory.</translation>
     </message>
     <message>
         <source>Received</source>
@@ -1681,10 +1635,6 @@
         <translation>&amp;odblokovať uzol</translation>
     </message>
     <message>
-        <source>Welcome to the Bitcoin Core RPC console.</source>
-        <translation>Vitajte v RPC konzole pre Jadro Bitcoin.</translation>
-    </message>
-    <message>
         <source>Use up and down arrows to navigate history, and &lt;b&gt;Ctrl-L&lt;/b&gt; to clear screen.</source>
         <translation>Použi šípky hore a dolu pre navigáciu históriou a &lt;b&gt;Ctrl-L&lt;/b&gt; pre vyčistenie obrazovky.</translation>
     </message>
@@ -2263,10 +2213,6 @@
 <context>
     <name>ShutdownWindow</name>
     <message>
-        <source>Bitcoin Core is shutting down...</source>
-        <translation>Jadro Bitcoin sa ukončuje...</translation>
-    </message>
-    <message>
         <source>Do not shut down the computer until this window disappears.</source>
         <translation>Nevypínajte počítač kým toto okno nezmizne.</translation>
     </message>
@@ -2405,14 +2351,6 @@
 <context>
     <name>SplashScreen</name>
     <message>
-        <source>Bitcoin Core</source>
-        <translation>Jadro Bitcoin</translation>
-    </message>
-    <message>
-        <source>The Bitcoin Core developers</source>
-        <translation>Vývojári jadra Bitcoin</translation>
-    </message>
-    <message>
         <source>[testnet]</source>
         <translation>[testovacia sieť]</translation>
     </message>
@@ -2429,10 +2367,6 @@
     <message>
         <source>Open until %1</source>
         <translation>Otvorené do %1</translation>
-    </message>
-    <message>
-        <source>conflicted</source>
-        <translation>sporné</translation>
     </message>
     <message>
         <source>%1/offline</source>
@@ -3077,6 +3011,10 @@
         <translation>Neplatná -onion adresa:  '%s'</translation>
     </message>
     <message>
+        <source>Invalid amount for -fallbackfee=&lt;amount&gt;: '%s'</source>
+        <translation>Neplatná suma pre -fallbackfee=&lt;amount&gt;: '%s'</translation>
+    </message>
+    <message>
         <source>Not enough file descriptors available.</source>
         <translation>Nedostatok kľúčových slov súboru.</translation>
     </message>
@@ -3137,10 +3075,6 @@
         <translation>Voľby peňaženky:</translation>
     </message>
     <message>
-        <source>Warning: This version is obsolete; upgrade required!</source>
-        <translation>Varovanie: Táto verzia je zastaralá; vyžaduje sa aktualizácia!</translation>
-    </message>
-    <message>
         <source>You need to rebuild the database using -reindex to change -txindex</source>
         <translation>Potrebujete prebudovať databázu použitím -reindex zmeniť -txindex</translation>
     </message>
