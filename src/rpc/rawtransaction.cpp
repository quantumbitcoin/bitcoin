--- conflicted
+++ resolved
@@ -1225,11 +1225,7 @@
     { "rawtransactions",    "decoderawtransaction",   &decoderawtransaction,   true,  {"hexstring"} },
     { "rawtransactions",    "decodescript",           &decodescript,           true,  {"hexstring"} },
     { "rawtransactions",    "verifyscript",           &verifyscript,           true,  {"options"} },
-<<<<<<< HEAD
-    { "rawtransactions",    "sendrawtransaction",     &sendrawtransaction,     false, {"hexstring","allowhighfees"} },
-=======
     { "rawtransactions",    "sendrawtransaction",     &sendrawtransaction,     false, {"hexstring","ignore_rejects|allowhighfees"} },
->>>>>>> 52ed5c83
     { "rawtransactions",    "combinerawtransaction",  &combinerawtransaction,  true,  {"txs"} },
     { "rawtransactions",    "signrawtransaction",     &signrawtransaction,     false, {"hexstring","prevtxs","privkeys","sighashtype"} }, /* uses wallet if enabled */
 
