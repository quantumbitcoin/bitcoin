// Copyright (c) 2010 Satoshi Nakamoto
// Copyright (c) 2009-2015 The Bitcoin Core developers
// Distributed under the MIT software license, see the accompanying
// file COPYING or http://www.opensource.org/licenses/mit-license.php.

#include "amount.h"
#include "base58.h"
#include "chain.h"
#include "core_io.h"
#include "init.h"
#include "main.h"
#include "net.h"
#include "netbase.h"
#include "policy/rbf.h"
#include "rpcserver.h"
#include "timedata.h"
#include "util.h"
#include "utilmoneystr.h"
#include "wallet.h"
#include "walletdb.h"

#include <stdint.h>

#include <boost/assign/list_of.hpp>

#include <univalue.h>

using namespace std;

int64_t nWalletUnlockTime;
static CCriticalSection cs_nWalletUnlockTime;

std::string HelpRequiringPassphrase()
{
    return pwalletMain && pwalletMain->IsCrypted()
        ? "\nRequires wallet passphrase to be set with walletpassphrase call."
        : "";
}

bool EnsureWalletIsAvailable(bool avoidException)
{
    if (!pwalletMain)
    {
        if (!avoidException)
            throw JSONRPCError(RPC_METHOD_NOT_FOUND, "Method not found (disabled)");
        else
            return false;
    }
    return true;
}

void EnsureWalletIsUnlocked()
{
    if (pwalletMain->IsLocked())
        throw JSONRPCError(RPC_WALLET_UNLOCK_NEEDED, "Error: Please enter the wallet passphrase with walletpassphrase first.");
}

void WalletTxToJSON(const CWalletTx& wtx, UniValue& entry)
{
    int confirms = wtx.GetDepthInMainChain();
    entry.push_back(Pair("confirmations", confirms));
    if (wtx.IsCoinBase())
        entry.push_back(Pair("generated", true));
    if (confirms > 0)
    {
        entry.push_back(Pair("blockhash", wtx.hashBlock.GetHex()));
        entry.push_back(Pair("blockindex", wtx.nIndex));
        entry.push_back(Pair("blocktime", mapBlockIndex[wtx.hashBlock]->GetBlockTime()));
    } else {
        entry.push_back(Pair("trusted", wtx.IsTrusted()));
    }
    uint256 hash = wtx.GetHash();
    entry.push_back(Pair("txid", hash.GetHex()));
    UniValue conflicts(UniValue::VARR);
    BOOST_FOREACH(const uint256& conflict, wtx.GetConflicts())
        conflicts.push_back(conflict.GetHex());
    entry.push_back(Pair("walletconflicts", conflicts));
    entry.push_back(Pair("time", wtx.GetTxTime()));
    entry.push_back(Pair("timereceived", (int64_t)wtx.nTimeReceived));

    // Add opt-in RBF status
    std::string rbfStatus = "no";
    if (confirms <= 0) {
        LOCK(mempool.cs);
        if (!mempool.exists(hash)) {
            if (SignalsOptInRBF(wtx)) {
                rbfStatus = "yes";
            } else {
                rbfStatus = "unknown";
            }
        } else if (IsRBFOptIn(*mempool.mapTx.find(hash), mempool)) {
            rbfStatus = "yes";
        }
    }
    entry.push_back(Pair("bip125-replaceable", rbfStatus));

    BOOST_FOREACH(const PAIRTYPE(string,string)& item, wtx.mapValue)
        entry.push_back(Pair(item.first, item.second));
}

string AccountFromValue(const UniValue& value)
{
    string strAccount = value.get_str();
    if (strAccount == "*")
        throw JSONRPCError(RPC_WALLET_INVALID_ACCOUNT_NAME, "Invalid account name");
    return strAccount;
}

UniValue getnewaddress(const UniValue& params, bool fHelp)
{
    if (!EnsureWalletIsAvailable(fHelp))
        return NullUniValue;
    
    if (fHelp || params.size() > 1)
        throw runtime_error(
            "getnewaddress ( \"account\" )\n"
            "\nReturns a new Bitcoin address for receiving payments.\n"
            "If 'account' is specified (DEPRECATED), it is added to the address book \n"
            "so payments received with the address will be credited to 'account'.\n"
            "\nArguments:\n"
            "1. \"account\"        (string, optional) DEPRECATED. The account name for the address to be linked to. If not provided, the default account \"\" is used. It can also be set to the empty string \"\" to represent the default account. The account does not need to exist, it will be created if there is no account by the given name.\n"
            "\nResult:\n"
            "\"bitcoinaddress\"    (string) The new bitcoin address\n"
            "\nExamples:\n"
            + HelpExampleCli("getnewaddress", "")
            + HelpExampleRpc("getnewaddress", "")
        );

    LOCK2(cs_main, pwalletMain->cs_wallet);

    // Parse the account first so we don't generate a key if there's an error
    string strAccount;
    if (params.size() > 0)
        strAccount = AccountFromValue(params[0]);

    if (!pwalletMain->IsLocked())
        pwalletMain->TopUpKeyPool();

    // Generate a new key that is added to wallet
    CPubKey newKey;
    if (!pwalletMain->GetKeyFromPool(newKey))
        throw JSONRPCError(RPC_WALLET_KEYPOOL_RAN_OUT, "Error: Keypool ran out, please call keypoolrefill first");
    CKeyID keyID = newKey.GetID();

    pwalletMain->SetAddressBook(keyID, strAccount, "receive");

    return CBitcoinAddress(keyID).ToString();
}


CBitcoinAddress GetAccountAddress(string strAccount, bool bForceNew=false)
{
    CWalletDB walletdb(pwalletMain->strWalletFile);

    CAccount account;
    walletdb.ReadAccount(strAccount, account);

    bool bKeyUsed = false;

    // Check if the current key has been used
    if (account.vchPubKey.IsValid())
    {
        CScript scriptPubKey = GetScriptForDestination(account.vchPubKey.GetID());
        for (map<uint256, CWalletTx>::iterator it = pwalletMain->mapWallet.begin();
             it != pwalletMain->mapWallet.end() && account.vchPubKey.IsValid();
             ++it)
        {
            const CWalletTx& wtx = (*it).second;
            BOOST_FOREACH(const CTxOut& txout, wtx.vout)
                if (txout.scriptPubKey == scriptPubKey)
                    bKeyUsed = true;
        }
    }

    // Generate a new key
    if (!account.vchPubKey.IsValid() || bForceNew || bKeyUsed)
    {
        if (!pwalletMain->GetKeyFromPool(account.vchPubKey))
            throw JSONRPCError(RPC_WALLET_KEYPOOL_RAN_OUT, "Error: Keypool ran out, please call keypoolrefill first");

        pwalletMain->SetAddressBook(account.vchPubKey.GetID(), strAccount, "receive");
        walletdb.WriteAccount(strAccount, account);
    }

    return CBitcoinAddress(account.vchPubKey.GetID());
}

UniValue getaccountaddress(const UniValue& params, bool fHelp)
{
    if (!EnsureWalletIsAvailable(fHelp))
        return NullUniValue;
    
    if (fHelp || params.size() != 1)
        throw runtime_error(
            "getaccountaddress \"account\"\n"
            "\nDEPRECATED. Returns the current Bitcoin address for receiving payments to this account.\n"
            "\nArguments:\n"
            "1. \"account\"       (string, required) The account name for the address. It can also be set to the empty string \"\" to represent the default account. The account does not need to exist, it will be created and a new address created  if there is no account by the given name.\n"
            "\nResult:\n"
            "\"bitcoinaddress\"   (string) The account bitcoin address\n"
            "\nExamples:\n"
            + HelpExampleCli("getaccountaddress", "")
            + HelpExampleCli("getaccountaddress", "\"\"")
            + HelpExampleCli("getaccountaddress", "\"myaccount\"")
            + HelpExampleRpc("getaccountaddress", "\"myaccount\"")
        );

    LOCK2(cs_main, pwalletMain->cs_wallet);

    // Parse the account first so we don't generate a key if there's an error
    string strAccount = AccountFromValue(params[0]);

    UniValue ret(UniValue::VSTR);

    ret = GetAccountAddress(strAccount).ToString();
    return ret;
}


UniValue getrawchangeaddress(const UniValue& params, bool fHelp)
{
    if (!EnsureWalletIsAvailable(fHelp))
        return NullUniValue;
    
    if (fHelp || params.size() > 1)
        throw runtime_error(
            "getrawchangeaddress\n"
            "\nReturns a new Bitcoin address, for receiving change.\n"
            "This is for use with raw transactions, NOT normal use.\n"
            "\nResult:\n"
            "\"address\"    (string) The address\n"
            "\nExamples:\n"
            + HelpExampleCli("getrawchangeaddress", "")
            + HelpExampleRpc("getrawchangeaddress", "")
       );

    LOCK2(cs_main, pwalletMain->cs_wallet);

    if (!pwalletMain->IsLocked())
        pwalletMain->TopUpKeyPool();

    CReserveKey reservekey(pwalletMain);
    CPubKey vchPubKey;
    if (!reservekey.GetReservedKey(vchPubKey))
        throw JSONRPCError(RPC_WALLET_KEYPOOL_RAN_OUT, "Error: Keypool ran out, please call keypoolrefill first");

    reservekey.KeepKey();

    CKeyID keyID = vchPubKey.GetID();

    return CBitcoinAddress(keyID).ToString();
}


UniValue setaccount(const UniValue& params, bool fHelp)
{
    if (!EnsureWalletIsAvailable(fHelp))
        return NullUniValue;
    
    if (fHelp || params.size() < 1 || params.size() > 2)
        throw runtime_error(
            "setaccount \"bitcoinaddress\" \"account\"\n"
            "\nDEPRECATED. Sets the account associated with the given address.\n"
            "\nArguments:\n"
            "1. \"bitcoinaddress\"  (string, required) The bitcoin address to be associated with an account.\n"
            "2. \"account\"         (string, required) The account to assign the address to.\n"
            "\nExamples:\n"
            + HelpExampleCli("setaccount", "\"1D1ZrZNe3JUo7ZycKEYQQiQAWd9y54F4XZ\" \"tabby\"")
            + HelpExampleRpc("setaccount", "\"1D1ZrZNe3JUo7ZycKEYQQiQAWd9y54F4XZ\", \"tabby\"")
        );

    LOCK2(cs_main, pwalletMain->cs_wallet);

    CBitcoinAddress address(params[0].get_str());
    if (!address.IsValid())
        throw JSONRPCError(RPC_INVALID_ADDRESS_OR_KEY, "Invalid Bitcoin address");

    string strAccount;
    if (params.size() > 1)
        strAccount = AccountFromValue(params[1]);

    // Only add the account if the address is yours.
    if (IsMine(*pwalletMain, address.Get()))
    {
        // Detect when changing the account of an address that is the 'unused current key' of another account:
        if (pwalletMain->mapAddressBook.count(address.Get()))
        {
            string strOldAccount = pwalletMain->mapAddressBook[address.Get()].name;
            if (address == GetAccountAddress(strOldAccount))
                GetAccountAddress(strOldAccount, true);
        }
        pwalletMain->SetAddressBook(address.Get(), strAccount, "receive");
    }
    else
        throw JSONRPCError(RPC_MISC_ERROR, "setaccount can only be used with own address");

    return NullUniValue;
}


UniValue getaccount(const UniValue& params, bool fHelp)
{
    if (!EnsureWalletIsAvailable(fHelp))
        return NullUniValue;
    
    if (fHelp || params.size() != 1)
        throw runtime_error(
            "getaccount \"bitcoinaddress\"\n"
            "\nDEPRECATED. Returns the account associated with the given address.\n"
            "\nArguments:\n"
            "1. \"bitcoinaddress\"  (string, required) The bitcoin address for account lookup.\n"
            "\nResult:\n"
            "\"accountname\"        (string) the account address\n"
            "\nExamples:\n"
            + HelpExampleCli("getaccount", "\"1D1ZrZNe3JUo7ZycKEYQQiQAWd9y54F4XZ\"")
            + HelpExampleRpc("getaccount", "\"1D1ZrZNe3JUo7ZycKEYQQiQAWd9y54F4XZ\"")
        );

    LOCK2(cs_main, pwalletMain->cs_wallet);

    CBitcoinAddress address(params[0].get_str());
    if (!address.IsValid())
        throw JSONRPCError(RPC_INVALID_ADDRESS_OR_KEY, "Invalid Bitcoin address");

    string strAccount;
    map<CTxDestination, CAddressBookData>::iterator mi = pwalletMain->mapAddressBook.find(address.Get());
    if (mi != pwalletMain->mapAddressBook.end() && !(*mi).second.name.empty())
        strAccount = (*mi).second.name;
    return strAccount;
}


UniValue getaddressesbyaccount(const UniValue& params, bool fHelp)
{
    if (!EnsureWalletIsAvailable(fHelp))
        return NullUniValue;
    
    if (fHelp || params.size() != 1)
        throw runtime_error(
            "getaddressesbyaccount \"account\"\n"
            "\nDEPRECATED. Returns the list of addresses for the given account.\n"
            "\nArguments:\n"
            "1. \"account\"  (string, required) The account name.\n"
            "\nResult:\n"
            "[                     (json array of string)\n"
            "  \"bitcoinaddress\"  (string) a bitcoin address associated with the given account\n"
            "  ,...\n"
            "]\n"
            "\nExamples:\n"
            + HelpExampleCli("getaddressesbyaccount", "\"tabby\"")
            + HelpExampleRpc("getaddressesbyaccount", "\"tabby\"")
        );

    LOCK2(cs_main, pwalletMain->cs_wallet);

    string strAccount = AccountFromValue(params[0]);

    // Find all addresses that have the given account
    UniValue ret(UniValue::VARR);
    BOOST_FOREACH(const PAIRTYPE(CBitcoinAddress, CAddressBookData)& item, pwalletMain->mapAddressBook)
    {
        const CBitcoinAddress& address = item.first;
        const string& strName = item.second.name;
        if (strName == strAccount)
            ret.push_back(address.ToString());
    }
    return ret;
}

static void SendMoney(const CTxDestination &address, CAmount nValue, bool fSubtractFeeFromAmount, CWalletTx& wtxNew)
{
    CAmount curBalance = pwalletMain->GetBalance();

    // Check amount
    if (nValue <= 0)
        throw JSONRPCError(RPC_INVALID_PARAMETER, "Invalid amount");

    if (nValue > curBalance)
        throw JSONRPCError(RPC_WALLET_INSUFFICIENT_FUNDS, "Insufficient funds");

    // Parse Bitcoin address
    CScript scriptPubKey = GetScriptForDestination(address);

    // Create and send the transaction
    CReserveKey reservekey(pwalletMain);
    CAmount nFeeRequired;
    std::string strError;
    vector<CRecipient> vecSend;
    int nChangePosRet = -1;
    CRecipient recipient = {scriptPubKey, nValue, fSubtractFeeFromAmount};
    vecSend.push_back(recipient);
    if (!pwalletMain->CreateTransaction(vecSend, wtxNew, reservekey, nFeeRequired, nChangePosRet, strError)) {
        if (!fSubtractFeeFromAmount && nValue + nFeeRequired > pwalletMain->GetBalance())
            strError = strprintf("Error: This transaction requires a transaction fee of at least %s because of its amount, complexity, or use of recently received funds!", FormatMoney(nFeeRequired));
        throw JSONRPCError(RPC_WALLET_ERROR, strError);
    }
    if (!pwalletMain->CommitTransaction(wtxNew, reservekey))
        throw JSONRPCError(RPC_WALLET_ERROR, "Error: The transaction was rejected! This might happen if some of the coins in your wallet were already spent, such as if you used a copy of wallet.dat and coins were spent in the copy but not marked as spent here.");
}

UniValue sendtoaddress(const UniValue& params, bool fHelp)
{
    if (!EnsureWalletIsAvailable(fHelp))
        return NullUniValue;
    
    if (fHelp || params.size() < 2 || params.size() > 5)
        throw runtime_error(
            "sendtoaddress \"bitcoinaddress\" amount ( \"comment\" \"comment-to\" subtractfeefromamount )\n"
            "\nSend an amount to a given address.\n"
            + HelpRequiringPassphrase() +
            "\nArguments:\n"
            "1. \"bitcoinaddress\"  (string, required) The bitcoin address to send to.\n"
            "2. \"amount\"      (numeric or string, required) The amount in " + CURRENCY_UNIT + " to send. eg 0.1\n"
            "3. \"comment\"     (string, optional) A comment used to store what the transaction is for. \n"
            "                             This is not part of the transaction, just kept in your wallet.\n"
            "4. \"comment-to\"  (string, optional) A comment to store the name of the person or organization \n"
            "                             to which you're sending the transaction. This is not part of the \n"
            "                             transaction, just kept in your wallet.\n"
            "5. subtractfeefromamount  (boolean, optional, default=false) The fee will be deducted from the amount being sent.\n"
            "                             The recipient will receive less bitcoins than you enter in the amount field.\n"
            "\nResult:\n"
            "\"transactionid\"  (string) The transaction id.\n"
            "\nExamples:\n"
            + HelpExampleCli("sendtoaddress", "\"1M72Sfpbz1BPpXFHz9m3CdqATR44Jvaydd\" 0.1")
            + HelpExampleCli("sendtoaddress", "\"1M72Sfpbz1BPpXFHz9m3CdqATR44Jvaydd\" 0.1 \"donation\" \"seans outpost\"")
            + HelpExampleCli("sendtoaddress", "\"1M72Sfpbz1BPpXFHz9m3CdqATR44Jvaydd\" 0.1 \"\" \"\" true")
            + HelpExampleRpc("sendtoaddress", "\"1M72Sfpbz1BPpXFHz9m3CdqATR44Jvaydd\", 0.1, \"donation\", \"seans outpost\"")
        );

    LOCK2(cs_main, pwalletMain->cs_wallet);

    CBitcoinAddress address(params[0].get_str());
    if (!address.IsValid())
        throw JSONRPCError(RPC_INVALID_ADDRESS_OR_KEY, "Invalid Bitcoin address");

    // Amount
    CAmount nAmount = AmountFromValue(params[1]);
    if (nAmount <= 0)
        throw JSONRPCError(RPC_TYPE_ERROR, "Invalid amount for send");

    // Wallet comments
    CWalletTx wtx;
    if (params.size() > 2 && !params[2].isNull() && !params[2].get_str().empty())
        wtx.mapValue["comment"] = params[2].get_str();
    if (params.size() > 3 && !params[3].isNull() && !params[3].get_str().empty())
        wtx.mapValue["to"]      = params[3].get_str();

    bool fSubtractFeeFromAmount = false;
    if (params.size() > 4)
        fSubtractFeeFromAmount = params[4].get_bool();

    EnsureWalletIsUnlocked();

    SendMoney(address.Get(), nAmount, fSubtractFeeFromAmount, wtx);

    return wtx.GetHash().GetHex();
}

UniValue listaddressgroupings(const UniValue& params, bool fHelp)
{
    if (!EnsureWalletIsAvailable(fHelp))
        return NullUniValue;
    
    if (fHelp)
        throw runtime_error(
            "listaddressgroupings\n"
            "\nLists groups of addresses which have had their common ownership\n"
            "made public by common use as inputs or as the resulting change\n"
            "in past transactions\n"
            "\nResult:\n"
            "[\n"
            "  [\n"
            "    [\n"
            "      \"bitcoinaddress\",     (string) The bitcoin address\n"
            "      amount,                 (numeric) The amount in " + CURRENCY_UNIT + "\n"
            "      \"account\"             (string, optional) The account (DEPRECATED)\n"
            "    ]\n"
            "    ,...\n"
            "  ]\n"
            "  ,...\n"
            "]\n"
            "\nExamples:\n"
            + HelpExampleCli("listaddressgroupings", "")
            + HelpExampleRpc("listaddressgroupings", "")
        );

    LOCK2(cs_main, pwalletMain->cs_wallet);

    UniValue jsonGroupings(UniValue::VARR);
    map<CTxDestination, CAmount> balances = pwalletMain->GetAddressBalances();
    BOOST_FOREACH(set<CTxDestination> grouping, pwalletMain->GetAddressGroupings())
    {
        UniValue jsonGrouping(UniValue::VARR);
        BOOST_FOREACH(CTxDestination address, grouping)
        {
            UniValue addressInfo(UniValue::VARR);
            addressInfo.push_back(CBitcoinAddress(address).ToString());
            addressInfo.push_back(ValueFromAmount(balances[address]));
            {
                if (pwalletMain->mapAddressBook.find(CBitcoinAddress(address).Get()) != pwalletMain->mapAddressBook.end())
                    addressInfo.push_back(pwalletMain->mapAddressBook.find(CBitcoinAddress(address).Get())->second.name);
            }
            jsonGrouping.push_back(addressInfo);
        }
        jsonGroupings.push_back(jsonGrouping);
    }
    return jsonGroupings;
}

UniValue signmessage(const UniValue& params, bool fHelp)
{
    if (!EnsureWalletIsAvailable(fHelp))
        return NullUniValue;
    
    if (fHelp || params.size() != 2)
        throw runtime_error(
            "signmessage \"bitcoinaddress\" \"message\"\n"
            "\nSign a message with the private key of an address"
            + HelpRequiringPassphrase() + "\n"
            "\nArguments:\n"
            "1. \"bitcoinaddress\"  (string, required) The bitcoin address to use for the private key.\n"
            "2. \"message\"         (string, required) The message to create a signature of.\n"
            "\nResult:\n"
            "\"signature\"          (string) The signature of the message encoded in base 64\n"
            "\nExamples:\n"
            "\nUnlock the wallet for 30 seconds\n"
            + HelpExampleCli("walletpassphrase", "\"mypassphrase\" 30") +
            "\nCreate the signature\n"
            + HelpExampleCli("signmessage", "\"1D1ZrZNe3JUo7ZycKEYQQiQAWd9y54F4XZ\" \"my message\"") +
            "\nVerify the signature\n"
            + HelpExampleCli("verifymessage", "\"1D1ZrZNe3JUo7ZycKEYQQiQAWd9y54F4XZ\" \"signature\" \"my message\"") +
            "\nAs json rpc\n"
            + HelpExampleRpc("signmessage", "\"1D1ZrZNe3JUo7ZycKEYQQiQAWd9y54F4XZ\", \"my message\"")
        );

    LOCK2(cs_main, pwalletMain->cs_wallet);

    EnsureWalletIsUnlocked();

    string strAddress = params[0].get_str();
    string strMessage = params[1].get_str();

    CBitcoinAddress addr(strAddress);
    if (!addr.IsValid())
        throw JSONRPCError(RPC_TYPE_ERROR, "Invalid address");

    CKeyID keyID;
    if (!addr.GetKeyID(keyID))
        throw JSONRPCError(RPC_TYPE_ERROR, "Address does not refer to key");

    CKey key;
    if (!pwalletMain->GetKey(keyID, key))
        throw JSONRPCError(RPC_WALLET_ERROR, "Private key not available");

    CHashWriter ss(SER_GETHASH, 0);
    ss << strMessageMagic;
    ss << strMessage;

    vector<unsigned char> vchSig;
    if (!key.SignCompact(ss.GetHash(), vchSig))
        throw JSONRPCError(RPC_INVALID_ADDRESS_OR_KEY, "Sign failed");

    return EncodeBase64(&vchSig[0], vchSig.size());
}

UniValue getreceivedbyaddress(const UniValue& params, bool fHelp)
{
    if (!EnsureWalletIsAvailable(fHelp))
        return NullUniValue;
    
    if (fHelp || params.size() < 1 || params.size() > 2)
        throw runtime_error(
            "getreceivedbyaddress \"bitcoinaddress\" ( minconf )\n"
            "\nReturns the total amount received by the given bitcoinaddress in transactions with at least minconf confirmations.\n"
            "\nArguments:\n"
            "1. \"bitcoinaddress\"  (string, required) The bitcoin address for transactions.\n"
            "2. minconf             (numeric, optional, default=1) Only include transactions confirmed at least this many times.\n"
            "\nResult:\n"
            "amount   (numeric) The total amount in " + CURRENCY_UNIT + " received at this address.\n"
            "\nExamples:\n"
            "\nThe amount from transactions with at least 1 confirmation\n"
            + HelpExampleCli("getreceivedbyaddress", "\"1D1ZrZNe3JUo7ZycKEYQQiQAWd9y54F4XZ\"") +
            "\nThe amount including unconfirmed transactions, zero confirmations\n"
            + HelpExampleCli("getreceivedbyaddress", "\"1D1ZrZNe3JUo7ZycKEYQQiQAWd9y54F4XZ\" 0") +
            "\nThe amount with at least 6 confirmation, very safe\n"
            + HelpExampleCli("getreceivedbyaddress", "\"1D1ZrZNe3JUo7ZycKEYQQiQAWd9y54F4XZ\" 6") +
            "\nAs a json rpc call\n"
            + HelpExampleRpc("getreceivedbyaddress", "\"1D1ZrZNe3JUo7ZycKEYQQiQAWd9y54F4XZ\", 6")
       );

    LOCK2(cs_main, pwalletMain->cs_wallet);

    // Bitcoin address
    CBitcoinAddress address = CBitcoinAddress(params[0].get_str());
    if (!address.IsValid())
        throw JSONRPCError(RPC_INVALID_ADDRESS_OR_KEY, "Invalid Bitcoin address");
    CScript scriptPubKey = GetScriptForDestination(address.Get());
    if (!IsMine(*pwalletMain,scriptPubKey))
        return (double)0.0;

    // Minimum confirmations
    int nMinDepth = 1;
    if (params.size() > 1)
        nMinDepth = params[1].get_int();

    // Tally
    CAmount nAmount = 0;
    for (map<uint256, CWalletTx>::iterator it = pwalletMain->mapWallet.begin(); it != pwalletMain->mapWallet.end(); ++it)
    {
        const CWalletTx& wtx = (*it).second;
        if (wtx.IsCoinBase() || !CheckFinalTx(wtx))
            continue;

        BOOST_FOREACH(const CTxOut& txout, wtx.vout)
            if (txout.scriptPubKey == scriptPubKey)
                if (wtx.GetDepthInMainChain() >= nMinDepth)
                    nAmount += txout.nValue;
    }

    return  ValueFromAmount(nAmount);
}


UniValue getreceivedbyaccount(const UniValue& params, bool fHelp)
{
    if (!EnsureWalletIsAvailable(fHelp))
        return NullUniValue;
    
    if (fHelp || params.size() < 1 || params.size() > 2)
        throw runtime_error(
            "getreceivedbyaccount \"account\" ( minconf )\n"
            "\nDEPRECATED. Returns the total amount received by addresses with <account> in transactions with at least [minconf] confirmations.\n"
            "\nArguments:\n"
            "1. \"account\"      (string, required) The selected account, may be the default account using \"\".\n"
            "2. minconf          (numeric, optional, default=1) Only include transactions confirmed at least this many times.\n"
            "\nResult:\n"
            "amount              (numeric) The total amount in " + CURRENCY_UNIT + " received for this account.\n"
            "\nExamples:\n"
            "\nAmount received by the default account with at least 1 confirmation\n"
            + HelpExampleCli("getreceivedbyaccount", "\"\"") +
            "\nAmount received at the tabby account including unconfirmed amounts with zero confirmations\n"
            + HelpExampleCli("getreceivedbyaccount", "\"tabby\" 0") +
            "\nThe amount with at least 6 confirmation, very safe\n"
            + HelpExampleCli("getreceivedbyaccount", "\"tabby\" 6") +
            "\nAs a json rpc call\n"
            + HelpExampleRpc("getreceivedbyaccount", "\"tabby\", 6")
        );

    LOCK2(cs_main, pwalletMain->cs_wallet);

    // Minimum confirmations
    int nMinDepth = 1;
    if (params.size() > 1)
        nMinDepth = params[1].get_int();

    // Get the set of pub keys assigned to account
    string strAccount = AccountFromValue(params[0]);
    set<CTxDestination> setAddress = pwalletMain->GetAccountAddresses(strAccount);

    // Tally
    CAmount nAmount = 0;
    for (map<uint256, CWalletTx>::iterator it = pwalletMain->mapWallet.begin(); it != pwalletMain->mapWallet.end(); ++it)
    {
        const CWalletTx& wtx = (*it).second;
        if (wtx.IsCoinBase() || !CheckFinalTx(wtx))
            continue;

        BOOST_FOREACH(const CTxOut& txout, wtx.vout)
        {
            CTxDestination address;
            if (ExtractDestination(txout.scriptPubKey, address) && IsMine(*pwalletMain, address) && setAddress.count(address))
                if (wtx.GetDepthInMainChain() >= nMinDepth)
                    nAmount += txout.nValue;
        }
    }

    return (double)nAmount / (double)COIN;
}


CAmount GetAccountBalance(CWalletDB& walletdb, const string& strAccount, int nMinDepth, const isminefilter& filter)
{
    CAmount nBalance = 0;

    // Tally wallet transactions
    for (map<uint256, CWalletTx>::iterator it = pwalletMain->mapWallet.begin(); it != pwalletMain->mapWallet.end(); ++it)
    {
        const CWalletTx& wtx = (*it).second;
        if (!CheckFinalTx(wtx) || wtx.GetBlocksToMaturity() > 0 || wtx.GetDepthInMainChain() < 0)
            continue;

        CAmount nReceived, nSent, nFee;
        wtx.GetAccountAmounts(strAccount, nReceived, nSent, nFee, filter);

        if (nReceived != 0 && wtx.GetDepthInMainChain() >= nMinDepth)
            nBalance += nReceived;
        nBalance -= nSent + nFee;
    }

    // Tally internal accounting entries
    nBalance += walletdb.GetAccountCreditDebit(strAccount);

    return nBalance;
}

CAmount GetAccountBalance(const string& strAccount, int nMinDepth, const isminefilter& filter)
{
    CWalletDB walletdb(pwalletMain->strWalletFile);
    return GetAccountBalance(walletdb, strAccount, nMinDepth, filter);
}


UniValue getbalance(const UniValue& params, bool fHelp)
{
    if (!EnsureWalletIsAvailable(fHelp))
        return NullUniValue;
    
    if (fHelp || params.size() > 3)
        throw runtime_error(
            "getbalance ( \"account\" minconf includeWatchonly )\n"
            "\nIf account is not specified, returns the server's total available balance.\n"
            "If account is specified (DEPRECATED), returns the balance in the account.\n"
            "Note that the account \"\" is not the same as leaving the parameter out.\n"
            "The server total may be different to the balance in the default \"\" account.\n"
            "\nArguments:\n"
            "1. \"account\"      (string, optional) DEPRECATED. The selected account, or \"*\" for entire wallet. It may be the default account using \"\".\n"
            "2. minconf          (numeric, optional, default=1) Only include transactions confirmed at least this many times.\n"
            "3. includeWatchonly (bool, optional, default=false) Also include balance in watchonly addresses (see 'importaddress')\n"
            "\nResult:\n"
            "amount              (numeric) The total amount in " + CURRENCY_UNIT + " received for this account.\n"
            "\nExamples:\n"
            "\nThe total amount in the wallet\n"
            + HelpExampleCli("getbalance", "") +
            "\nThe total amount in the wallet at least 5 blocks confirmed\n"
            + HelpExampleCli("getbalance", "\"*\" 6") +
            "\nAs a json rpc call\n"
            + HelpExampleRpc("getbalance", "\"*\", 6")
        );

    LOCK2(cs_main, pwalletMain->cs_wallet);

    if (params.size() == 0)
        return  ValueFromAmount(pwalletMain->GetBalance());

    int nMinDepth = 1;
    if (params.size() > 1)
        nMinDepth = params[1].get_int();
    isminefilter filter = ISMINE_SPENDABLE;
    if(params.size() > 2)
        if(params[2].get_bool())
            filter = filter | ISMINE_WATCH_ONLY;

    if (params[0].get_str() == "*") {
        // Calculate total balance a different way from GetBalance()
        // (GetBalance() sums up all unspent TxOuts)
        // getbalance and "getbalance * 1 true" should return the same number
        CAmount nBalance = 0;
        for (map<uint256, CWalletTx>::iterator it = pwalletMain->mapWallet.begin(); it != pwalletMain->mapWallet.end(); ++it)
        {
            const CWalletTx& wtx = (*it).second;
            if (!CheckFinalTx(wtx) || wtx.GetBlocksToMaturity() > 0 || wtx.GetDepthInMainChain() < 0)
                continue;

            CAmount allFee;
            string strSentAccount;
            list<COutputEntry> listReceived;
            list<COutputEntry> listSent;
            wtx.GetAmounts(listReceived, listSent, allFee, strSentAccount, filter);
            if (wtx.GetDepthInMainChain() >= nMinDepth)
            {
                BOOST_FOREACH(const COutputEntry& r, listReceived)
                    nBalance += r.amount;
            }
            BOOST_FOREACH(const COutputEntry& s, listSent)
                nBalance -= s.amount;
            nBalance -= allFee;
        }
        return  ValueFromAmount(nBalance);
    }

    string strAccount = AccountFromValue(params[0]);

    CAmount nBalance = GetAccountBalance(strAccount, nMinDepth, filter);

    return ValueFromAmount(nBalance);
}

UniValue getunconfirmedbalance(const UniValue &params, bool fHelp)
{
    if (!EnsureWalletIsAvailable(fHelp))
        return NullUniValue;
    
    if (fHelp || params.size() > 0)
        throw runtime_error(
                "getunconfirmedbalance\n"
                "Returns the server's total unconfirmed balance\n");

    LOCK2(cs_main, pwalletMain->cs_wallet);

    return ValueFromAmount(pwalletMain->GetUnconfirmedBalance());
}


UniValue movecmd(const UniValue& params, bool fHelp)
{
    if (!EnsureWalletIsAvailable(fHelp))
        return NullUniValue;
    
    if (fHelp || params.size() < 3 || params.size() > 5)
        throw runtime_error(
            "move \"fromaccount\" \"toaccount\" amount ( minconf \"comment\" )\n"
            "\nDEPRECATED. Move a specified amount from one account in your wallet to another.\n"
            "\nArguments:\n"
            "1. \"fromaccount\"   (string, required) The name of the account to move funds from. May be the default account using \"\".\n"
            "2. \"toaccount\"     (string, required) The name of the account to move funds to. May be the default account using \"\".\n"
            "3. amount            (numeric) Quantity of " + CURRENCY_UNIT + " to move between accounts.\n"
            "4. minconf           (numeric, optional, default=1) Only use funds with at least this many confirmations.\n"
            "5. \"comment\"       (string, optional) An optional comment, stored in the wallet only.\n"
            "\nResult:\n"
            "true|false           (boolean) true if successful.\n"
            "\nExamples:\n"
            "\nMove 0.01 " + CURRENCY_UNIT + " from the default account to the account named tabby\n"
            + HelpExampleCli("move", "\"\" \"tabby\" 0.01") +
            "\nMove 0.01 " + CURRENCY_UNIT + " timotei to akiko with a comment and funds have 6 confirmations\n"
            + HelpExampleCli("move", "\"timotei\" \"akiko\" 0.01 6 \"happy birthday!\"") +
            "\nAs a json rpc call\n"
            + HelpExampleRpc("move", "\"timotei\", \"akiko\", 0.01, 6, \"happy birthday!\"")
        );

    LOCK2(cs_main, pwalletMain->cs_wallet);

    string strFrom = AccountFromValue(params[0]);
    string strTo = AccountFromValue(params[1]);
    CAmount nAmount = AmountFromValue(params[2]);
    if (nAmount <= 0)
        throw JSONRPCError(RPC_TYPE_ERROR, "Invalid amount for send");
    if (params.size() > 3)
        // unused parameter, used to be nMinDepth, keep type-checking it though
        (void)params[3].get_int();
    string strComment;
    if (params.size() > 4)
        strComment = params[4].get_str();

    CWalletDB walletdb(pwalletMain->strWalletFile);
    if (!walletdb.TxnBegin())
        throw JSONRPCError(RPC_DATABASE_ERROR, "database error");

    int64_t nNow = GetAdjustedTime();

    // Debit
    CAccountingEntry debit;
    debit.nOrderPos = pwalletMain->IncOrderPosNext(&walletdb);
    debit.strAccount = strFrom;
    debit.nCreditDebit = -nAmount;
    debit.nTime = nNow;
    debit.strOtherAccount = strTo;
    debit.strComment = strComment;
    pwalletMain->AddAccountingEntry(debit, walletdb);

    // Credit
    CAccountingEntry credit;
    credit.nOrderPos = pwalletMain->IncOrderPosNext(&walletdb);
    credit.strAccount = strTo;
    credit.nCreditDebit = nAmount;
    credit.nTime = nNow;
    credit.strOtherAccount = strFrom;
    credit.strComment = strComment;
    pwalletMain->AddAccountingEntry(credit, walletdb);

    if (!walletdb.TxnCommit())
        throw JSONRPCError(RPC_DATABASE_ERROR, "database error");

    return true;
}


UniValue sendfrom(const UniValue& params, bool fHelp)
{
    if (!EnsureWalletIsAvailable(fHelp))
        return NullUniValue;
    
    if (fHelp || params.size() < 3 || params.size() > 6)
        throw runtime_error(
            "sendfrom \"fromaccount\" \"tobitcoinaddress\" amount ( minconf \"comment\" \"comment-to\" )\n"
            "\nDEPRECATED (use sendtoaddress). Sent an amount from an account to a bitcoin address."
            + HelpRequiringPassphrase() + "\n"
            "\nArguments:\n"
            "1. \"fromaccount\"       (string, required) The name of the account to send funds from. May be the default account using \"\".\n"
            "2. \"tobitcoinaddress\"  (string, required) The bitcoin address to send funds to.\n"
            "3. amount                (numeric or string, required) The amount in " + CURRENCY_UNIT + " (transaction fee is added on top).\n"
            "4. minconf               (numeric, optional, default=1) Only use funds with at least this many confirmations.\n"
            "5. \"comment\"           (string, optional) A comment used to store what the transaction is for. \n"
            "                                     This is not part of the transaction, just kept in your wallet.\n"
            "6. \"comment-to\"        (string, optional) An optional comment to store the name of the person or organization \n"
            "                                     to which you're sending the transaction. This is not part of the transaction, \n"
            "                                     it is just kept in your wallet.\n"
            "\nResult:\n"
            "\"transactionid\"        (string) The transaction id.\n"
            "\nExamples:\n"
            "\nSend 0.01 " + CURRENCY_UNIT + " from the default account to the address, must have at least 1 confirmation\n"
            + HelpExampleCli("sendfrom", "\"\" \"1M72Sfpbz1BPpXFHz9m3CdqATR44Jvaydd\" 0.01") +
            "\nSend 0.01 from the tabby account to the given address, funds must have at least 6 confirmations\n"
            + HelpExampleCli("sendfrom", "\"tabby\" \"1M72Sfpbz1BPpXFHz9m3CdqATR44Jvaydd\" 0.01 6 \"donation\" \"seans outpost\"") +
            "\nAs a json rpc call\n"
            + HelpExampleRpc("sendfrom", "\"tabby\", \"1M72Sfpbz1BPpXFHz9m3CdqATR44Jvaydd\", 0.01, 6, \"donation\", \"seans outpost\"")
        );

    LOCK2(cs_main, pwalletMain->cs_wallet);

    string strAccount = AccountFromValue(params[0]);
    CBitcoinAddress address(params[1].get_str());
    if (!address.IsValid())
        throw JSONRPCError(RPC_INVALID_ADDRESS_OR_KEY, "Invalid Bitcoin address");
    CAmount nAmount = AmountFromValue(params[2]);
    if (nAmount <= 0)
        throw JSONRPCError(RPC_TYPE_ERROR, "Invalid amount for send");
    int nMinDepth = 1;
    if (params.size() > 3)
        nMinDepth = params[3].get_int();

    CWalletTx wtx;
    wtx.strFromAccount = strAccount;
    if (params.size() > 4 && !params[4].isNull() && !params[4].get_str().empty())
        wtx.mapValue["comment"] = params[4].get_str();
    if (params.size() > 5 && !params[5].isNull() && !params[5].get_str().empty())
        wtx.mapValue["to"]      = params[5].get_str();

    EnsureWalletIsUnlocked();

    // Check funds
    CAmount nBalance = GetAccountBalance(strAccount, nMinDepth, ISMINE_SPENDABLE);
    if (nAmount > nBalance)
        throw JSONRPCError(RPC_WALLET_INSUFFICIENT_FUNDS, "Account has insufficient funds");

    SendMoney(address.Get(), nAmount, false, wtx);

    return wtx.GetHash().GetHex();
}


UniValue sendmany(const UniValue& params, bool fHelp)
{
    if (!EnsureWalletIsAvailable(fHelp))
        return NullUniValue;
    
    if (fHelp || params.size() < 2 || params.size() > 5)
        throw runtime_error(
            "sendmany \"fromaccount\" {\"address\":amount,...} ( minconf \"comment\" [\"address\",...] )\n"
            "\nSend multiple times. Amounts are double-precision floating point numbers."
            + HelpRequiringPassphrase() + "\n"
            "\nArguments:\n"
            "1. \"fromaccount\"         (string, required) DEPRECATED. The account to send the funds from. Should be \"\" for the default account\n"
            "2. \"amounts\"             (string, required) A json object with addresses and amounts\n"
            "    {\n"
            "      \"address\":amount   (numeric or string) The bitcoin address is the key, the numeric amount (can be string) in " + CURRENCY_UNIT + " is the value\n"
            "      ,...\n"
            "    }\n"
            "3. minconf                 (numeric, optional, default=1) Only use the balance confirmed at least this many times.\n"
            "4. \"comment\"             (string, optional) A comment\n"
            "5. subtractfeefromamount   (string, optional) A json array with addresses.\n"
            "                           The fee will be equally deducted from the amount of each selected address.\n"
            "                           Those recipients will receive less bitcoins than you enter in their corresponding amount field.\n"
            "                           If no addresses are specified here, the sender pays the fee.\n"
            "    [\n"
            "      \"address\"            (string) Subtract fee from this address\n"
            "      ,...\n"
            "    ]\n"
            "\nResult:\n"
            "\"transactionid\"          (string) The transaction id for the send. Only 1 transaction is created regardless of \n"
            "                                    the number of addresses.\n"
            "\nExamples:\n"
            "\nSend two amounts to two different addresses:\n"
            + HelpExampleCli("sendmany", "\"\" \"{\\\"1D1ZrZNe3JUo7ZycKEYQQiQAWd9y54F4XZ\\\":0.01,\\\"1353tsE8YMTA4EuV7dgUXGjNFf9KpVvKHz\\\":0.02}\"") +
            "\nSend two amounts to two different addresses setting the confirmation and comment:\n"
            + HelpExampleCli("sendmany", "\"\" \"{\\\"1D1ZrZNe3JUo7ZycKEYQQiQAWd9y54F4XZ\\\":0.01,\\\"1353tsE8YMTA4EuV7dgUXGjNFf9KpVvKHz\\\":0.02}\" 6 \"testing\"") +
            "\nSend two amounts to two different addresses, subtract fee from amount:\n"
            + HelpExampleCli("sendmany", "\"\" \"{\\\"1D1ZrZNe3JUo7ZycKEYQQiQAWd9y54F4XZ\\\":0.01,\\\"1353tsE8YMTA4EuV7dgUXGjNFf9KpVvKHz\\\":0.02}\" 1 \"\" \"[\\\"1D1ZrZNe3JUo7ZycKEYQQiQAWd9y54F4XZ\\\",\\\"1353tsE8YMTA4EuV7dgUXGjNFf9KpVvKHz\\\"]\"") +
            "\nAs a json rpc call\n"
            + HelpExampleRpc("sendmany", "\"\", \"{\\\"1D1ZrZNe3JUo7ZycKEYQQiQAWd9y54F4XZ\\\":0.01,\\\"1353tsE8YMTA4EuV7dgUXGjNFf9KpVvKHz\\\":0.02}\", 6, \"testing\"")
        );

    LOCK2(cs_main, pwalletMain->cs_wallet);

    string strAccount = AccountFromValue(params[0]);
    UniValue sendTo = params[1].get_obj();
    int nMinDepth = 1;
    if (params.size() > 2)
        nMinDepth = params[2].get_int();

    CWalletTx wtx;
    wtx.strFromAccount = strAccount;
    if (params.size() > 3 && !params[3].isNull() && !params[3].get_str().empty())
        wtx.mapValue["comment"] = params[3].get_str();

    UniValue subtractFeeFromAmount(UniValue::VARR);
    if (params.size() > 4)
        subtractFeeFromAmount = params[4].get_array();

    set<CBitcoinAddress> setAddress;
    vector<CRecipient> vecSend;

    CAmount totalAmount = 0;
    vector<string> keys = sendTo.getKeys();
    BOOST_FOREACH(const string& name_, keys)
    {
        CBitcoinAddress address(name_);
        if (!address.IsValid())
            throw JSONRPCError(RPC_INVALID_ADDRESS_OR_KEY, string("Invalid Bitcoin address: ")+name_);

        if (setAddress.count(address))
            throw JSONRPCError(RPC_INVALID_PARAMETER, string("Invalid parameter, duplicated address: ")+name_);
        setAddress.insert(address);

        CScript scriptPubKey = GetScriptForDestination(address.Get());
        CAmount nAmount = AmountFromValue(sendTo[name_]);
        if (nAmount <= 0)
            throw JSONRPCError(RPC_TYPE_ERROR, "Invalid amount for send");
        totalAmount += nAmount;

        bool fSubtractFeeFromAmount = false;
        for (unsigned int idx = 0; idx < subtractFeeFromAmount.size(); idx++) {
            const UniValue& addr = subtractFeeFromAmount[idx];
            if (addr.get_str() == name_)
                fSubtractFeeFromAmount = true;
        }

        CRecipient recipient = {scriptPubKey, nAmount, fSubtractFeeFromAmount};
        vecSend.push_back(recipient);
    }

    EnsureWalletIsUnlocked();

    // Check funds
    CAmount nBalance = GetAccountBalance(strAccount, nMinDepth, ISMINE_SPENDABLE);
    if (totalAmount > nBalance)
        throw JSONRPCError(RPC_WALLET_INSUFFICIENT_FUNDS, "Account has insufficient funds");

    // Send
    CReserveKey keyChange(pwalletMain);
    CAmount nFeeRequired = 0;
    int nChangePosRet = -1;
    string strFailReason;
    bool fCreated = pwalletMain->CreateTransaction(vecSend, wtx, keyChange, nFeeRequired, nChangePosRet, strFailReason);
    if (!fCreated)
        throw JSONRPCError(RPC_WALLET_INSUFFICIENT_FUNDS, strFailReason);
    if (!pwalletMain->CommitTransaction(wtx, keyChange))
        throw JSONRPCError(RPC_WALLET_ERROR, "Transaction commit failed");

    return wtx.GetHash().GetHex();
}

// Defined in rpcmisc.cpp
extern CScript _createmultisig_redeemScript(const UniValue& params);

UniValue addmultisigaddress(const UniValue& params, bool fHelp)
{
    if (!EnsureWalletIsAvailable(fHelp))
        return NullUniValue;
    
    if (fHelp || params.size() < 2 || params.size() > 3)
    {
        string msg = "addmultisigaddress nrequired [\"key\",...] ( \"account\" )\n"
            "\nAdd a nrequired-to-sign multisignature address to the wallet.\n"
            "Each key is a Bitcoin address or hex-encoded public key.\n"
            "If 'account' is specified (DEPRECATED), assign address to that account.\n"

            "\nArguments:\n"
            "1. nrequired        (numeric, required) The number of required signatures out of the n keys or addresses.\n"
            "2. \"keysobject\"   (string, required) A json array of bitcoin addresses or hex-encoded public keys\n"
            "     [\n"
            "       \"address\"  (string) bitcoin address or hex-encoded public key\n"
            "       ...,\n"
            "     ]\n"
            "3. \"account\"      (string, optional) DEPRECATED. An account to assign the addresses to.\n"

            "\nResult:\n"
            "\"bitcoinaddress\"  (string) A bitcoin address associated with the keys.\n"

            "\nExamples:\n"
            "\nAdd a multisig address from 2 addresses\n"
            + HelpExampleCli("addmultisigaddress", "2 \"[\\\"16sSauSf5pF2UkUwvKGq4qjNRzBZYqgEL5\\\",\\\"171sgjn4YtPu27adkKGrdDwzRTxnRkBfKV\\\"]\"") +
            "\nAs json rpc call\n"
            + HelpExampleRpc("addmultisigaddress", "2, \"[\\\"16sSauSf5pF2UkUwvKGq4qjNRzBZYqgEL5\\\",\\\"171sgjn4YtPu27adkKGrdDwzRTxnRkBfKV\\\"]\"")
        ;
        throw runtime_error(msg);
    }

    LOCK2(cs_main, pwalletMain->cs_wallet);

    string strAccount;
    if (params.size() > 2)
        strAccount = AccountFromValue(params[2]);

    // Construct using pay-to-script-hash:
    CScript inner = _createmultisig_redeemScript(params);
    CScriptID innerID(inner);
    pwalletMain->AddCScript(inner);

    pwalletMain->SetAddressBook(innerID, strAccount, "send");
    return CBitcoinAddress(innerID).ToString();
}


struct tallyitem
{
    CAmount nAmount;
    int nConf;
    vector<uint256> txids;
    bool fIsWatchonly;
    tallyitem()
    {
        nAmount = 0;
        nConf = std::numeric_limits<int>::max();
        fIsWatchonly = false;
    }
};

UniValue ListReceived(const UniValue& params, bool fByAccounts)
{
    // Minimum confirmations
    int nMinDepth = 1;
    if (params.size() > 0)
        nMinDepth = params[0].get_int();

    // Whether to include empty accounts
    bool fIncludeEmpty = false;
    if (params.size() > 1)
        fIncludeEmpty = params[1].get_bool();

    isminefilter filter = ISMINE_SPENDABLE;
    if(params.size() > 2)
        if(params[2].get_bool())
            filter = filter | ISMINE_WATCH_ONLY;

    // Tally
    map<CBitcoinAddress, tallyitem> mapTally;
    for (map<uint256, CWalletTx>::iterator it = pwalletMain->mapWallet.begin(); it != pwalletMain->mapWallet.end(); ++it)
    {
        const CWalletTx& wtx = (*it).second;

        if (wtx.IsCoinBase() || !CheckFinalTx(wtx))
            continue;

        int nDepth = wtx.GetDepthInMainChain();
        if (nDepth < nMinDepth)
            continue;

        BOOST_FOREACH(const CTxOut& txout, wtx.vout)
        {
            CTxDestination address;
            if (!ExtractDestination(txout.scriptPubKey, address))
                continue;

            isminefilter mine = IsMine(*pwalletMain, address);
            if(!(mine & filter))
                continue;

            tallyitem& item = mapTally[address];
            item.nAmount += txout.nValue;
            item.nConf = min(item.nConf, nDepth);
            item.txids.push_back(wtx.GetHash());
            if (mine & ISMINE_WATCH_ONLY)
                item.fIsWatchonly = true;
        }
    }

    // Reply
    UniValue ret(UniValue::VARR);
    map<string, tallyitem> mapAccountTally;
    BOOST_FOREACH(const PAIRTYPE(CBitcoinAddress, CAddressBookData)& item, pwalletMain->mapAddressBook)
    {
        const CBitcoinAddress& address = item.first;
        const string& strAccount = item.second.name;
        map<CBitcoinAddress, tallyitem>::iterator it = mapTally.find(address);
        if (it == mapTally.end() && !fIncludeEmpty)
            continue;

        CAmount nAmount = 0;
        int nConf = std::numeric_limits<int>::max();
        bool fIsWatchonly = false;
        if (it != mapTally.end())
        {
            nAmount = (*it).second.nAmount;
            nConf = (*it).second.nConf;
            fIsWatchonly = (*it).second.fIsWatchonly;
        }

        if (fByAccounts)
        {
            tallyitem& item = mapAccountTally[strAccount];
            item.nAmount += nAmount;
            item.nConf = min(item.nConf, nConf);
            item.fIsWatchonly = fIsWatchonly;
        }
        else
        {
            UniValue obj(UniValue::VOBJ);
            if(fIsWatchonly)
                obj.push_back(Pair("involvesWatchonly", true));
            obj.push_back(Pair("address",       address.ToString()));
            obj.push_back(Pair("account",       strAccount));
            obj.push_back(Pair("amount",        ValueFromAmount(nAmount)));
            obj.push_back(Pair("confirmations", (nConf == std::numeric_limits<int>::max() ? 0 : nConf)));
            if (!fByAccounts)
                obj.push_back(Pair("label", strAccount));
            UniValue transactions(UniValue::VARR);
            if (it != mapTally.end())
            {
                BOOST_FOREACH(const uint256& item, (*it).second.txids)
                {
                    transactions.push_back(item.GetHex());
                }
            }
            obj.push_back(Pair("txids", transactions));
            ret.push_back(obj);
        }
    }

    if (fByAccounts)
    {
        for (map<string, tallyitem>::iterator it = mapAccountTally.begin(); it != mapAccountTally.end(); ++it)
        {
            CAmount nAmount = (*it).second.nAmount;
            int nConf = (*it).second.nConf;
            UniValue obj(UniValue::VOBJ);
            if((*it).second.fIsWatchonly)
                obj.push_back(Pair("involvesWatchonly", true));
            obj.push_back(Pair("account",       (*it).first));
            obj.push_back(Pair("amount",        ValueFromAmount(nAmount)));
            obj.push_back(Pair("confirmations", (nConf == std::numeric_limits<int>::max() ? 0 : nConf)));
            ret.push_back(obj);
        }
    }

    return ret;
}

UniValue listreceivedbyaddress(const UniValue& params, bool fHelp)
{
    if (!EnsureWalletIsAvailable(fHelp))
        return NullUniValue;
    
    if (fHelp || params.size() > 3)
        throw runtime_error(
            "listreceivedbyaddress ( minconf includeempty includeWatchonly)\n"
            "\nList balances by receiving address.\n"
            "\nArguments:\n"
            "1. minconf       (numeric, optional, default=1) The minimum number of confirmations before payments are included.\n"
            "2. includeempty  (numeric, optional, default=false) Whether to include addresses that haven't received any payments.\n"
            "3. includeWatchonly (bool, optional, default=false) Whether to include watchonly addresses (see 'importaddress').\n"

            "\nResult:\n"
            "[\n"
            "  {\n"
            "    \"involvesWatchonly\" : true,        (bool) Only returned if imported addresses were involved in transaction\n"
            "    \"address\" : \"receivingaddress\",  (string) The receiving address\n"
            "    \"account\" : \"accountname\",       (string) DEPRECATED. The account of the receiving address. The default account is \"\".\n"
            "    \"amount\" : x.xxx,                  (numeric) The total amount in " + CURRENCY_UNIT + " received by the address\n"
            "    \"confirmations\" : n,               (numeric) The number of confirmations of the most recent transaction included\n"
            "    \"label\" : \"label\"                (string) A comment for the address/transaction, if any\n"
            "  }\n"
            "  ,...\n"
            "]\n"

            "\nExamples:\n"
            + HelpExampleCli("listreceivedbyaddress", "")
            + HelpExampleCli("listreceivedbyaddress", "6 true")
            + HelpExampleRpc("listreceivedbyaddress", "6, true, true")
        );

    LOCK2(cs_main, pwalletMain->cs_wallet);

    return ListReceived(params, false);
}

UniValue listreceivedbyaccount(const UniValue& params, bool fHelp)
{
    if (!EnsureWalletIsAvailable(fHelp))
        return NullUniValue;
    
    if (fHelp || params.size() > 3)
        throw runtime_error(
            "listreceivedbyaccount ( minconf includeempty includeWatchonly)\n"
            "\nDEPRECATED. List balances by account.\n"
            "\nArguments:\n"
            "1. minconf      (numeric, optional, default=1) The minimum number of confirmations before payments are included.\n"
            "2. includeempty (boolean, optional, default=false) Whether to include accounts that haven't received any payments.\n"
            "3. includeWatchonly (bool, optional, default=false) Whether to include watchonly addresses (see 'importaddress').\n"

            "\nResult:\n"
            "[\n"
            "  {\n"
            "    \"involvesWatchonly\" : true,   (bool) Only returned if imported addresses were involved in transaction\n"
            "    \"account\" : \"accountname\",  (string) The account name of the receiving account\n"
            "    \"amount\" : x.xxx,             (numeric) The total amount received by addresses with this account\n"
            "    \"confirmations\" : n,          (numeric) The number of confirmations of the most recent transaction included\n"
            "    \"label\" : \"label\"           (string) A comment for the address/transaction, if any\n"
            "  }\n"
            "  ,...\n"
            "]\n"

            "\nExamples:\n"
            + HelpExampleCli("listreceivedbyaccount", "")
            + HelpExampleCli("listreceivedbyaccount", "6 true")
            + HelpExampleRpc("listreceivedbyaccount", "6, true, true")
        );

    LOCK2(cs_main, pwalletMain->cs_wallet);

    return ListReceived(params, true);
}

static void MaybePushAddress(UniValue & entry, const CTxDestination &dest)
{
    CBitcoinAddress addr;
    if (addr.Set(dest))
        entry.push_back(Pair("address", addr.ToString()));
}

void ListTransactions(const CWalletTx& wtx, const string& strAccount, int nMinDepth, bool fLong, UniValue& ret, const isminefilter& filter)
{
    CAmount nFee;
    string strSentAccount;
    list<COutputEntry> listReceived;
    list<COutputEntry> listSent;

    wtx.GetAmounts(listReceived, listSent, nFee, strSentAccount, filter);

    bool fAllAccounts = (strAccount == string("*"));
    bool involvesWatchonly = wtx.IsFromMe(ISMINE_WATCH_ONLY);

    // Sent
    if ((!listSent.empty() || nFee != 0) && (fAllAccounts || strAccount == strSentAccount))
    {
        BOOST_FOREACH(const COutputEntry& s, listSent)
        {
            UniValue entry(UniValue::VOBJ);
            if(involvesWatchonly || (::IsMine(*pwalletMain, s.destination) & ISMINE_WATCH_ONLY))
                entry.push_back(Pair("involvesWatchonly", true));
            entry.push_back(Pair("account", strSentAccount));
            MaybePushAddress(entry, s.destination);
            entry.push_back(Pair("category", "send"));
            entry.push_back(Pair("amount", ValueFromAmount(-s.amount)));
            if (pwalletMain->mapAddressBook.count(s.destination))
                entry.push_back(Pair("label", pwalletMain->mapAddressBook[s.destination].name));
            entry.push_back(Pair("vout", s.vout));
            entry.push_back(Pair("fee", ValueFromAmount(-nFee)));
            if (fLong)
                WalletTxToJSON(wtx, entry);
            ret.push_back(entry);
        }
    }

    // Received
    if (listReceived.size() > 0 && wtx.GetDepthInMainChain() >= nMinDepth)
    {
        BOOST_FOREACH(const COutputEntry& r, listReceived)
        {
            string account;
            if (pwalletMain->mapAddressBook.count(r.destination))
                account = pwalletMain->mapAddressBook[r.destination].name;
            if (fAllAccounts || (account == strAccount))
            {
                UniValue entry(UniValue::VOBJ);
                if(involvesWatchonly || (::IsMine(*pwalletMain, r.destination) & ISMINE_WATCH_ONLY))
                    entry.push_back(Pair("involvesWatchonly", true));
                entry.push_back(Pair("account", account));
                MaybePushAddress(entry, r.destination);
                if (wtx.IsCoinBase())
                {
                    if (wtx.GetDepthInMainChain() < 1)
                        entry.push_back(Pair("category", "orphan"));
                    else if (wtx.GetBlocksToMaturity() > 0)
                        entry.push_back(Pair("category", "immature"));
                    else
                        entry.push_back(Pair("category", "generate"));
                }
                else
                {
                    entry.push_back(Pair("category", "receive"));
                }
                entry.push_back(Pair("amount", ValueFromAmount(r.amount)));
                if (pwalletMain->mapAddressBook.count(r.destination))
                    entry.push_back(Pair("label", account));
                entry.push_back(Pair("vout", r.vout));
                if (fLong)
                    WalletTxToJSON(wtx, entry);
                ret.push_back(entry);
            }
        }
    }
}

void AcentryToJSON(const CAccountingEntry& acentry, const string& strAccount, UniValue& ret)
{
    bool fAllAccounts = (strAccount == string("*"));

    if (fAllAccounts || acentry.strAccount == strAccount)
    {
        UniValue entry(UniValue::VOBJ);
        entry.push_back(Pair("account", acentry.strAccount));
        entry.push_back(Pair("category", "move"));
        entry.push_back(Pair("time", acentry.nTime));
        entry.push_back(Pair("amount", ValueFromAmount(acentry.nCreditDebit)));
        entry.push_back(Pair("otheraccount", acentry.strOtherAccount));
        entry.push_back(Pair("comment", acentry.strComment));
        ret.push_back(entry);
    }
}

UniValue listtransactions(const UniValue& params, bool fHelp)
{
    if (!EnsureWalletIsAvailable(fHelp))
        return NullUniValue;
    
    if (fHelp || params.size() > 4)
        throw runtime_error(
            "listtransactions ( \"account\" count from includeWatchonly)\n"
            "\nReturns up to 'count' most recent transactions skipping the first 'from' transactions for account 'account'.\n"
            "\nArguments:\n"
            "1. \"account\"    (string, optional) DEPRECATED. The account name. Should be \"*\".\n"
            "2. count          (numeric, optional, default=10) The number of transactions to return\n"
            "3. from           (numeric, optional, default=0) The number of transactions to skip\n"
            "4. includeWatchonly (bool, optional, default=false) Include transactions to watchonly addresses (see 'importaddress')\n"
            "\nResult:\n"
            "[\n"
            "  {\n"
            "    \"account\":\"accountname\",       (string) DEPRECATED. The account name associated with the transaction. \n"
            "                                                It will be \"\" for the default account.\n"
            "    \"address\":\"bitcoinaddress\",    (string) The bitcoin address of the transaction. Not present for \n"
            "                                                move transactions (category = move).\n"
            "    \"category\":\"send|receive|move\", (string) The transaction category. 'move' is a local (off blockchain)\n"
            "                                                transaction between accounts, and not associated with an address,\n"
            "                                                transaction id or block. 'send' and 'receive' transactions are \n"
            "                                                associated with an address, transaction id and block details\n"
            "    \"amount\": x.xxx,          (numeric) The amount in " + CURRENCY_UNIT + ". This is negative for the 'send' category, and for the\n"
            "                                         'move' category for moves outbound. It is positive for the 'receive' category,\n"
            "                                         and for the 'move' category for inbound funds.\n"
            "    \"vout\": n,                (numeric) the vout value\n"
            "    \"fee\": x.xxx,             (numeric) The amount of the fee in " + CURRENCY_UNIT + ". This is negative and only available for the \n"
            "                                         'send' category of transactions.\n"
            "    \"confirmations\": n,       (numeric) The number of confirmations for the transaction. Available for 'send' and \n"
            "                                         'receive' category of transactions. Negative confirmations indicate the\n"
            "                                         transation conflicts with the block chain\n"
            "    \"trusted\": xxx            (bool) Whether we consider the outputs of this unconfirmed transaction safe to spend.\n"
            "    \"blockhash\": \"hashvalue\", (string) The block hash containing the transaction. Available for 'send' and 'receive'\n"
            "                                          category of transactions.\n"
            "    \"blockindex\": n,          (numeric) The block index containing the transaction. Available for 'send' and 'receive'\n"
            "                                          category of transactions.\n"
            "    \"blocktime\": xxx,         (numeric) The block time in seconds since epoch (1 Jan 1970 GMT).\n"
            "    \"txid\": \"transactionid\", (string) The transaction id. Available for 'send' and 'receive' category of transactions.\n"
            "    \"time\": xxx,              (numeric) The transaction time in seconds since epoch (midnight Jan 1 1970 GMT).\n"
            "    \"timereceived\": xxx,      (numeric) The time received in seconds since epoch (midnight Jan 1 1970 GMT). Available \n"
            "                                          for 'send' and 'receive' category of transactions.\n"
            "    \"comment\": \"...\",       (string) If a comment is associated with the transaction.\n"
            "    \"label\": \"label\"        (string) A comment for the address/transaction, if any\n"
            "    \"otheraccount\": \"accountname\",  (string) For the 'move' category of transactions, the account the funds came \n"
            "                                          from (for receiving funds, positive amounts), or went to (for sending funds,\n"
            "                                          negative amounts).\n"
            "    \"bip125-replaceable\": \"yes|no|unknown\"  (string) Whether this transaction could be replaced due to BIP125 (replace-by-fee);\n"
            "                                                     may be unknown for unconfirmed transactions not in the mempool\n"
            "  }\n"
            "]\n"

            "\nExamples:\n"
            "\nList the most recent 10 transactions in the systems\n"
            + HelpExampleCli("listtransactions", "") +
            "\nList transactions 100 to 120\n"
            + HelpExampleCli("listtransactions", "\"*\" 20 100") +
            "\nAs a json rpc call\n"
            + HelpExampleRpc("listtransactions", "\"*\", 20, 100")
        );

    LOCK2(cs_main, pwalletMain->cs_wallet);

    string strAccount = "*";
    if (params.size() > 0)
        strAccount = params[0].get_str();
    int nCount = 10;
    if (params.size() > 1)
        nCount = params[1].get_int();
    int nFrom = 0;
    if (params.size() > 2)
        nFrom = params[2].get_int();
    isminefilter filter = ISMINE_SPENDABLE;
    if(params.size() > 3)
        if(params[3].get_bool())
            filter = filter | ISMINE_WATCH_ONLY;

    if (nCount < 0)
        throw JSONRPCError(RPC_INVALID_PARAMETER, "Negative count");
    if (nFrom < 0)
        throw JSONRPCError(RPC_INVALID_PARAMETER, "Negative from");

    UniValue ret(UniValue::VARR);

    const CWallet::TxItems & txOrdered = pwalletMain->wtxOrdered;

    // iterate backwards until we have nCount items to return:
    for (CWallet::TxItems::const_reverse_iterator it = txOrdered.rbegin(); it != txOrdered.rend(); ++it)
    {
        CWalletTx *const pwtx = (*it).second.first;
        if (pwtx != 0)
            ListTransactions(*pwtx, strAccount, 0, true, ret, filter);
        CAccountingEntry *const pacentry = (*it).second.second;
        if (pacentry != 0)
            AcentryToJSON(*pacentry, strAccount, ret);

        if ((int)ret.size() >= (nCount+nFrom)) break;
    }
    // ret is newest to oldest

    if (nFrom > (int)ret.size())
        nFrom = ret.size();
    if ((nFrom + nCount) > (int)ret.size())
        nCount = ret.size() - nFrom;

    vector<UniValue> arrTmp = ret.getValues();

    vector<UniValue>::iterator first = arrTmp.begin();
    std::advance(first, nFrom);
    vector<UniValue>::iterator last = arrTmp.begin();
    std::advance(last, nFrom+nCount);

    if (last != arrTmp.end()) arrTmp.erase(last, arrTmp.end());
    if (first != arrTmp.begin()) arrTmp.erase(arrTmp.begin(), first);

    std::reverse(arrTmp.begin(), arrTmp.end()); // Return oldest to newest

    ret.clear();
    ret.setArray();
    ret.push_backV(arrTmp);

    return ret;
}

UniValue listaccounts(const UniValue& params, bool fHelp)
{
    if (!EnsureWalletIsAvailable(fHelp))
        return NullUniValue;
    
    if (fHelp || params.size() > 2)
        throw runtime_error(
            "listaccounts ( minconf includeWatchonly)\n"
            "\nDEPRECATED. Returns Object that has account names as keys, account balances as values.\n"
            "\nArguments:\n"
            "1. minconf          (numeric, optional, default=1) Only include transactions with at least this many confirmations\n"
            "2. includeWatchonly (bool, optional, default=false) Include balances in watchonly addresses (see 'importaddress')\n"
            "\nResult:\n"
            "{                      (json object where keys are account names, and values are numeric balances\n"
            "  \"account\": x.xxx,  (numeric) The property name is the account name, and the value is the total balance for the account.\n"
            "  ...\n"
            "}\n"
            "\nExamples:\n"
            "\nList account balances where there at least 1 confirmation\n"
            + HelpExampleCli("listaccounts", "") +
            "\nList account balances including zero confirmation transactions\n"
            + HelpExampleCli("listaccounts", "0") +
            "\nList account balances for 6 or more confirmations\n"
            + HelpExampleCli("listaccounts", "6") +
            "\nAs json rpc call\n"
            + HelpExampleRpc("listaccounts", "6")
        );

    LOCK2(cs_main, pwalletMain->cs_wallet);

    int nMinDepth = 1;
    if (params.size() > 0)
        nMinDepth = params[0].get_int();
    isminefilter includeWatchonly = ISMINE_SPENDABLE;
    if(params.size() > 1)
        if(params[1].get_bool())
            includeWatchonly = includeWatchonly | ISMINE_WATCH_ONLY;

    map<string, CAmount> mapAccountBalances;
    BOOST_FOREACH(const PAIRTYPE(CTxDestination, CAddressBookData)& entry, pwalletMain->mapAddressBook) {
        if (IsMine(*pwalletMain, entry.first) & includeWatchonly) // This address belongs to me
            mapAccountBalances[entry.second.name] = 0;
    }

    for (map<uint256, CWalletTx>::iterator it = pwalletMain->mapWallet.begin(); it != pwalletMain->mapWallet.end(); ++it)
    {
        const CWalletTx& wtx = (*it).second;
        CAmount nFee;
        string strSentAccount;
        list<COutputEntry> listReceived;
        list<COutputEntry> listSent;
        int nDepth = wtx.GetDepthInMainChain();
        if (wtx.GetBlocksToMaturity() > 0 || nDepth < 0)
            continue;
        wtx.GetAmounts(listReceived, listSent, nFee, strSentAccount, includeWatchonly);
        mapAccountBalances[strSentAccount] -= nFee;
        BOOST_FOREACH(const COutputEntry& s, listSent)
            mapAccountBalances[strSentAccount] -= s.amount;
        if (nDepth >= nMinDepth)
        {
            BOOST_FOREACH(const COutputEntry& r, listReceived)
                if (pwalletMain->mapAddressBook.count(r.destination))
                    mapAccountBalances[pwalletMain->mapAddressBook[r.destination].name] += r.amount;
                else
                    mapAccountBalances[""] += r.amount;
        }
    }

    const list<CAccountingEntry> & acentries = pwalletMain->laccentries;
    BOOST_FOREACH(const CAccountingEntry& entry, acentries)
        mapAccountBalances[entry.strAccount] += entry.nCreditDebit;

    UniValue ret(UniValue::VOBJ);
    BOOST_FOREACH(const PAIRTYPE(string, CAmount)& accountBalance, mapAccountBalances) {
        ret.push_back(Pair(accountBalance.first, ValueFromAmount(accountBalance.second)));
    }
    return ret;
}

UniValue listsinceblock(const UniValue& params, bool fHelp)
{
    if (!EnsureWalletIsAvailable(fHelp))
        return NullUniValue;
    
    if (fHelp)
        throw runtime_error(
            "listsinceblock ( \"blockhash\" target-confirmations includeWatchonly)\n"
            "\nGet all transactions in blocks since block [blockhash], or all transactions if omitted\n"
            "\nArguments:\n"
            "1. \"blockhash\"   (string, optional) The block hash to list transactions since\n"
            "2. target-confirmations:    (numeric, optional) The confirmations required, must be 1 or more\n"
            "3. includeWatchonly:        (bool, optional, default=false) Include transactions to watchonly addresses (see 'importaddress')"
            "\nResult:\n"
            "{\n"
            "  \"transactions\": [\n"
            "    \"account\":\"accountname\",       (string) DEPRECATED. The account name associated with the transaction. Will be \"\" for the default account.\n"
            "    \"address\":\"bitcoinaddress\",    (string) The bitcoin address of the transaction. Not present for move transactions (category = move).\n"
            "    \"category\":\"send|receive\",     (string) The transaction category. 'send' has negative amounts, 'receive' has positive amounts.\n"
            "    \"amount\": x.xxx,          (numeric) The amount in " + CURRENCY_UNIT + ". This is negative for the 'send' category, and for the 'move' category for moves \n"
            "                                          outbound. It is positive for the 'receive' category, and for the 'move' category for inbound funds.\n"
            "    \"vout\" : n,               (numeric) the vout value\n"
            "    \"fee\": x.xxx,             (numeric) The amount of the fee in " + CURRENCY_UNIT + ". This is negative and only available for the 'send' category of transactions.\n"
            "    \"confirmations\": n,       (numeric) The number of confirmations for the transaction. Available for 'send' and 'receive' category of transactions.\n"
            "    \"blockhash\": \"hashvalue\",     (string) The block hash containing the transaction. Available for 'send' and 'receive' category of transactions.\n"
            "    \"blockindex\": n,          (numeric) The block index containing the transaction. Available for 'send' and 'receive' category of transactions.\n"
            "    \"blocktime\": xxx,         (numeric) The block time in seconds since epoch (1 Jan 1970 GMT).\n"
            "    \"txid\": \"transactionid\",  (string) The transaction id. Available for 'send' and 'receive' category of transactions.\n"
            "    \"time\": xxx,              (numeric) The transaction time in seconds since epoch (Jan 1 1970 GMT).\n"
            "    \"timereceived\": xxx,      (numeric) The time received in seconds since epoch (Jan 1 1970 GMT). Available for 'send' and 'receive' category of transactions.\n"
            "    \"comment\": \"...\",       (string) If a comment is associated with the transaction.\n"
            "    \"label\" : \"label\"       (string) A comment for the address/transaction, if any\n"
            "    \"to\": \"...\",            (string) If a comment to is associated with the transaction.\n"
             "  ],\n"
            "  \"lastblock\": \"lastblockhash\"     (string) The hash of the last block\n"
            "}\n"
            "\nExamples:\n"
            + HelpExampleCli("listsinceblock", "")
            + HelpExampleCli("listsinceblock", "\"000000000000000bacf66f7497b7dc45ef753ee9a7d38571037cdb1a57f663ad\" 6")
            + HelpExampleRpc("listsinceblock", "\"000000000000000bacf66f7497b7dc45ef753ee9a7d38571037cdb1a57f663ad\", 6")
        );

    LOCK2(cs_main, pwalletMain->cs_wallet);

    CBlockIndex *pindex = NULL;
    int target_confirms = 1;
    isminefilter filter = ISMINE_SPENDABLE;

    if (params.size() > 0)
    {
        uint256 blockId;

        blockId.SetHex(params[0].get_str());
        BlockMap::iterator it = mapBlockIndex.find(blockId);
        if (it != mapBlockIndex.end())
            pindex = it->second;
    }

    if (params.size() > 1)
    {
        target_confirms = params[1].get_int();

        if (target_confirms < 1)
            throw JSONRPCError(RPC_INVALID_PARAMETER, "Invalid parameter");
    }

    if(params.size() > 2)
        if(params[2].get_bool())
            filter = filter | ISMINE_WATCH_ONLY;

    int depth = pindex ? (1 + chainActive.Height() - pindex->nHeight) : -1;

    UniValue transactions(UniValue::VARR);

    for (map<uint256, CWalletTx>::iterator it = pwalletMain->mapWallet.begin(); it != pwalletMain->mapWallet.end(); it++)
    {
        CWalletTx tx = (*it).second;

        if (depth == -1 || tx.GetDepthInMainChain() < depth)
            ListTransactions(tx, "*", 0, true, transactions, filter);
    }

    CBlockIndex *pblockLast = chainActive[chainActive.Height() + 1 - target_confirms];
    uint256 lastblock = pblockLast ? pblockLast->GetBlockHash() : uint256();

    UniValue ret(UniValue::VOBJ);
    ret.push_back(Pair("transactions", transactions));
    ret.push_back(Pair("lastblock", lastblock.GetHex()));

    return ret;
}

UniValue gettransaction(const UniValue& params, bool fHelp)
{
    if (!EnsureWalletIsAvailable(fHelp))
        return NullUniValue;
    
    if (fHelp || params.size() < 1 || params.size() > 2)
        throw runtime_error(
            "gettransaction \"txid\" ( includeWatchonly )\n"
            "\nGet detailed information about in-wallet transaction <txid>\n"
            "\nArguments:\n"
            "1. \"txid\"    (string, required) The transaction id\n"
            "2. \"includeWatchonly\"    (bool, optional, default=false) Whether to include watchonly addresses in balance calculation and details[]\n"
            "\nResult:\n"
            "{\n"
            "  \"amount\" : x.xxx,        (numeric) The transaction amount in " + CURRENCY_UNIT + "\n"
            "  \"confirmations\" : n,     (numeric) The number of confirmations\n"
            "  \"blockhash\" : \"hash\",  (string) The block hash\n"
            "  \"blockindex\" : xx,       (numeric) The block index\n"
            "  \"blocktime\" : ttt,       (numeric) The time in seconds since epoch (1 Jan 1970 GMT)\n"
            "  \"txid\" : \"transactionid\",   (string) The transaction id.\n"
            "  \"time\" : ttt,            (numeric) The transaction time in seconds since epoch (1 Jan 1970 GMT)\n"
            "  \"timereceived\" : ttt,    (numeric) The time received in seconds since epoch (1 Jan 1970 GMT)\n"
            "  \"bip125-replaceable\": \"yes|no|unknown\"  (string) Whether this transaction could be replaced due to BIP125 (replace-by-fee);\n"
            "                                                   may be unknown for unconfirmed transactions not in the mempool\n"
            "  \"details\" : [\n"
            "    {\n"
            "      \"account\" : \"accountname\",  (string) DEPRECATED. The account name involved in the transaction, can be \"\" for the default account.\n"
            "      \"address\" : \"bitcoinaddress\",   (string) The bitcoin address involved in the transaction\n"
            "      \"category\" : \"send|receive\",    (string) The category, either 'send' or 'receive'\n"
            "      \"amount\" : x.xxx,                 (numeric) The amount in " + CURRENCY_UNIT + "\n"
            "      \"label\" : \"label\",              (string) A comment for the address/transaction, if any\n"
            "      \"vout\" : n,                       (numeric) the vout value\n"
            "    }\n"
            "    ,...\n"
            "  ],\n"
            "  \"hex\" : \"data\"         (string) Raw data for transaction\n"
            "}\n"

            "\nExamples:\n"
            + HelpExampleCli("gettransaction", "\"1075db55d416d3ca199f55b6084e2115b9345e16c5cf302fc80e9d5fbf5d48d\"")
            + HelpExampleCli("gettransaction", "\"1075db55d416d3ca199f55b6084e2115b9345e16c5cf302fc80e9d5fbf5d48d\" true")
            + HelpExampleRpc("gettransaction", "\"1075db55d416d3ca199f55b6084e2115b9345e16c5cf302fc80e9d5fbf5d48d\"")
        );

    LOCK2(cs_main, pwalletMain->cs_wallet);

    uint256 hash;
    hash.SetHex(params[0].get_str());

    isminefilter filter = ISMINE_SPENDABLE;
    if(params.size() > 1)
        if(params[1].get_bool())
            filter = filter | ISMINE_WATCH_ONLY;

    UniValue entry(UniValue::VOBJ);
    if (!pwalletMain->mapWallet.count(hash))
        throw JSONRPCError(RPC_INVALID_ADDRESS_OR_KEY, "Invalid or non-wallet transaction id");
    const CWalletTx& wtx = pwalletMain->mapWallet[hash];

    CAmount nCredit = wtx.GetCredit(filter);
    CAmount nDebit = wtx.GetDebit(filter);
    CAmount nNet = nCredit - nDebit;
    CAmount nFee = (wtx.IsFromMe(filter) ? wtx.GetValueOut() - nDebit : 0);

    entry.push_back(Pair("amount", ValueFromAmount(nNet - nFee)));
    if (wtx.IsFromMe(filter))
        entry.push_back(Pair("fee", ValueFromAmount(nFee)));

    WalletTxToJSON(wtx, entry);

    UniValue details(UniValue::VARR);
    ListTransactions(wtx, "*", 0, false, details, filter);
    entry.push_back(Pair("details", details));

    string strHex = EncodeHexTx(static_cast<CTransaction>(wtx));
    entry.push_back(Pair("hex", strHex));

    return entry;
}

UniValue abandontransaction(const UniValue& params, bool fHelp)
{
    if (!EnsureWalletIsAvailable(fHelp))
        return NullUniValue;

    if (fHelp || params.size() != 1)
        throw runtime_error(
            "abandontransaction \"txid\"\n"
            "\nMark in-wallet transaction <txid> as abandoned\n"
            "This will mark this transaction and all its in-wallet descendants as abandoned which will allow\n"
            "for their inputs to be respent.  It can be used to replace \"stuck\" or evicted transactions.\n"
            "It only works on transactions which are not included in a block and are not currently in the mempool.\n"
            "It has no effect on transactions which are already conflicted or abandoned.\n"
            "\nArguments:\n"
            "1. \"txid\"    (string, required) The transaction id\n"
            "\nResult:\n"
            "\nExamples:\n"
            + HelpExampleCli("abandontransaction", "\"1075db55d416d3ca199f55b6084e2115b9345e16c5cf302fc80e9d5fbf5d48d\"")
            + HelpExampleRpc("abandontransaction", "\"1075db55d416d3ca199f55b6084e2115b9345e16c5cf302fc80e9d5fbf5d48d\"")
        );

    LOCK2(cs_main, pwalletMain->cs_wallet);

    uint256 hash;
    hash.SetHex(params[0].get_str());

    if (!pwalletMain->mapWallet.count(hash))
        throw JSONRPCError(RPC_INVALID_ADDRESS_OR_KEY, "Invalid or non-wallet transaction id");
    if (!pwalletMain->AbandonTransaction(hash))
        throw JSONRPCError(RPC_INVALID_ADDRESS_OR_KEY, "Transaction not eligible for abandonment");

    return NullUniValue;
}


UniValue backupwallet(const UniValue& params, bool fHelp)
{
    if (!EnsureWalletIsAvailable(fHelp))
        return NullUniValue;
    
    if (fHelp || params.size() != 1)
        throw runtime_error(
            "backupwallet \"destination\"\n"
            "\nSafely copies wallet.dat to destination, which can be a directory or a path with filename.\n"
            "\nArguments:\n"
            "1. \"destination\"   (string) The destination directory or file\n"
            "\nExamples:\n"
            + HelpExampleCli("backupwallet", "\"backup.dat\"")
            + HelpExampleRpc("backupwallet", "\"backup.dat\"")
        );

    LOCK2(cs_main, pwalletMain->cs_wallet);

    string strDest = params[0].get_str();
    if (!BackupWallet(*pwalletMain, strDest))
        throw JSONRPCError(RPC_WALLET_ERROR, "Error: Wallet backup failed!");

    return NullUniValue;
}


UniValue keypoolrefill(const UniValue& params, bool fHelp)
{
    if (!EnsureWalletIsAvailable(fHelp))
        return NullUniValue;
    
    if (fHelp || params.size() > 1)
        throw runtime_error(
            "keypoolrefill ( newsize )\n"
            "\nFills the keypool."
            + HelpRequiringPassphrase() + "\n"
            "\nArguments\n"
            "1. newsize     (numeric, optional, default=100) The new keypool size\n"
            "\nExamples:\n"
            + HelpExampleCli("keypoolrefill", "")
            + HelpExampleRpc("keypoolrefill", "")
        );

    LOCK2(cs_main, pwalletMain->cs_wallet);

    // 0 is interpreted by TopUpKeyPool() as the default keypool size given by -keypool
    unsigned int kpSize = 0;
    if (params.size() > 0) {
        if (params[0].get_int() < 0)
            throw JSONRPCError(RPC_INVALID_PARAMETER, "Invalid parameter, expected valid size.");
        kpSize = (unsigned int)params[0].get_int();
    }

    EnsureWalletIsUnlocked();
    pwalletMain->TopUpKeyPool(kpSize);

    if (pwalletMain->GetKeyPoolSize() < kpSize)
        throw JSONRPCError(RPC_WALLET_ERROR, "Error refreshing keypool.");

    return NullUniValue;
}


static void LockWallet(CWallet* pWallet)
{
    LOCK(cs_nWalletUnlockTime);
    nWalletUnlockTime = 0;
    pWallet->Lock();
}

UniValue walletpassphrase(const UniValue& params, bool fHelp)
{
    if (!EnsureWalletIsAvailable(fHelp))
        return NullUniValue;
    
    if (pwalletMain->IsCrypted() && (fHelp || params.size() != 2))
        throw runtime_error(
            "walletpassphrase \"passphrase\" timeout\n"
            "\nStores the wallet decryption key in memory for 'timeout' seconds.\n"
            "This is needed prior to performing transactions related to private keys such as sending bitcoins\n"
            "\nArguments:\n"
            "1. \"passphrase\"     (string, required) The wallet passphrase\n"
            "2. timeout            (numeric, required) The time to keep the decryption key in seconds.\n"
            "\nNote:\n"
            "Issuing the walletpassphrase command while the wallet is already unlocked will set a new unlock\n"
            "time that overrides the old one.\n"
            "\nExamples:\n"
            "\nunlock the wallet for 60 seconds\n"
            + HelpExampleCli("walletpassphrase", "\"my pass phrase\" 60") +
            "\nLock the wallet again (before 60 seconds)\n"
            + HelpExampleCli("walletlock", "") +
            "\nAs json rpc call\n"
            + HelpExampleRpc("walletpassphrase", "\"my pass phrase\", 60")
        );

    LOCK2(cs_main, pwalletMain->cs_wallet);

    if (fHelp)
        return true;
    if (!pwalletMain->IsCrypted())
        throw JSONRPCError(RPC_WALLET_WRONG_ENC_STATE, "Error: running with an unencrypted wallet, but walletpassphrase was called.");

    // Note that the walletpassphrase is stored in params[0] which is not mlock()ed
    SecureString strWalletPass;
    strWalletPass.reserve(100);
    // TODO: get rid of this .c_str() by implementing SecureString::operator=(std::string)
    // Alternately, find a way to make params[0] mlock()'d to begin with.
    strWalletPass = params[0].get_str().c_str();

    if (strWalletPass.length() > 0)
    {
        if (!pwalletMain->Unlock(strWalletPass))
            throw JSONRPCError(RPC_WALLET_PASSPHRASE_INCORRECT, "Error: The wallet passphrase entered was incorrect.");
    }
    else
        throw runtime_error(
            "walletpassphrase <passphrase> <timeout>\n"
            "Stores the wallet decryption key in memory for <timeout> seconds.");

    pwalletMain->TopUpKeyPool();

    int64_t nSleepTime = params[1].get_int64();
    LOCK(cs_nWalletUnlockTime);
    nWalletUnlockTime = GetTime() + nSleepTime;
    RPCRunLater("lockwallet", boost::bind(LockWallet, pwalletMain), nSleepTime);

    return NullUniValue;
}


UniValue walletpassphrasechange(const UniValue& params, bool fHelp)
{
    if (!EnsureWalletIsAvailable(fHelp))
        return NullUniValue;
    
    if (pwalletMain->IsCrypted() && (fHelp || params.size() != 2))
        throw runtime_error(
            "walletpassphrasechange \"oldpassphrase\" \"newpassphrase\"\n"
            "\nChanges the wallet passphrase from 'oldpassphrase' to 'newpassphrase'.\n"
            "\nArguments:\n"
            "1. \"oldpassphrase\"      (string) The current passphrase\n"
            "2. \"newpassphrase\"      (string) The new passphrase\n"
            "\nExamples:\n"
            + HelpExampleCli("walletpassphrasechange", "\"old one\" \"new one\"")
            + HelpExampleRpc("walletpassphrasechange", "\"old one\", \"new one\"")
        );

    LOCK2(cs_main, pwalletMain->cs_wallet);

    if (fHelp)
        return true;
    if (!pwalletMain->IsCrypted())
        throw JSONRPCError(RPC_WALLET_WRONG_ENC_STATE, "Error: running with an unencrypted wallet, but walletpassphrasechange was called.");

    // TODO: get rid of these .c_str() calls by implementing SecureString::operator=(std::string)
    // Alternately, find a way to make params[0] mlock()'d to begin with.
    SecureString strOldWalletPass;
    strOldWalletPass.reserve(100);
    strOldWalletPass = params[0].get_str().c_str();

    SecureString strNewWalletPass;
    strNewWalletPass.reserve(100);
    strNewWalletPass = params[1].get_str().c_str();

    if (strOldWalletPass.length() < 1 || strNewWalletPass.length() < 1)
        throw runtime_error(
            "walletpassphrasechange <oldpassphrase> <newpassphrase>\n"
            "Changes the wallet passphrase from <oldpassphrase> to <newpassphrase>.");

    if (!pwalletMain->ChangeWalletPassphrase(strOldWalletPass, strNewWalletPass))
        throw JSONRPCError(RPC_WALLET_PASSPHRASE_INCORRECT, "Error: The wallet passphrase entered was incorrect.");

    return NullUniValue;
}


UniValue walletlock(const UniValue& params, bool fHelp)
{
    if (!EnsureWalletIsAvailable(fHelp))
        return NullUniValue;
    
    if (pwalletMain->IsCrypted() && (fHelp || params.size() != 0))
        throw runtime_error(
            "walletlock\n"
            "\nRemoves the wallet encryption key from memory, locking the wallet.\n"
            "After calling this method, you will need to call walletpassphrase again\n"
            "before being able to call any methods which require the wallet to be unlocked.\n"
            "\nExamples:\n"
            "\nSet the passphrase for 2 minutes to perform a transaction\n"
            + HelpExampleCli("walletpassphrase", "\"my pass phrase\" 120") +
            "\nPerform a send (requires passphrase set)\n"
            + HelpExampleCli("sendtoaddress", "\"1M72Sfpbz1BPpXFHz9m3CdqATR44Jvaydd\" 1.0") +
            "\nClear the passphrase since we are done before 2 minutes is up\n"
            + HelpExampleCli("walletlock", "") +
            "\nAs json rpc call\n"
            + HelpExampleRpc("walletlock", "")
        );

    LOCK2(cs_main, pwalletMain->cs_wallet);

    if (fHelp)
        return true;
    if (!pwalletMain->IsCrypted())
        throw JSONRPCError(RPC_WALLET_WRONG_ENC_STATE, "Error: running with an unencrypted wallet, but walletlock was called.");

    {
        LOCK(cs_nWalletUnlockTime);
        pwalletMain->Lock();
        nWalletUnlockTime = 0;
    }

    return NullUniValue;
}


UniValue encryptwallet(const UniValue& params, bool fHelp)
{
    if (!EnsureWalletIsAvailable(fHelp))
        return NullUniValue;
    
    if (!pwalletMain->IsCrypted() && (fHelp || params.size() != 1))
        throw runtime_error(
            "encryptwallet \"passphrase\"\n"
            "\nEncrypts the wallet with 'passphrase'. This is for first time encryption.\n"
            "After this, any calls that interact with private keys such as sending or signing \n"
            "will require the passphrase to be set prior the making these calls.\n"
            "Use the walletpassphrase call for this, and then walletlock call.\n"
            "If the wallet is already encrypted, use the walletpassphrasechange call.\n"
            "Note that this will shutdown the server.\n"
            "\nArguments:\n"
            "1. \"passphrase\"    (string) The pass phrase to encrypt the wallet with. It must be at least 1 character, but should be long.\n"
            "\nExamples:\n"
            "\nEncrypt you wallet\n"
            + HelpExampleCli("encryptwallet", "\"my pass phrase\"") +
            "\nNow set the passphrase to use the wallet, such as for signing or sending bitcoin\n"
            + HelpExampleCli("walletpassphrase", "\"my pass phrase\"") +
            "\nNow we can so something like sign\n"
            + HelpExampleCli("signmessage", "\"bitcoinaddress\" \"test message\"") +
            "\nNow lock the wallet again by removing the passphrase\n"
            + HelpExampleCli("walletlock", "") +
            "\nAs a json rpc call\n"
            + HelpExampleRpc("encryptwallet", "\"my pass phrase\"")
        );

    LOCK2(cs_main, pwalletMain->cs_wallet);

    if (fHelp)
        return true;
    if (pwalletMain->IsCrypted())
        throw JSONRPCError(RPC_WALLET_WRONG_ENC_STATE, "Error: running with an encrypted wallet, but encryptwallet was called.");

    // TODO: get rid of this .c_str() by implementing SecureString::operator=(std::string)
    // Alternately, find a way to make params[0] mlock()'d to begin with.
    SecureString strWalletPass;
    strWalletPass.reserve(100);
    strWalletPass = params[0].get_str().c_str();

    if (strWalletPass.length() < 1)
        throw runtime_error(
            "encryptwallet <passphrase>\n"
            "Encrypts the wallet with <passphrase>.");

    if (!pwalletMain->EncryptWallet(strWalletPass))
        throw JSONRPCError(RPC_WALLET_ENCRYPTION_FAILED, "Error: Failed to encrypt the wallet.");

    // BDB seems to have a bad habit of writing old data into
    // slack space in .dat files; that is bad if the old data is
    // unencrypted private keys. So:
    StartShutdown();
    return "wallet encrypted; Bitcoin server stopping, restart to run with encrypted wallet. The keypool has been flushed, you need to make a new backup.";
}

UniValue lockunspent(const UniValue& params, bool fHelp)
{
    if (!EnsureWalletIsAvailable(fHelp))
        return NullUniValue;
    
    if (fHelp || params.size() < 1 || params.size() > 2)
        throw runtime_error(
            "lockunspent unlock [{\"txid\":\"txid\",\"vout\":n},...]\n"
            "\nUpdates list of temporarily unspendable outputs.\n"
            "Temporarily lock (unlock=false) or unlock (unlock=true) specified transaction outputs.\n"
            "A locked transaction output will not be chosen by automatic coin selection, when spending bitcoins.\n"
            "Locks are stored in memory only. Nodes start with zero locked outputs, and the locked output list\n"
            "is always cleared (by virtue of process exit) when a node stops or fails.\n"
            "Also see the listunspent call\n"
            "\nArguments:\n"
            "1. unlock            (boolean, required) Whether to unlock (true) or lock (false) the specified transactions\n"
            "2. \"transactions\"  (string, required) A json array of objects. Each object the txid (string) vout (numeric)\n"
            "     [           (json array of json objects)\n"
            "       {\n"
            "         \"txid\":\"id\",    (string) The transaction id\n"
            "         \"vout\": n         (numeric) The output number\n"
            "       }\n"
            "       ,...\n"
            "     ]\n"

            "\nResult:\n"
            "true|false    (boolean) Whether the command was successful or not\n"

            "\nExamples:\n"
            "\nList the unspent transactions\n"
            + HelpExampleCli("listunspent", "") +
            "\nLock an unspent transaction\n"
            + HelpExampleCli("lockunspent", "false \"[{\\\"txid\\\":\\\"a08e6907dbbd3d809776dbfc5d82e371b764ed838b5655e72f463568df1aadf0\\\",\\\"vout\\\":1}]\"") +
            "\nList the locked transactions\n"
            + HelpExampleCli("listlockunspent", "") +
            "\nUnlock the transaction again\n"
            + HelpExampleCli("lockunspent", "true \"[{\\\"txid\\\":\\\"a08e6907dbbd3d809776dbfc5d82e371b764ed838b5655e72f463568df1aadf0\\\",\\\"vout\\\":1}]\"") +
            "\nAs a json rpc call\n"
            + HelpExampleRpc("lockunspent", "false, \"[{\\\"txid\\\":\\\"a08e6907dbbd3d809776dbfc5d82e371b764ed838b5655e72f463568df1aadf0\\\",\\\"vout\\\":1}]\"")
        );

    LOCK2(cs_main, pwalletMain->cs_wallet);

    if (params.size() == 1)
        RPCTypeCheck(params, boost::assign::list_of(UniValue::VBOOL));
    else
        RPCTypeCheck(params, boost::assign::list_of(UniValue::VBOOL)(UniValue::VARR));

    bool fUnlock = params[0].get_bool();

    if (params.size() == 1) {
        if (fUnlock)
            pwalletMain->UnlockAllCoins();
        return true;
    }

    UniValue outputs = params[1].get_array();
    for (unsigned int idx = 0; idx < outputs.size(); idx++) {
        const UniValue& output = outputs[idx];
        if (!output.isObject())
            throw JSONRPCError(RPC_INVALID_PARAMETER, "Invalid parameter, expected object");
        const UniValue& o = output.get_obj();

        RPCTypeCheckObj(o, boost::assign::map_list_of("txid", UniValue::VSTR)("vout", UniValue::VNUM));

        string txid = find_value(o, "txid").get_str();
        if (!IsHex(txid))
            throw JSONRPCError(RPC_INVALID_PARAMETER, "Invalid parameter, expected hex txid");

        int nOutput = find_value(o, "vout").get_int();
        if (nOutput < 0)
            throw JSONRPCError(RPC_INVALID_PARAMETER, "Invalid parameter, vout must be positive");

        COutPoint outpt(uint256S(txid), nOutput);

        if (fUnlock)
            pwalletMain->UnlockCoin(outpt);
        else
            pwalletMain->LockCoin(outpt);
    }

    return true;
}

UniValue listlockunspent(const UniValue& params, bool fHelp)
{
    if (!EnsureWalletIsAvailable(fHelp))
        return NullUniValue;
    
    if (fHelp || params.size() > 0)
        throw runtime_error(
            "listlockunspent\n"
            "\nReturns list of temporarily unspendable outputs.\n"
            "See the lockunspent call to lock and unlock transactions for spending.\n"
            "\nResult:\n"
            "[\n"
            "  {\n"
            "    \"txid\" : \"transactionid\",     (string) The transaction id locked\n"
            "    \"vout\" : n                      (numeric) The vout value\n"
            "  }\n"
            "  ,...\n"
            "]\n"
            "\nExamples:\n"
            "\nList the unspent transactions\n"
            + HelpExampleCli("listunspent", "") +
            "\nLock an unspent transaction\n"
            + HelpExampleCli("lockunspent", "false \"[{\\\"txid\\\":\\\"a08e6907dbbd3d809776dbfc5d82e371b764ed838b5655e72f463568df1aadf0\\\",\\\"vout\\\":1}]\"") +
            "\nList the locked transactions\n"
            + HelpExampleCli("listlockunspent", "") +
            "\nUnlock the transaction again\n"
            + HelpExampleCli("lockunspent", "true \"[{\\\"txid\\\":\\\"a08e6907dbbd3d809776dbfc5d82e371b764ed838b5655e72f463568df1aadf0\\\",\\\"vout\\\":1}]\"") +
            "\nAs a json rpc call\n"
            + HelpExampleRpc("listlockunspent", "")
        );

    LOCK2(cs_main, pwalletMain->cs_wallet);

    vector<COutPoint> vOutpts;
    pwalletMain->ListLockedCoins(vOutpts);

    UniValue ret(UniValue::VARR);

    BOOST_FOREACH(COutPoint &outpt, vOutpts) {
        UniValue o(UniValue::VOBJ);

        o.push_back(Pair("txid", outpt.hash.GetHex()));
        o.push_back(Pair("vout", (int)outpt.n));
        ret.push_back(o);
    }

    return ret;
}

UniValue settxfee(const UniValue& params, bool fHelp)
{
    if (!EnsureWalletIsAvailable(fHelp))
        return NullUniValue;
    
    if (fHelp || params.size() < 1 || params.size() > 1)
        throw runtime_error(
            "settxfee amount\n"
            "\nSet the transaction fee per kB. Overwrites the paytxfee parameter.\n"
            "\nArguments:\n"
            "1. amount         (numeric or sting, required) The transaction fee in " + CURRENCY_UNIT + "/kB\n"
            "\nResult\n"
            "true|false        (boolean) Returns true if successful\n"
            "\nExamples:\n"
            + HelpExampleCli("settxfee", "0.00001")
            + HelpExampleRpc("settxfee", "0.00001")
        );

    LOCK2(cs_main, pwalletMain->cs_wallet);

    // Amount
    CAmount nAmount = AmountFromValue(params[0]);

    payTxFee = CFeeRate(nAmount, 1000);
    return true;
}

UniValue getwalletinfo(const UniValue& params, bool fHelp)
{
    if (!EnsureWalletIsAvailable(fHelp))
        return NullUniValue;
    
    if (fHelp || params.size() != 0)
        throw runtime_error(
            "getwalletinfo\n"
            "Returns an object containing various wallet state info.\n"
            "\nResult:\n"
            "{\n"
            "  \"walletversion\": xxxxx,     (numeric) the wallet version\n"
            "  \"balance\": xxxxxxx,         (numeric) the total confirmed balance of the wallet in " + CURRENCY_UNIT + "\n"
            "  \"unconfirmed_balance\": xxx, (numeric) the total unconfirmed balance of the wallet in " + CURRENCY_UNIT + "\n"
            "  \"immature_balance\": xxxxxx, (numeric) the total immature balance of the wallet in " + CURRENCY_UNIT + "\n"
            "  \"txcount\": xxxxxxx,         (numeric) the total number of transactions in the wallet\n"
            "  \"keypoololdest\": xxxxxx,    (numeric) the timestamp (seconds since GMT epoch) of the oldest pre-generated key in the key pool\n"
            "  \"keypoolsize\": xxxx,        (numeric) how many new keys are pre-generated\n"
            "  \"unlocked_until\": ttt,      (numeric) the timestamp in seconds since epoch (midnight Jan 1 1970 GMT) that the wallet is unlocked for transfers, or 0 if the wallet is locked\n"
            "  \"paytxfee\": x.xxxx,         (numeric) the transaction fee configuration, set in " + CURRENCY_UNIT + "/kB\n"
            "}\n"
            "\nExamples:\n"
            + HelpExampleCli("getwalletinfo", "")
            + HelpExampleRpc("getwalletinfo", "")
        );

    LOCK2(cs_main, pwalletMain->cs_wallet);

    UniValue obj(UniValue::VOBJ);
    obj.push_back(Pair("walletversion", pwalletMain->GetVersion()));
    obj.push_back(Pair("balance",       ValueFromAmount(pwalletMain->GetBalance())));
    obj.push_back(Pair("unconfirmed_balance", ValueFromAmount(pwalletMain->GetUnconfirmedBalance())));
    obj.push_back(Pair("immature_balance",    ValueFromAmount(pwalletMain->GetImmatureBalance())));
    obj.push_back(Pair("txcount",       (int)pwalletMain->mapWallet.size()));
    obj.push_back(Pair("keypoololdest", pwalletMain->GetOldestKeyPoolTime()));
    obj.push_back(Pair("keypoolsize",   (int)pwalletMain->GetKeyPoolSize()));
    if (pwalletMain->IsCrypted())
        obj.push_back(Pair("unlocked_until", nWalletUnlockTime));
    obj.push_back(Pair("paytxfee",      ValueFromAmount(payTxFee.GetFeePerK())));
    return obj;
}

UniValue resendwallettransactions(const UniValue& params, bool fHelp)
{
    if (!EnsureWalletIsAvailable(fHelp))
        return NullUniValue;
    
    if (fHelp || params.size() != 0)
        throw runtime_error(
            "resendwallettransactions\n"
            "Immediately re-broadcast unconfirmed wallet transactions to all peers.\n"
            "Intended only for testing; the wallet code periodically re-broadcasts\n"
            "automatically.\n"
            "Returns array of transaction ids that were re-broadcast.\n"
            );

    LOCK2(cs_main, pwalletMain->cs_wallet);

    std::vector<uint256> txids = pwalletMain->ResendWalletTransactionsBefore(GetTime());
    UniValue result(UniValue::VARR);
    BOOST_FOREACH(const uint256& txid, txids)
    {
        result.push_back(txid.ToString());
    }
    return result;
}

UniValue listunspent(const UniValue& params, bool fHelp)
{
    if (!EnsureWalletIsAvailable(fHelp))
        return NullUniValue;
    
    if (fHelp || params.size() > 3)
        throw runtime_error(
            "listunspent ( minconf maxconf  [\"address\",...] )\n"
            "\nReturns array of unspent transaction outputs\n"
            "with between minconf and maxconf (inclusive) confirmations.\n"
            "Optionally filter to only include txouts paid to specified addresses.\n"
            "Results are an array of Objects, each of which has:\n"
            "{txid, vout, scriptPubKey, amount, confirmations}\n"
            "\nArguments:\n"
            "1. minconf          (numeric, optional, default=1) The minimum confirmations to filter\n"
            "2. maxconf          (numeric, optional, default=9999999) The maximum confirmations to filter\n"
            "3. \"addresses\"    (string) A json array of bitcoin addresses to filter\n"
            "    [\n"
            "      \"address\"   (string) bitcoin address\n"
            "      ,...\n"
            "    ]\n"
            "\nResult\n"
            "[                   (array of json object)\n"
            "  {\n"
            "    \"txid\" : \"txid\",        (string) the transaction id \n"
            "    \"vout\" : n,               (numeric) the vout value\n"
            "    \"address\" : \"address\",  (string) the bitcoin address\n"
            "    \"account\" : \"account\",  (string) DEPRECATED. The associated account, or \"\" for the default account\n"
            "    \"scriptPubKey\" : \"key\", (string) the script key\n"
            "    \"amount\" : x.xxx,         (numeric) the transaction amount in " + CURRENCY_UNIT + "\n"
            "    \"confirmations\" : n       (numeric) The number of confirmations\n"
            "  }\n"
            "  ,...\n"
            "]\n"

            "\nExamples\n"
            + HelpExampleCli("listunspent", "")
            + HelpExampleCli("listunspent", "6 9999999 \"[\\\"1PGFqEzfmQch1gKD3ra4k18PNj3tTUUSqg\\\",\\\"1LtvqCaApEdUGFkpKMM4MstjcaL4dKg8SP\\\"]\"")
            + HelpExampleRpc("listunspent", "6, 9999999 \"[\\\"1PGFqEzfmQch1gKD3ra4k18PNj3tTUUSqg\\\",\\\"1LtvqCaApEdUGFkpKMM4MstjcaL4dKg8SP\\\"]\"")
        );

    RPCTypeCheck(params, boost::assign::list_of(UniValue::VNUM)(UniValue::VNUM)(UniValue::VARR));

    int nMinDepth = 1;
    if (params.size() > 0)
        nMinDepth = params[0].get_int();

    int nMaxDepth = 9999999;
    if (params.size() > 1)
        nMaxDepth = params[1].get_int();

    set<CBitcoinAddress> setAddress;
    if (params.size() > 2) {
        UniValue inputs = params[2].get_array();
        for (unsigned int idx = 0; idx < inputs.size(); idx++) {
            const UniValue& input = inputs[idx];
            CBitcoinAddress address(input.get_str());
            if (!address.IsValid())
                throw JSONRPCError(RPC_INVALID_ADDRESS_OR_KEY, string("Invalid Bitcoin address: ")+input.get_str());
            if (setAddress.count(address))
                throw JSONRPCError(RPC_INVALID_PARAMETER, string("Invalid parameter, duplicated address: ")+input.get_str());
           setAddress.insert(address);
        }
    }

    UniValue results(UniValue::VARR);
    vector<COutput> vecOutputs;
    assert(pwalletMain != NULL);
    LOCK2(cs_main, pwalletMain->cs_wallet);
    pwalletMain->AvailableCoins(vecOutputs, false, NULL, true);
    BOOST_FOREACH(const COutput& out, vecOutputs) {
        if (out.nDepth < nMinDepth || out.nDepth > nMaxDepth)
            continue;

        if (setAddress.size()) {
            CTxDestination address;
            if (!ExtractDestination(out.tx->vout[out.i].scriptPubKey, address))
                continue;

            if (!setAddress.count(address))
                continue;
        }

        CAmount nValue = out.tx->vout[out.i].nValue;
        const CScript& pk = out.tx->vout[out.i].scriptPubKey;
        UniValue entry(UniValue::VOBJ);
        entry.push_back(Pair("txid", out.tx->GetHash().GetHex()));
        entry.push_back(Pair("vout", out.i));
        CTxDestination address;
        if (ExtractDestination(out.tx->vout[out.i].scriptPubKey, address)) {
            entry.push_back(Pair("address", CBitcoinAddress(address).ToString()));
            if (pwalletMain->mapAddressBook.count(address))
                entry.push_back(Pair("account", pwalletMain->mapAddressBook[address].name));
        }
        entry.push_back(Pair("scriptPubKey", HexStr(pk.begin(), pk.end())));
        if (pk.IsPayToScriptHash()) {
            CTxDestination address;
            if (ExtractDestination(pk, address)) {
                const CScriptID& hash = boost::get<CScriptID>(address);
                CScript redeemScript;
                if (pwalletMain->GetCScript(hash, redeemScript))
                    entry.push_back(Pair("redeemScript", HexStr(redeemScript.begin(), redeemScript.end())));
            }
        }
        entry.push_back(Pair("amount",ValueFromAmount(nValue)));
        entry.push_back(Pair("confirmations",out.nDepth));
        entry.push_back(Pair("spendable", out.fSpendable));
        results.push_back(entry);
    }

    return results;
}

UniValue fundrawtransaction(const UniValue& params, bool fHelp)
{
    if (!EnsureWalletIsAvailable(fHelp))
        return NullUniValue;

    if (fHelp || params.size() < 1 || params.size() > 2)
        throw runtime_error(
                            "fundrawtransaction \"hexstring\" ( options )\n"
                            "\nAdd inputs to a transaction until it has enough in value to meet its out value.\n"
                            "This will not modify existing inputs, and will add one change output to the outputs.\n"
                            "Note that inputs which were signed may need to be resigned after completion since in/outputs have been added.\n"
                            "The inputs added will not be signed, use signrawtransaction for that.\n"
                            "Note that all existing inputs must have their previous output transaction be in the wallet.\n"
                            "Note that all inputs selected must be of standard form and P2SH scripts must be"
                            "in the wallet using importaddress or addmultisigaddress (to calculate fees).\n"
                            "Only pay-to-pubkey, multisig, and P2SH versions thereof are currently supported for watch-only\n"
                            "\nArguments:\n"
                            "1. \"hexstring\"           (string, required) The hex string of the raw transaction\n"
                            "2. options               (object, optional)\n"
                            "   {\n"
                            "     \"changeAddress\"     (string, optional, default=pool address) The bitcoin address to receive the change\n"
                            "     \"changePosition\"    (numeric, optional, default=random) The index of the change output\n"
                            "     \"includeWatching\"   (boolean, optional, default=false) Also select inputs which are watch only\n"
                            "     \"lockUnspents\"      (boolean, optional, default=false) Lock selected unspent outputs\n"
                            "     \"optIntoRbf\"        (boolean, optional, default=false) Allow this transaction to be replaced by a transaction with heigher fees\n"
                            "   }\n"
                            "                         for backward compatibility: passing in a true instzead of an object will result in {\"includeWatching\":true}\n"
                            "\nResult:\n"
                            "{\n"
                            "  \"hex\":       \"value\", (string)  The resulting raw transaction (hex-encoded string)\n"
                            "  \"fee\":       n,         (numeric) Fee the resulting transaction pays\n"
                            "  \"changepos\": n          (numeric) The position of the added change output, or -1\n"
                            "}\n"
                            "\"hex\"             \n"
                            "\nExamples:\n"
                            "\nCreate a transaction with no inputs\n"
                            + HelpExampleCli("createrawtransaction", "\"[]\" \"{\\\"myaddress\\\":0.01}\"") +
                            "\nAdd sufficient unsigned inputs to meet the output value\n"
                            + HelpExampleCli("fundrawtransaction", "\"rawtransactionhex\"") +
                            "\nSign the transaction\n"
                            + HelpExampleCli("signrawtransaction", "\"fundedtransactionhex\"") +
                            "\nSend the transaction\n"
                            + HelpExampleCli("sendrawtransaction", "\"signedtransactionhex\"")
                            );

    RPCTypeCheck(params, boost::assign::list_of(UniValue::VSTR));

    CTxDestination changeAddress = CNoDestination();
    int changePosition = -1;
    bool includeWatching = false;
    bool lockUnspents = false;
    unsigned int flags = CREATE_TX_DONT_SIGN;

    if (params.size() > 1) {
      if (params[1].type() == UniValue::VBOOL) {
        // backward compatibility bool only fallback
        includeWatching = params[1].get_bool();
      }
      else {
        RPCTypeCheck(params, boost::assign::list_of(UniValue::VSTR)(UniValue::VOBJ));

        UniValue options = params[1];

        RPCTypeCheckObj(options, boost::assign::map_list_of("changeAddress", UniValue::VSTR)("changePosition", UniValue::VNUM)("includeWatching", UniValue::VBOOL)("lockUnspents", UniValue::VBOOL), true, true);

        if (options.exists("changeAddress")) {
            CBitcoinAddress address(options["changeAddress"].get_str());

            if (!address.IsValid())
                throw JSONRPCError(RPC_INVALID_PARAMETER, "changeAddress must be a valid bitcoin address");

            changeAddress = address.Get();
        }

        if (options.exists("changePosition"))
            changePosition = options["changePosition"].get_int();

        if (options.exists("includeWatching"))
            includeWatching = options["includeWatching"].get_bool();

<<<<<<< HEAD
        if (options.exists("optIntoRbf")) {
            const bool val = options["optIntoRbf"].get_bool();
            if (val) {
                flags |= CREATE_TX_RBF_OPT_IN;
            } else {
                flags |= CREATE_TX_RBF_OPT_OUT;
            }
=======
        if (options.exists("lockUnspents"))
            lockUnspents = options["lockUnspents"].get_bool();

        if (options.exists("optIntoRbf") && options["optIntoRbf"].get_bool()) {
            flags |= CREATE_TX_RBF_OPT_IN;
>>>>>>> 64bf978b
        }
      }
    }

    // parse hex string from parameter
    CTransaction origTx;
    if (!DecodeHexTx(origTx, params[0].get_str()))
        throw JSONRPCError(RPC_DESERIALIZATION_ERROR, "TX decode failed");

    if (origTx.vout.size() == 0)
        throw JSONRPCError(RPC_INVALID_PARAMETER, "TX must have at least one output");

    if (changePosition != -1 && (changePosition < 0 || changePosition > origTx.vout.size()))
        throw JSONRPCError(RPC_INVALID_PARAMETER, "changePosition out of bounds");

    CMutableTransaction tx(origTx);
    CAmount nFee;
    string strFailReason;

    if(!pwalletMain->FundTransaction(tx, nFee, changePosition, strFailReason, includeWatching, lockUnspents, changeAddress, flags))
        throw JSONRPCError(RPC_INTERNAL_ERROR, strFailReason);

    UniValue result(UniValue::VOBJ);
    result.push_back(Pair("hex", EncodeHexTx(tx)));
    result.push_back(Pair("changepos", changePosition));
    result.push_back(Pair("fee", ValueFromAmount(nFee)));

    return result;
}<|MERGE_RESOLUTION|>--- conflicted
+++ resolved
@@ -2512,7 +2512,9 @@
         if (options.exists("includeWatching"))
             includeWatching = options["includeWatching"].get_bool();
 
-<<<<<<< HEAD
+        if (options.exists("lockUnspents"))
+            lockUnspents = options["lockUnspents"].get_bool();
+
         if (options.exists("optIntoRbf")) {
             const bool val = options["optIntoRbf"].get_bool();
             if (val) {
@@ -2520,13 +2522,6 @@
             } else {
                 flags |= CREATE_TX_RBF_OPT_OUT;
             }
-=======
-        if (options.exists("lockUnspents"))
-            lockUnspents = options["lockUnspents"].get_bool();
-
-        if (options.exists("optIntoRbf") && options["optIntoRbf"].get_bool()) {
-            flags |= CREATE_TX_RBF_OPT_IN;
->>>>>>> 64bf978b
         }
       }
     }
