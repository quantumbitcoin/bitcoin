<TS language="ru_RU" version="2.1">
<context>
    <name>AddressBookPage</name>
    <message>
        <source>Right-click to edit address or label</source>
        <translation>$Right-click to edit address or label</translation>
    </message>
    <message>
        <source>Create a new address</source>
        <translation>Создать новый адрес</translation>
    </message>
    <message>
        <source>&amp;New</source>
        <translation>Новый</translation>
    </message>
    <message>
        <source>Copy the currently selected address to the system clipboard</source>
        <translation>Скопировать текущий выбранный адрес в буфер обмена системы</translation>
    </message>
    <message>
        <source>&amp;Copy</source>
        <translation>Копировать</translation>
    </message>
    <message>
        <source>C&amp;lose</source>
        <translation>&amp;Закрыть</translation>
    </message>
    <message>
        <source>Delete the currently selected address from the list</source>
        <translation>Удалить выбранный адрес из списка</translation>
    </message>
    <message>
        <source>Export the data in the current tab to a file</source>
        <translation>Экспортировать данные текущей вкладки в файл</translation>
    </message>
    <message>
        <source>&amp;Export</source>
        <translation>Экспортировать</translation>
    </message>
    <message>
        <source>&amp;Delete</source>
        <translation>Удалить</translation>
    </message>
    <message>
        <source>Choose the address to send coins to</source>
        <translation>Выбрать адрес для отправки монет</translation>
    </message>
    <message>
        <source>Choose the address to receive coins with</source>
        <translation>Выбрать адрес для получения монет</translation>
    </message>
    <message>
        <source>C&amp;hoose</source>
        <translation>В&amp;ыбрать</translation>
    </message>
    <message>
        <source>Sending addresses</source>
        <translation>Адреса отправки</translation>
    </message>
    <message>
        <source>Receiving addresses</source>
        <translation>Адреса получения</translation>
    </message>
    <message>
        <source>These are your Bitcoin addresses for sending payments. Always check the amount and the receiving address before sending coins.</source>
        <translation>Это ваши биткойн адреса для отправки платежа. Всегда проверяйте сумму и адрес получателя перед отправкой платежа.</translation>
    </message>
    <message>
        <source>These are your Bitcoin addresses for receiving payments. It is recommended to use a new receiving address for each transaction.</source>
        <translation>Это ваши биткойн адреса для получения платежей. Настоятельно рекомендуем использовать новые адреса для получения каждой транзакции.</translation>
    </message>
    <message>
        <source>&amp;Copy Address</source>
        <translation>&amp;Копировать адрес</translation>
    </message>
    <message>
        <source>Copy &amp;Label</source>
        <translation>Копировать &amp;метку</translation>
    </message>
    <message>
        <source>&amp;Edit</source>
        <translation>&amp;Редактировать</translation>
    </message>
    <message>
        <source>Export Address List</source>
        <translation>Экспортировать список адресов</translation>
    </message>
    <message>
        <source>Exporting Failed</source>
        <translation>Экспорт не удался</translation>
    </message>
    <message>
        <source>There was an error trying to save the address list to %1. Please try again.</source>
        <translation>Произошла ошибка при попытке сохранения списка адресов в %1. Пожалуйста попробуйте позже.</translation>
    </message>
</context>
<context>
    <name>AddressTableModel</name>
    <message>
        <source>Label</source>
        <translation>Метка</translation>
    </message>
    <message>
        <source>Address</source>
        <translation>Адрес</translation>
    </message>
    <message>
        <source>(no label)</source>
        <translation>(нет метки)</translation>
    </message>
</context>
<context>
    <name>AskPassphraseDialog</name>
    <message>
        <source>Passphrase Dialog</source>
        <translation>Ввод пароля</translation>
    </message>
    <message>
        <source>Enter passphrase</source>
        <translation>Введите пароль</translation>
    </message>
    <message>
        <source>New passphrase</source>
        <translation>Новый пароль</translation>
    </message>
    <message>
        <source>Repeat new passphrase</source>
        <translation>Повторите новый пароль</translation>
    </message>
    <message>
        <source>Show password</source>
        <translation>Отобразить пароль</translation>
    </message>
    <message>
        <source>Enter the new passphrase to the wallet.&lt;br/&gt;Please use a passphrase of &lt;b&gt;ten or more random characters&lt;/b&gt;, or &lt;b&gt;eight or more words&lt;/b&gt;.</source>
        <translation>Введите новый пароль для кошелька.&lt;br/&gt; Пожалуйста используйте пароль из &lt;b&gt; десяти или более произвольных символов&lt;/b&gt;, или &lt;b&gt;восемь или боле слов&lt;/b&gt;</translation>
    </message>
    <message>
        <source>Encrypt wallet</source>
        <translation>Зашифровать бумажник</translation>
    </message>
    <message>
        <source>This operation needs your wallet passphrase to unlock the wallet.</source>
        <translation>Эта операция требует вашего пароля для разблокировки бумажника</translation>
    </message>
    <message>
        <source>Unlock wallet</source>
        <translation>Разблокировать бумажник</translation>
    </message>
    <message>
        <source>This operation needs your wallet passphrase to decrypt the wallet.</source>
        <translation>Эта операция требует пароль от вашего кошелька для его расшифровки.</translation>
    </message>
    <message>
        <source>Decrypt wallet</source>
        <translation>Расшифровать бумажник</translation>
    </message>
    <message>
        <source>Change passphrase</source>
        <translation>Изменить пароль</translation>
    </message>
    <message>
        <source>Enter the old passphrase and new passphrase to the wallet.</source>
        <translation>Введите старый и новый пароль для кошелька.</translation>
    </message>
    <message>
        <source>Confirm wallet encryption</source>
        <translation>Подтвердите шифрование бумажника</translation>
    </message>
    <message>
        <source>Warning: If you encrypt your wallet and lose your passphrase, you will &lt;b&gt;LOSE ALL OF YOUR BITCOINS&lt;/b&gt;!</source>
        <translation>Внимание: если вы зашифруете ваш кошелек и потеряете ваш пароль, то вы &lt;b&gt;ПОТЕРЯЕТЕ ВСЕ ВАШИ БИТКОЙНЫ&lt;/b&gt;!</translation>
    </message>
    <message>
        <source>Are you sure you wish to encrypt your wallet?</source>
        <translation>Вы уверены, что вы хотите зашифровать ваш кошелек?</translation>
    </message>
    <message>
        <source>Wallet encrypted</source>
        <translation>Бумажник зашифрован</translation>
    </message>
    <message>
        <source>%1 will close now to finish the encryption process. Remember that encrypting your wallet cannot fully protect your bitcoins from being stolen by malware infecting your computer.</source>
        <translation>%1 закроется сейчас для завершения процесса шифрования. Запомните что шифрование вашего кошелька не сможет полностью защитить ваши биткойны от кражи при помощи вредоносного ПО, заразившего ваш компьютер.</translation>
    </message>
    <message>
        <source>IMPORTANT: Any previous backups you have made of your wallet file should be replaced with the newly generated, encrypted wallet file. For security reasons, previous backups of the unencrypted wallet file will become useless as soon as you start using the new, encrypted wallet.</source>
        <translation>ВАЖНО: любые предыдущие резервные копия вашего кошелька, выполненные вами, необходимо заменить новым сгенерированным, зашифрованным файлом кошелька. В целях безопасности, предыдущие резервные копии незашифрованного файла кошелька утратят пригодность после начала использования нового зашифрованного кошелька.</translation>
    </message>
    <message>
        <source>Wallet encryption failed</source>
        <translation>Шифрование кошелька завершилось неудачно.</translation>
    </message>
    <message>
        <source>Wallet encryption failed due to an internal error. Your wallet was not encrypted.</source>
        <translation>Шифрование кошелька завершилось неудачно из-за внутренней ошибки. Ваш кошелек не был зашифрован.</translation>
    </message>
    <message>
        <source>Wallet unlock failed</source>
        <translation>Ошибка разблокировки кошелька</translation>
    </message>
    <message>
        <source>The passphrase entered for the wallet decryption was incorrect.</source>
        <translation>Пароль, введенный при шифровании кошелька, некорректен.</translation>
    </message>
    <message>
        <source>Wallet decryption failed</source>
        <translation>Расшифровка кошелька завершилась неудачно.</translation>
    </message>
    <message>
        <source>Wallet passphrase was successfully changed.</source>
        <translation>Пароль для кошелька был успешно изменен.</translation>
    </message>
    <message>
        <source>Warning: The Caps Lock key is on!</source>
        <translation>Внимание: клавиша CapsLock включена!</translation>
    </message>
</context>
<context>
    <name>BanTableModel</name>
    <message>
        <source>IP/Netmask</source>
        <translation>IP / маска подсети</translation>
    </message>
    <message>
        <source>Banned Until</source>
        <translation>Заблокировано до</translation>
    </message>
</context>
<context>
    <name>BitcoinGUI</name>
    <message>
        <source>Sign &amp;message...</source>
        <translation>Подписать &amp;сообщение...</translation>
    </message>
    <message>
        <source>Synchronizing with network...</source>
        <translation>Синхронизация с сетью...</translation>
    </message>
    <message>
        <source>&amp;Overview</source>
        <translation>&amp;Обзор</translation>
    </message>
    <message>
        <source>Node</source>
        <translation>Узел</translation>
    </message>
    <message>
        <source>Show general overview of wallet</source>
        <translation>Отобразить общий обзор кошелька</translation>
    </message>
    <message>
        <source>&amp;Transactions</source>
        <translation>&amp;Транзакции</translation>
    </message>
    <message>
        <source>Browse transaction history</source>
        <translation>Просмотр истории транзакций</translation>
    </message>
    <message>
        <source>E&amp;xit</source>
        <translation>В&amp;ыход</translation>
    </message>
    <message>
        <source>Quit application</source>
        <translation>Выйти</translation>
    </message>
    <message>
        <source>&amp;About %1</source>
        <translation>&amp;О программе %1</translation>
    </message>
    <message>
        <source>Show information about %1</source>
        <translation>Показать информацию о %1</translation>
    </message>
    <message>
        <source>About &amp;Qt</source>
        <translation>О библиотеке &amp;Qt</translation>
    </message>
    <message>
        <source>Show information about Qt</source>
        <translation>Показать информацию о библиотеке Qt</translation>
    </message>
    <message>
        <source>&amp;Options...</source>
        <translation>&amp;Опции...</translation>
    </message>
    <message>
        <source>Modify configuration options for %1</source>
        <translation>Изменить опции конфигурации для %1</translation>
    </message>
    <message>
        <source>&amp;Encrypt Wallet...</source>
        <translation>&amp;Зашифровать кошелёк</translation>
    </message>
    <message>
        <source>&amp;Backup Wallet...</source>
        <translation>&amp;Создать резервную копию бумажника</translation>
    </message>
    <message>
        <source>&amp;Change Passphrase...</source>
        <translation>&amp;Изменить пароль...</translation>
    </message>
    <message>
        <source>&amp;Sending addresses...</source>
        <translation>&amp;Адреса для отправки...</translation>
    </message>
    <message>
        <source>&amp;Receiving addresses...</source>
        <translation>&amp;Адреса для получения...</translation>
    </message>
    <message>
        <source>Open &amp;URI...</source>
        <translation>Открыть &amp;URI...</translation>
    </message>
    <message>
        <source>Wallet:</source>
        <translation type="unfinished">Кошелёк:</translation>
    </message>
    <message>
        <source>Click to disable network activity.</source>
        <translation>Нажмите для отключения взаимодействия с сетью.</translation>
    </message>
    <message>
        <source>Network activity disabled.</source>
        <translation>Взаимодействие с сетью отключено.</translation>
    </message>
    <message>
        <source>Click to enable network activity again.</source>
        <translation>Нажмите для включения взаимодействия с сетью.</translation>
    </message>
    <message>
        <source>Syncing Headers (%1%)...</source>
        <translation>Синхронизация заголовков (%1%)...</translation>
    </message>
    <message>
        <source>Reindexing blocks on disk...</source>
        <translation>Реиндексация блоков на диске...</translation>
    </message>
    <message>
        <source>Send coins to a Bitcoin address</source>
        <translation>Послать средства на биткойн адрес</translation>
    </message>
    <message>
        <source>Backup wallet to another location</source>
        <translation>Выполнить резервное копирование кошелька в другом месте расположения</translation>
    </message>
    <message>
        <source>Change the passphrase used for wallet encryption</source>
        <translation>Изменить пароль, используемый для шифрования кошелька</translation>
    </message>
    <message>
        <source>&amp;Debug window</source>
        <translation>&amp;Окно отладки</translation>
    </message>
    <message>
        <source>Open debugging and diagnostic console</source>
        <translation>Открыть консоль отладки и диагностики</translation>
    </message>
    <message>
        <source>&amp;Verify message...</source>
        <translation>&amp;Проверить сообщение...</translation>
    </message>
    <message>
        <source>Bitcoin</source>
        <translation>Bitcoin Core</translation>
    </message>
    <message>
        <source>Wallet</source>
        <translation>Кошелек</translation>
    </message>
    <message>
        <source>&amp;Send</source>
        <translation>&amp;Отправить</translation>
    </message>
    <message>
        <source>&amp;Receive</source>
        <translation>&amp;Получить</translation>
    </message>
    <message>
        <source>&amp;Show / Hide</source>
        <translation>&amp;Показать / Спрятать</translation>
    </message>
    <message>
        <source>Show or hide the main Window</source>
        <translation>Показать или скрыть главное окно</translation>
    </message>
    <message>
        <source>Encrypt the private keys that belong to your wallet</source>
        <translation>Зашифровать приватные ключи, принадлежащие вашему кошельку</translation>
    </message>
    <message>
        <source>&amp;File</source>
        <translation>&amp;Файл</translation>
    </message>
    <message>
        <source>&amp;Settings</source>
        <translation>&amp;Настройки</translation>
    </message>
    <message>
        <source>&amp;Help</source>
        <translation>&amp;Помощь</translation>
    </message>
    <message>
        <source>&amp;Command-line options</source>
        <translation>Опции командной строки</translation>
    </message>
    <message>
        <source>Indexing blocks on disk...</source>
<<<<<<< HEAD
        <translation>Выполняется индексирование блоков на диске...</translation>
    </message>
    <message>
        <source>Processing blocks on disk...</source>
        <translation>Выполняется обработка блоков на диске...</translation>
    </message>
    <message>
        <source>%1 behind</source>
        <translation>Выполнено %1</translation>
    </message>
    <message>
        <source>Last received block was generated %1 ago.</source>
        <translation>Последний полученный блок был сгенерирован %1 назад.</translation>
=======
        <translation>Реиндексация блоков на диске...</translation>
>>>>>>> 6eccb372
    </message>
    <message>
        <source>Error</source>
        <translation>Ошибка</translation>
    </message>
    <message>
        <source>Warning</source>
        <translation>Предупреждение</translation>
    </message>
    <message>
        <source>Information</source>
        <translation>Информация</translation>
    </message>
    <message>
        <source>Up to date</source>
        <translation>Готов</translation>
    </message>
    <message>
        <source>Connecting to peers...</source>
        <translation>Подключение к пирам...</translation>
    </message>
    <message>
        <source>Date: %1
</source>
        <translation>Дата: %1
</translation>
    </message>
    <message>
        <source>Amount: %1
</source>
        <translation>Объем: %1
</translation>
    </message>
    <message>
        <source>Type: %1
</source>
        <translation>Тип: %1
</translation>
    </message>
    <message>
        <source>Label: %1
</source>
        <translation>Ярлык: %1
</translation>
    </message>
    <message>
        <source>Incoming transaction</source>
        <translation>Входящая транзакция</translation>
    </message>
    <message>
        <source>Wallet is &lt;b&gt;encrypted&lt;/b&gt; and currently &lt;b&gt;unlocked&lt;/b&gt;</source>
        <translation>Кошелек &lt;b&gt;зашифрован&lt;/b&gt; и сейчас &lt;b&gt;разблокирован&lt;/b&gt;</translation>
    </message>
    <message>
        <source>Wallet is &lt;b&gt;encrypted&lt;/b&gt; and currently &lt;b&gt;locked&lt;/b&gt;</source>
        <translation>Кошелек &lt;b&gt;зашифрован&lt;/b&gt; и сейчас &lt;b&gt;заблокирован&lt;/b&gt;</translation>
    </message>
    <message>
        <source>A fatal error occurred. Bitcoin can no longer continue safely and will quit.</source>
        <translation>Произошла критическая ошибка. Bitcoin больше не может продолжать безопасную работу и будет закрыт.</translation>
    </message>
</context>
<context>
    <name>CoinControlDialog</name>
    <message>
        <source>Quantity:</source>
        <translation>Количество:</translation>
    </message>
    <message>
        <source>Bytes:</source>
        <translation>Байтов:</translation>
    </message>
    <message>
        <source>Amount:</source>
        <translation>Количество:</translation>
    </message>
    <message>
        <source>Fee:</source>
        <translation>Комиссия:</translation>
    </message>
    <message>
<<<<<<< HEAD
        <source>After Fee:</source>
        <translation>После комиссии:</translation>
=======
        <source>Amount</source>
        <translation type="unfinished">Количество</translation>
>>>>>>> 6eccb372
    </message>
    <message>
        <source>Date</source>
        <translation>Дата</translation>
    </message>
    <message>
        <source>Confirmations</source>
        <translation>Подтверждения</translation>
    </message>
    <message>
        <source>Confirmed</source>
        <translation>Подтвержденные</translation>
    </message>
    <message>
        <source>Copy address</source>
        <translation>Копировать адрес</translation>
    </message>
    <message>
        <source>Copy label</source>
        <translation>Копировать метку</translation>
    </message>
    <message>
        <source>Copy amount</source>
        <translation>Копировать сумму</translation>
    </message>
    <message>
        <source>Copy transaction ID</source>
        <translation>Копировать ID транзакции</translation>
    </message>
    <message>
        <source>Copy quantity</source>
        <translation>Копировать количество</translation>
    </message>
    <message>
        <source>yes</source>
        <translation>да</translation>
    </message>
    <message>
        <source>no</source>
        <translation>нет</translation>
    </message>
    <message>
        <source>(no label)</source>
        <translation>(нет метки)</translation>
    </message>
    </context>
<context>
    <name>EditAddressDialog</name>
    <message>
        <source>Edit Address</source>
        <translation>Изменить адрес</translation>
    </message>
    <message>
<<<<<<< HEAD
        <source>&amp;Address</source>
        <translation>&amp;Адрес</translation>
    </message>
    <message>
        <source>New receiving address</source>
        <translation>Новый адрес получения</translation>
    </message>
    <message>
        <source>New sending address</source>
        <translation>Новый адрес отправки</translation>
    </message>
    <message>
        <source>Edit receiving address</source>
        <translation>Изменить адрес получения</translation>
    </message>
    <message>
        <source>Edit sending address</source>
        <translation>Изменить адрес отправки</translation>
    </message>
    <message>
        <source>Could not unlock wallet.</source>
        <translation>Невозможно разблокировать кошелек.</translation>
=======
        <source>&amp;Label</source>
        <translation type="unfinished">&amp;Метка</translation>
    </message>
    <message>
        <source>&amp;Address</source>
        <translation type="unfinished">&amp;Адрес</translation>
>>>>>>> 6eccb372
    </message>
    </context>
<context>
    <name>FreespaceChecker</name>
    <message>
        <source>A new data directory will be created.</source>
        <translation>Будет создана новая директория данных.</translation>
    </message>
    <message>
        <source>Cannot create data directory here.</source>
        <translation>Невозможно создать директорию данных здесь.</translation>
    </message>
</context>
<context>
    <name>GuiNetWatch</name>
    </context>
<context>
    <name>HelpMessageDialog</name>
    <message>
        <source>version</source>
        <translation>версия</translation>
    </message>
    <message>
        <source>About %1</source>
<<<<<<< HEAD
        <translation>Около %1</translation>
=======
        <translation type="unfinished">О программе %1</translation>
>>>>>>> 6eccb372
    </message>
    <message>
        <source>Command-line options</source>
        <translation>Опции командной строки</translation>
    </message>
    <message>
        <source>Usage:</source>
        <translation>Использование:</translation>
    </message>
    <message>
        <source>command-line options</source>
        <translation>Опции командной строки</translation>
    </message>
    <message>
        <source>Choose data directory on startup (default: %u)</source>
        <translation>Выбрать директорию данных при запуске (по умолчанию: %u)</translation>
    </message>
    <message>
        <source>Set language, for example "de_DE" (default: system locale)</source>
        <translation>Задать язык, к примеру, "de_DE" (по умолчанию: язык системы)</translation>
    </message>
    <message>
        <source>Start minimized</source>
        <translation>Запускать свернутым</translation>
    </message>
    <message>
        <source>Show splash screen on startup (default: %u)</source>
        <translation>Отображать начальный экран во время запуска (значение по умолчанию: %u)</translation>
    </message>
    <message>
        <source>Reset all settings changed in the GUI</source>
        <translation>Выполнить сброс всех измененных настроек в GUI-интерфейсе</translation>
    </message>
</context>
<context>
    <name>Intro</name>
    <message>
        <source>Welcome</source>
        <translation>Добро пожаловать</translation>
    </message>
    <message>
        <source>Welcome to %1.</source>
        <translation>Добро пожаловать в %1.</translation>
    </message>
    <message>
        <source>Use the default data directory</source>
        <translation>Использовать стандартную директорию данных</translation>
    </message>
    <message>
        <source>Use a custom data directory:</source>
        <translation>Использовать пользовательскую директорию данных</translation>
    </message>
    <message>
        <source>Bitcoin</source>
        <translation>Bitcoin Core</translation>
    </message>
    <message>
        <source>At least %1 GB of data will be stored in this directory, and it will grow over time.</source>
        <translation>Как минимум %1 ГБ данных будет сохранен в эту директорию. Со временем размер будет увеличиваться.</translation>
    </message>
    <message>
        <source>Approximately %1 GB of data will be stored in this directory.</source>
        <translation>Приблизительно %1 ГБ данных будет сохранено в эту директорию.</translation>
    </message>
    <message>
        <source>The wallet will also be stored in this directory.</source>
        <translation>Кошелек также будет сохранен в эту директорию.</translation>
    </message>
    <message>
        <source>Error: Specified data directory "%1" cannot be created.</source>
        <translation>Ошибка: невозможно создать указанную директорию данных "%1".</translation>
    </message>
    <message>
        <source>Error</source>
        <translation>Ошибка</translation>
    </message>
    </context>
<context>
    <name>MempoolStats</name>
    </context>
<context>
    <name>ModalOverlay</name>
    <message>
<<<<<<< HEAD
        <source>Number of blocks left</source>
        <translation>Количество оставшихся блоков</translation>
    </message>
    <message>
        <source>Unknown...</source>
        <translation>Неизвестно...</translation>
=======
        <source>Unknown...</source>
        <translation type="unfinished">Неизвестно...</translation>
>>>>>>> 6eccb372
    </message>
    <message>
        <source>Progress</source>
        <translation>Прогресс</translation>
    </message>
    <message>
        <source>calculating...</source>
        <translation>выполняется вычисление...</translation>
    </message>
    <message>
        <source>Estimated time left until synced</source>
        <translation>Расчетное время, оставшееся до синхронизации</translation>
    </message>
    <message>
        <source>Hide</source>
        <translation>Спрятать</translation>
    </message>
    </context>
<context>
    <name>NetWatchLogModel</name>
    <message>
        <source>Address</source>
        <comment>NetWatch: Address header</comment>
        <translation>Адрес</translation>
    </message>
</context>
<context>
    <name>OpenURIDialog</name>
    <message>
        <source>Open URI</source>
        <translation>Открыть URI</translation>
    </message>
    <message>
        <source>URI:</source>
        <translation>URI:</translation>
    </message>
    </context>
<context>
    <name>OptionsDialog</name>
    <message>
        <source>Options</source>
        <translation>Опции</translation>
    </message>
    <message>
        <source>Automatically start %1 after logging in to the system.</source>
        <translation>Автоматически запускать %1 после входа в систему.</translation>
    </message>
    <message>
        <source>Size of &amp;database cache</source>
        <translation>Размер кеша &amp;базы данных</translation>
    </message>
    <message>
        <source>MB</source>
        <translation>МБ</translation>
    </message>
    <message>
<<<<<<< HEAD
        <source>IP address of the proxy (e.g. IPv4: 127.0.0.1 / IPv6: ::1)</source>
        <translation>IP-адрес прокси-сервера (к примеру, IPv4: 127.0.0.1 / IPv6: ::1)</translation>
    </message>
    <message>
        <source>Hide the icon from the system tray.</source>
        <translation>Убрать значок с области уведомлений.</translation>
    </message>
    <message>
        <source>&amp;Hide tray icon</source>
        <translation>&amp;Спрятать иконку в трее</translation>
    </message>
    <message>
        <source>Open Configuration File</source>
        <translation>Открыть файл конфигурации</translation>
    </message>
    <message>
        <source>Reset all client options to default.</source>
        <translation>Сбросить все опции клиента к значениям по умолчанию.</translation>
=======
        <source>&amp;Hide tray icon</source>
        <translation type="unfinished">&amp;Спрятать иконку в трее</translation>
>>>>>>> 6eccb372
    </message>
    <message>
        <source>&amp;Reset Options</source>
        <translation>&amp;Сбросить опции</translation>
    </message>
    <message>
        <source>&amp;Network</source>
        <translation>&amp;Сеть</translation>
    </message>
    <message>
        <source>W&amp;allet</source>
        <translation>К&amp;ошелёк</translation>
    </message>
    <message>
        <source>Expert</source>
        <translation>Эксперт</translation>
    </message>
    <message>
        <source>Map port using &amp;UPnP</source>
        <translation>Пробросить порт через &amp;UPnP</translation>
    </message>
    <message>
        <source>Allow incomin&amp;g connections</source>
        <translation type="unfinished">&amp;Разрешить входящие соеденения</translation>
    </message>
    <message>
        <source>Connect to the Bitcoin network through a SOCKS5 proxy.</source>
        <translation>Подключится к сети Bitcoin через SOCKS5 прокси.</translation>
    </message>
    <message>
        <source>&amp;Connect through SOCKS5 proxy (default proxy):</source>
        <translation>&amp;Выполнить подключение через прокси-сервер SOCKS5 (прокси-сервер по умолчанию):</translation>
    </message>
    <message>
        <source>Proxy &amp;IP:</source>
        <translation>IP прокси:</translation>
    </message>
    <message>
        <source>&amp;Port:</source>
        <translation>&amp;Порт:</translation>
    </message>
    <message>
        <source>Port of the proxy (e.g. 9050)</source>
        <translation>Порт прокси: (напр. 9050)</translation>
    </message>
    <message>
        <source>IPv4</source>
        <translation>IPv4</translation>
    </message>
    <message>
        <source>IPv6</source>
        <translation>IPv6</translation>
    </message>
    <message>
        <source>Tor</source>
        <translation>Tor</translation>
    </message>
    <message>
        <source>&amp;Window</source>
        <translation>&amp;Окно</translation>
    </message>
    <message>
        <source>Show only a tray icon after minimizing the window.</source>
        <translation>Отобразить только значок в области уведомлений после сворачивания окна.</translation>
    </message>
    <message>
        <source>&amp;OK</source>
        <translation>&amp;ОК</translation>
    </message>
    <message>
        <source>&amp;Cancel</source>
        <translation>&amp;Отмена</translation>
    </message>
    <message>
<<<<<<< HEAD
        <source>Confirm options reset</source>
        <translation>Подтвердить сброс опций</translation>
    </message>
    <message>
        <source>Client restart required to activate changes.</source>
        <translation>Для активации изменений необходим перезапуск клиента.</translation>
    </message>
    <message>
        <source>Client will be shut down. Do you want to proceed?</source>
        <translation>Клиент будет закрыт. Продолжить далее?</translation>
    </message>
    <message>
        <source>Configuration options</source>
        <translation>Опции конфигурации</translation>
=======
        <source>Bitcoin Core</source>
        <translation>Bitcoin Core</translation>
>>>>>>> 6eccb372
    </message>
    <message>
        <source>Error</source>
        <translation>Ошибка</translation>
    </message>
    <message>
        <source>The configuration file could not be opened.</source>
        <translation>Невозможно открыть файл конфигурации.</translation>
    </message>
    <message>
        <source>This change would require a client restart.</source>
        <translation>Это изменение потребует перезапуск клиента.</translation>
    </message>
    <message>
        <source>The supplied proxy address is invalid.</source>
        <translation>Введенный адрес прокси-сервера недействителен.</translation>
    </message>
</context>
<context>
    <name>OverviewPage</name>
    <message>
        <source>Immature:</source>
        <translation>Незрелые:</translation>
    </message>
    <message>
        <source>Balances</source>
        <translation>Балансы</translation>
    </message>
    <message>
        <source>Total:</source>
        <translation>Всего:</translation>
    </message>
    <message>
        <source>Your current total balance</source>
        <translation>Ваш текущий баланс:</translation>
    </message>
    <message>
        <source>Your current balance in watch-only addresses</source>
        <translation>Ваш текущий баланс (только чтение):</translation>
    </message>
    <message>
        <source>Recent transactions</source>
        <translation>Последние транзакции</translation>
    </message>
    </context>
<context>
    <name>PaymentServer</name>
    <message>
        <source>Error communicating with %1: %2</source>
        <translation>Ошибка связи с %1: %2</translation>
    </message>
    <message>
        <source>Bad response from server %1</source>
        <translation>Неправильный ответ от сервера %1</translation>
    </message>
    <message>
        <source>Payment acknowledged</source>
        <translation>Оплата подтверждена</translation>
    </message>
</context>
<context>
    <name>PeerTableModel</name>
    <message>
        <source>Node/Service</source>
        <translation>Узел/служба</translation>
    </message>
    <message>
        <source>Sent</source>
        <translation>Отправлено</translation>
    </message>
    <message>
        <source>Received</source>
        <translation>Получено</translation>
    </message>
</context>
<context>
    <name>QObject</name>
    <message>
        <source>Amount</source>
        <translation type="unfinished">Количество</translation>
    </message>
    <message>
        <source>Enter a Bitcoin address (e.g. %1)</source>
        <translation>Введите биткоин-адрес (напр. %1)</translation>
    </message>
    <message numerus="yes">
        <source>%n hour(s)</source>
        <translation><numerusform>%n час</numerusform><numerusform>%n часа</numerusform><numerusform>%n часов</numerusform><numerusform>%n часов</numerusform></translation>
    </message>
    <message numerus="yes">
        <source>%n day(s)</source>
        <translation><numerusform>%n день</numerusform><numerusform>%n дней</numerusform><numerusform>%n дней</numerusform><numerusform>%n дней</numerusform></translation>
    </message>
    <message numerus="yes">
        <source>%n week(s)</source>
        <translation><numerusform>%n неделя</numerusform><numerusform>%n недель</numerusform><numerusform>%n недель</numerusform><numerusform>%n недель</numerusform></translation>
    </message>
    <message>
        <source>%1 d</source>
        <translation>%1 д</translation>
    </message>
    <message>
        <source>%1 h</source>
        <translation>%1 ч</translation>
    </message>
    <message>
        <source>%1 m</source>
        <translation>%1 м</translation>
    </message>
    <message>
        <source>%1 s</source>
        <translation>%1 с</translation>
    </message>
    <message>
        <source>N/A</source>
        <translation>Н/Д</translation>
    </message>
    <message>
        <source>%1 and %2</source>
        <translation>%1 и %2</translation>
    </message>
    <message numerus="yes">
        <source>%n year(s)</source>
        <translation><numerusform>%n год</numerusform><numerusform>%n лет</numerusform><numerusform>%n лет</numerusform><numerusform>%n лет</numerusform></translation>
    </message>
    <message>
        <source>%1 B</source>
        <translation>%1  Б</translation>
    </message>
    <message>
        <source>%1 KB</source>
        <translation>%1  КБ</translation>
    </message>
    <message>
        <source>%1 MB</source>
        <translation>%1  МБ</translation>
    </message>
    <message>
        <source>%1 GB</source>
        <translation>%1 ГБ</translation>
    </message>
    <message>
<<<<<<< HEAD
        <source>unknown</source>
        <translation>неизвестно</translation>
=======
        <source>Blk</source>
        <comment>Tx Watch: Block type abbreviation</comment>
        <translation>блок</translation>
    </message>
    <message>
        <source>Txn</source>
        <comment>Tx Watch: Transaction type abbreviation</comment>
        <translation>Транзакция</translation>
>>>>>>> 6eccb372
    </message>
</context>
<context>
    <name>QObject::QObject</name>
    <message>
        <source>Error: Specified data directory "%1" does not exist.</source>
        <translation>Ошибка: указанная директория данных "%1" не существует.</translation>
    </message>
    <message>
        <source>Error: %1</source>
        <translation>Ошибка: %1</translation>
    </message>
</context>
<context>
    <name>QRImageWidget</name>
    <message>
        <source>&amp;Save Image...</source>
        <translation>&amp;Сохранить изображение...</translation>
    </message>
    <message>
        <source>&amp;Copy Image</source>
        <translation>&amp;Копировать изображение</translation>
    </message>
    <message>
        <source>Save QR Code</source>
        <translation>Сохранить QR-код</translation>
    </message>
    <message>
        <source>PNG Image (*.png)</source>
        <translation>PNG Картинка (*.png)</translation>
    </message>
</context>
<context>
    <name>RPCConsole</name>
    <message>
        <source>N/A</source>
        <translation>Н/Д</translation>
    </message>
    <message>
        <source>Client version</source>
        <translation>Версия клиента</translation>
    </message>
    <message>
        <source>&amp;Information</source>
        <translation>Информация</translation>
    </message>
    <message>
        <source>Debug window</source>
        <translation>Окно отладки</translation>
    </message>
    <message>
        <source>Network</source>
<<<<<<< HEAD
        <translation>Сеть</translation>
    </message>
    <message>
        <source>Name</source>
        <translation>Название</translation>
    </message>
    <message>
        <source>Number of connections</source>
        <translation>Количество соединений</translation>
    </message>
    <message>
        <source>Current number of blocks</source>
        <translation>Текущее количество блоков</translation>
    </message>
    <message>
        <source>Memory Pool</source>
        <translation>Пул памяти</translation>
    </message>
    <message>
        <source>Current number of transactions</source>
        <translation>Текущее количество транзакций</translation>
    </message>
    <message>
        <source>Memory usage</source>
        <translation>Использование памяти</translation>
    </message>
    <message>
        <source>&amp;Reset</source>
        <translation>&amp;Сбросить</translation>
=======
        <translation type="unfinished">Сеть</translation>
    </message>
    <message>
        <source>Wallet: </source>
        <translation type="unfinished">Кошелёк: </translation>
>>>>>>> 6eccb372
    </message>
    <message>
        <source>Received</source>
        <translation>Получено</translation>
    </message>
    <message>
        <source>Sent</source>
        <translation>Отправлено</translation>
    </message>
    <message>
        <source>&amp;Peers</source>
        <translation>&amp;Пиры</translation>
    </message>
    <message>
        <source>Banned peers</source>
        <translation>Заблокированные пиры</translation>
    </message>
    <message>
        <source>Version</source>
        <translation>Версия</translation>
    </message>
    <message>
        <source>Decrease font size</source>
        <translation>Уменьшить размер шрифта</translation>
    </message>
    <message>
        <source>Increase font size</source>
        <translation>Увеличить размер шрифта</translation>
    </message>
    <message>
        <source>&amp;Open</source>
        <translation>&amp;Открыть</translation>
    </message>
    <message>
        <source>&amp;Console</source>
        <translation>&amp;Консоль</translation>
    </message>
    <message>
        <source>1 &amp;hour</source>
        <translation>1 &amp;час</translation>
    </message>
    <message>
        <source>1 &amp;day</source>
        <translation>1 &amp;день</translation>
    </message>
    <message>
        <source>1 &amp;week</source>
        <translation>1 &amp;неделя</translation>
    </message>
    <message>
        <source>1 &amp;year</source>
        <translation>1 &amp;год</translation>
    </message>
    <message>
<<<<<<< HEAD
        <source>Type %1 for an overview of available commands.</source>
        <translation>Ввести %1 для обзора доступных команд.</translation>
=======
        <source>Network activity disabled</source>
        <translation>Взаимодействие с сетью отключено</translation>
>>>>>>> 6eccb372
    </message>
    <message>
        <source>never</source>
        <translation>никогда</translation>
    </message>
    <message>
        <source>Yes</source>
        <translation>Да</translation>
    </message>
    <message>
        <source>No</source>
        <translation>Нет</translation>
    </message>
    <message>
        <source>Unknown</source>
        <translation>Неизвестно</translation>
    </message>
</context>
<context>
    <name>ReceiveCoinsDialog</name>
    <message>
<<<<<<< HEAD
        <source>Clear all fields of the form.</source>
        <translation>Очистить все поля формы.</translation>
=======
        <source>&amp;Amount:</source>
        <translation type="unfinished">&amp;Количество:</translation>
    </message>
    <message>
        <source>&amp;Label:</source>
        <translation type="unfinished">&amp;Метка:</translation>
>>>>>>> 6eccb372
    </message>
    <message>
        <source>Clear</source>
        <translation>Отчистить</translation>
    </message>
    <message>
        <source>Show the selected request (does the same as double clicking an entry)</source>
        <translation>Отобразить выбранный запрос (выполняет то же, что и двойной щелчок на записи)</translation>
    </message>
    <message>
        <source>Show</source>
        <translation>Показать</translation>
    </message>
    <message>
        <source>Remove the selected entries from the list</source>
        <translation>Удалить выбранные записи со списка</translation>
    </message>
    <message>
        <source>Remove</source>
        <translation>Удалить</translation>
    </message>
    <message>
        <source>Copy URI</source>
        <translation>Копировать URI</translation>
    </message>
    <message>
        <source>Copy label</source>
        <translation>Копировать метку</translation>
    </message>
    <message>
        <source>Copy message</source>
        <translation>Копировать сообщение</translation>
    </message>
    <message>
        <source>Copy amount</source>
        <translation>Копировать сумму</translation>
    </message>
</context>
<context>
    <name>ReceiveRequestDialog</name>
    <message>
<<<<<<< HEAD
        <source>QR Code</source>
        <translation>QR-код</translation>
    </message>
    <message>
        <source>&amp;Save Image...</source>
        <translation>&amp;Сохранить изображение...</translation>
    </message>
    <message>
        <source>Payment information</source>
        <translation>Информация о платеже</translation>
=======
        <source>Copy &amp;URI</source>
        <translation type="unfinished">&amp;Копировать URI</translation>
    </message>
    <message>
        <source>Copy &amp;Address</source>
        <translation>Копировать адрес</translation>
    </message>
    <message>
        <source>URI</source>
        <translation type="unfinished">URI</translation>
>>>>>>> 6eccb372
    </message>
    <message>
        <source>Address</source>
        <translation>Адрес</translation>
    </message>
    <message>
        <source>Amount</source>
        <translation type="unfinished">Количество</translation>
    </message>
    <message>
        <source>Label</source>
        <translation>Метка</translation>
    </message>
    <message>
        <source>Message</source>
        <translation>Сообщение</translation>
    </message>
    <message>
        <source>Error encoding URI into QR Code.</source>
        <translation>Ошибка преобразования URI в QR-код.</translation>
    </message>
</context>
<context>
    <name>RecentRequestsTableModel</name>
    <message>
        <source>Date</source>
        <translation>Дата</translation>
    </message>
    <message>
        <source>Label</source>
        <translation>Метка</translation>
    </message>
    <message>
        <source>Message</source>
        <translation>Сообщение</translation>
    </message>
    <message>
        <source>(no label)</source>
        <translation>(нет метки)</translation>
    </message>
    <message>
        <source>(no message)</source>
        <translation>(нет сообщений)</translation>
    </message>
    </context>
<context>
    <name>SendCoinsDialog</name>
    <message>
        <source>Send Coins</source>
        <translation>Отправить монеты</translation>
    </message>
    <message>
        <source>automatically selected</source>
        <translation>выбрано автоматически</translation>
    </message>
    <message>
        <source>Quantity:</source>
        <translation>Количество:</translation>
    </message>
    <message>
        <source>Bytes:</source>
        <translation>Байтов:</translation>
    </message>
    <message>
        <source>Amount:</source>
        <translation>Количество:</translation>
    </message>
    <message>
        <source>Fee:</source>
        <translation>Комиссия:</translation>
    </message>
    <message>
        <source>After Fee:</source>
        <translation>После комиссии:</translation>
    </message>
    <message>
        <source>Transaction Fee:</source>
        <translation>Комиссия за транзакцию:</translation>
    </message>
    <message>
        <source>Choose...</source>
        <translation>Выбрать...</translation>
    </message>
    <message>
        <source>Hide</source>
        <translation>Спрятать</translation>
    </message>
    <message>
        <source>Recommended:</source>
        <translation>Рекомендованное значение:</translation>
    </message>
    <message>
        <source>Custom:</source>
        <translation>Пользовательское значение:</translation>
    </message>
    <message>
        <source>Send to multiple recipients at once</source>
        <translation>Отправить нескольким получателям сразу</translation>
    </message>
    <message>
        <source>Clear all fields of the form.</source>
        <translation>Очистить все поля формы.</translation>
    </message>
    <message>
        <source>Balance:</source>
        <translation>Баланс:</translation>
    </message>
    <message>
<<<<<<< HEAD
        <source>Copy quantity</source>
        <translation>Копировать количество</translation>
=======
        <source>S&amp;end</source>
        <translation type="unfinished">&amp;Отправить</translation>
>>>>>>> 6eccb372
    </message>
    <message>
        <source>Copy amount</source>
        <translation>Копировать сумму</translation>
    </message>
    <message>
        <source>Are you sure you want to send?</source>
        <translation>Вы действительно хотите выполнить отправку?</translation>
    </message>
    <message>
        <source>or</source>
        <translation>или</translation>
    </message>
    <message>
        <source>Confirm send coins</source>
        <translation>Подтвердить отправку монет</translation>
    </message>
    <message>
        <source>The amount to pay must be larger than 0.</source>
        <translation>Сумма оплаты должна быть больше 0.</translation>
    </message>
    <message>
        <source>The amount exceeds your balance.</source>
        <translation>Количество превышает ваш баланс.</translation>
    </message>
    <message>
        <source>Transaction creation failed!</source>
        <translation>Создание транзакции завершилось неудачей!</translation>
    </message>
    <message>
        <source>The transaction was rejected with the following reason: %1</source>
        <translation>Транзакция была отменена по следующей причине: %1</translation>
    </message>
    <message>
        <source>A fee higher than %1 is considered an absurdly high fee.</source>
        <translation>Комиссия более чем в %1 считается абсурдно высокой.</translation>
    </message>
    <message>
        <source>(no label)</source>
        <translation>(нет метки)</translation>
    </message>
</context>
<context>
    <name>SendCoinsEntry</name>
    <message>
<<<<<<< HEAD
        <source>Choose previously used address</source>
        <translation>Выбрать предыдущий использованный адрес</translation>
    </message>
    <message>
        <source>Alt+A</source>
        <translation>Alt+A</translation>
    </message>
    <message>
        <source>Paste address from clipboard</source>
        <translation>Вставить адрес из буфера обмена</translation>
    </message>
    <message>
        <source>Alt+P</source>
        <translation>Alt+P</translation>
    </message>
    <message>
        <source>Remove this entry</source>
        <translation>Удалить эту запись</translation>
    </message>
    <message>
        <source>Use available balance</source>
        <translation>Использовать доступный баланс</translation>
    </message>
    <message>
        <source>Message:</source>
        <translation>Сообщение:</translation>
    </message>
    <message>
        <source>Pay To:</source>
        <translation>Выполнить оплату в пользу:</translation>
=======
        <source>A&amp;mount:</source>
        <translation type="unfinished">&amp;Количество:</translation>
    </message>
    <message>
        <source>&amp;Label:</source>
        <translation type="unfinished">&amp;Метка:</translation>
>>>>>>> 6eccb372
    </message>
    </context>
<context>
    <name>SendConfirmationDialog</name>
    <message>
        <source>Yes</source>
        <translation>Да</translation>
    </message>
</context>
<context>
    <name>ShutdownWindow</name>
    <message>
        <source>%1 is shutting down...</source>
        <translation>%1 завершает работу...</translation>
    </message>
    </context>
<context>
    <name>SignVerifyMessageDialog</name>
    <message>
        <source>Choose previously used address</source>
        <translation>Выбрать предыдущий использованный адрес</translation>
    </message>
    <message>
        <source>Alt+A</source>
        <translation>Alt+A</translation>
    </message>
    <message>
        <source>Paste address from clipboard</source>
        <translation>Вставить адрес из буфера обмена</translation>
    </message>
    <message>
        <source>Alt+P</source>
        <translation>Alt+P</translation>
    </message>
    <message>
        <source>Signature</source>
        <translation>Подпись</translation>
    </message>
    <message>
        <source>Copy the current signature to the system clipboard</source>
        <translation>Скопировать текущую подпись в буфер обмена системы</translation>
    </message>
    <message>
        <source>The entered address is invalid.</source>
        <translation>Введенный адрес недействителен.</translation>
    </message>
    <message>
        <source>Please check the address and try again.</source>
        <translation>Необходимо проверить адрес и выполнить повторную попытку.</translation>
    </message>
    <message>
        <source>Wallet unlock was cancelled.</source>
        <translation>Разблокирование кошелька было отменено.</translation>
    </message>
    <message>
        <source>Message signed.</source>
        <translation>Сообщение подписано.</translation>
    </message>
    <message>
        <source>The signature could not be decoded.</source>
        <translation>Невозможно расшифровать подпись.</translation>
    </message>
    </context>
<context>
    <name>SplashScreen</name>
    </context>
<context>
    <name>TrafficGraphWidget</name>
    </context>
<context>
    <name>TransactionDesc</name>
    <message>
<<<<<<< HEAD
        <source>Status</source>
        <translation>Статус</translation>
    </message>
    <message>
=======
>>>>>>> 6eccb372
        <source>Date</source>
        <translation>Дата</translation>
    </message>
    <message>
<<<<<<< HEAD
        <source>Source</source>
        <translation>Источник</translation>
    </message>
    <message>
        <source>From</source>
        <translation>От</translation>
    </message>
    <message>
        <source>unknown</source>
        <translation>неизвестно</translation>
    </message>
    <message>
        <source>Message</source>
        <translation>Сообщение</translation>
=======
        <source>Amount</source>
        <translation type="unfinished">Количество</translation>
>>>>>>> 6eccb372
    </message>
    </context>
<context>
    <name>TransactionDescDialog</name>
    <message>
        <source>Details for %1</source>
        <translation>Детальная информация по %1</translation>
    </message>
</context>
<context>
    <name>TransactionTableModel</name>
    <message>
        <source>Date</source>
        <translation>Дата</translation>
    </message>
    <message>
<<<<<<< HEAD
        <source>Type</source>
        <translation>Тип</translation>
    </message>
    <message>
=======
>>>>>>> 6eccb372
        <source>Label</source>
        <translation>Метка</translation>
    </message>
    <message>
        <source>(no label)</source>
        <translation>(нет метки)</translation>
    </message>
    <message>
        <source>Transaction status. Hover over this field to show number of confirmations.</source>
        <translation>Статус транзакции. Для отображения количества подтверждений необходимо навести курсор на это поле.</translation>
    </message>
    <message>
        <source>Date and time that the transaction was received.</source>
        <translation>Дата и время получения транзакции.</translation>
    </message>
    <message>
        <source>Type of transaction.</source>
        <translation>Тип транзакции.</translation>
    </message>
    </context>
<context>
    <name>TransactionView</name>
    <message>
        <source>Increase transaction fee</source>
        <translation>Увеличить комиссию за транзакцию</translation>
    </message>
    <message>
        <source>Copy address</source>
        <translation>Копировать адрес</translation>
    </message>
    <message>
        <source>Copy label</source>
        <translation>Копировать метку</translation>
    </message>
    <message>
        <source>Copy amount</source>
        <translation>Копировать сумму</translation>
    </message>
    <message>
        <source>Copy transaction ID</source>
        <translation>Копировать ID транзакции</translation>
    </message>
    <message>
<<<<<<< HEAD
        <source>Copy full transaction details</source>
        <translation>Копировать все детали транзакции</translation>
    </message>
    <message>
        <source>Show transaction details</source>
        <translation>Отобразить детали транзакции</translation>
=======
        <source>Confirmed</source>
        <translation>Подтвержденные</translation>
>>>>>>> 6eccb372
    </message>
    <message>
        <source>Date</source>
        <translation>Дата</translation>
    </message>
    <message>
<<<<<<< HEAD
        <source>Type</source>
        <translation>Тип</translation>
    </message>
    <message>
=======
>>>>>>> 6eccb372
        <source>Label</source>
        <translation>Метка</translation>
    </message>
    <message>
        <source>Address</source>
        <translation>Адрес</translation>
    </message>
    <message>
        <source>ID</source>
        <translation>ИН</translation>
    </message>
    <message>
        <source>Exporting Failed</source>
        <translation>Экспорт не удался</translation>
    </message>
    <message>
        <source>There was an error trying to save the transaction history to %1.</source>
        <translation>При попытке сохранения истории транзакций в %1 произошла ошибка.</translation>
    </message>
    <message>
        <source>Exporting Successful</source>
        <translation>Экспорт выполнен успешно</translation>
    </message>
    <message>
        <source>The transaction history was successfully saved to %1.</source>
        <translation>Историю транзакций было успешно сохранено в %1.</translation>
    </message>
    </context>
<context>
    <name>UnitDisplayStatusBarControl</name>
    </context>
<context>
    <name>WalletFrame</name>
    </context>
<context>
    <name>WalletModel</name>
    <message>
        <source>Send Coins</source>
        <translation>Отправить монеты</translation>
    </message>
    <message>
        <source>Increasing transaction fee failed</source>
        <translation>Увеличение комиссии за транзакцию завершилось неудачей</translation>
    </message>
    <message>
        <source>Do you want to increase the fee?</source>
        <translation>Желаете увеличить комиссию?</translation>
    </message>
    <message>
        <source>Current fee:</source>
        <translation>Текущее значение комиссии</translation>
    </message>
    <message>
        <source>Increase:</source>
        <translation>Увеличить</translation>
    </message>
    <message>
        <source>New fee:</source>
        <translation>Новое значение комиссии:</translation>
    </message>
    <message>
        <source>Can't sign transaction.</source>
        <translation>Невозможно подписать транзакцию</translation>
    </message>
    <message>
        <source>Could not commit transaction</source>
        <translation>Не удалось выполнить транзакцию</translation>
    </message>
</context>
<context>
    <name>WalletView</name>
    <message>
        <source>&amp;Export</source>
        <translation>Экспортировать</translation>
    </message>
    <message>
        <source>Export the data in the current tab to a file</source>
<<<<<<< HEAD
        <translation>Экспортировать данные в текущей вкладке в файл</translation>
    </message>
    <message>
        <source>Backup Wallet</source>
        <translation>Создать резервную копию кошелька</translation>
    </message>
    <message>
        <source>Wallet Data (*.dat)</source>
        <translation>Данные кошелька (*.dat)</translation>
    </message>
    <message>
        <source>Backup Failed</source>
        <translation>Создание резервной копии кошелька завершилось неудачей</translation>
    </message>
    <message>
        <source>There was an error trying to save the wallet data to %1.</source>
        <translation>При попытке сохранения данных кошелька в %1 произошла ошибка.</translation>
    </message>
    <message>
        <source>Backup Successful</source>
        <translation>Резервное копирование выполнено успешно</translation>
    </message>
    <message>
        <source>The wallet data was successfully saved to %1.</source>
        <translation>Данные кошелька были успешно сохранены в %1.</translation>
    </message>
</context>
=======
        <translation>Экспортировать данные текущей вкладки в файл</translation>
    </message>
    </context>
>>>>>>> 6eccb372
<context>
    <name>bitcoin-core</name>
    <message>
        <source>Options:</source>
<<<<<<< HEAD
        <translation>Опции:</translation>
    </message>
    <message>
        <source>Specify data directory</source>
        <translation>Указать директорию данных</translation>
    </message>
    <message>
        <source>Error: A fatal internal error occurred, see debug.log for details</source>
        <translation>Ошибка: произошла критическая внутренняя ошибка, для получения деталей см. debug.log</translation>
    </message>
    <message>
        <source>Unable to start HTTP server. See debug log for details.</source>
        <translation>Невозможно запустить HTTP-сервер. Для получения более детальной информации необходимо обратиться к журналу отладки.</translation>
=======
        <translation type="unfinished">Опции:</translation>
>>>>>>> 6eccb372
    </message>
    <message>
        <source>Bitcoin Core</source>
        <translation>Bitcoin Core</translation>
    </message>
    <message>
        <source>The %s developers</source>
        <translation>Разработчики %s</translation>
    </message>
    <message>
        <source>%d of last 100 blocks have unexpected version</source>
        <translation>%d из последних 100 блоков имеют неожиданную версию</translation>
    </message>
    <message>
        <source>Connection options:</source>
        <translation>Опции соединения:</translation>
    </message>
    <message>
        <source>Copyright (C) %i-%i</source>
        <translation>Авторское право (©) %i-%i</translation>
    </message>
    <message>
        <source>Error loading %s</source>
        <translation>Ошибка загрузки %s</translation>
    </message>
    <message>
        <source>Error loading %s: Wallet corrupted</source>
        <translation>Ошибка загрузки %s: кошелек поврежден</translation>
    </message>
    <message>
        <source>Error loading %s: Wallet requires newer version of %s</source>
        <translation>Ошибка загрузки %s: кошелек требует более поздней версии %s</translation>
    </message>
    <message>
        <source>Error: Disk space is low!</source>
        <translation>Ошибка: место на диске заканчивается!</translation>
    </message>
    <message>
        <source>Importing...</source>
        <translation>Выполняется импорт...</translation>
    </message>
    <message>
        <source>Loading P2P addresses...</source>
        <translation>Выполняется загрузка P2P-адресов...</translation>
    </message>
    <message>
        <source>Not enough file descriptors available.</source>
        <translation>Недоступно достаточного количества дескрипторов файла.</translation>
    </message>
    <message>
        <source>Only connect to nodes in network &lt;net&gt; (ipv4, ipv6 or onion)</source>
        <translation>Подключаться только к узлам в сети &lt;net&gt; (ipv4, ipv6 или onion)</translation>
    </message>
    <message>
        <source>Print this help message and exit</source>
        <translation>Распечатать это сообщение справки и выйти</translation>
    </message>
    <message>
        <source>Print version and exit</source>
        <translation>Распечатать версию и выйти</translation>
    </message>
    <message>
        <source>Specify wallet file (within data directory)</source>
        <translation>Указать файл кошелька (в пределах директории данных)</translation>
    </message>
    <message>
        <source>Unsupported argument -debugnet ignored, use -debug=net.</source>
        <translation>Неподдерживаемый аргумент -debugnet пропущен, необходимо использовать -debug=net.</translation>
    </message>
    <message>
        <source>Unsupported argument -tor found, use -onion.</source>
        <translation>Обнаружен неподдерживаемый аргумент -tor, необходимо использовать -onion.</translation>
    </message>
    <message>
        <source>Wallet options:</source>
        <translation>Опции кошелька:</translation>
    </message>
    <message>
        <source>Whitelisted peers cannot be DoS banned and their transactions are always relayed, even if they are already in the mempool, useful e.g. for a gateway</source>
        <translation>bitcoin-core</translation>
    </message>
    <message>
        <source>(default: %u)</source>
        <translation>(значение по умолчанию: %u)</translation>
    </message>
    <message>
        <source>Connect through SOCKS5 proxy</source>
        <translation>Выполнить подключение через прокси-сервер SOCKS5</translation>
    </message>
    <message>
        <source>Error reading from database, shutting down.</source>
        <translation>Ошибка чтения с базы данных, выполняется закрытие.</translation>
    </message>
    <message>
        <source>Information</source>
        <translation>Информация</translation>
    </message>
    <message>
        <source>Signing transaction failed</source>
        <translation>Подписание транзакции завершилось неудачей</translation>
    </message>
    <message>
        <source>Warning</source>
        <translation>Предупреждение</translation>
    </message>
    <message>
        <source>Do not keep transactions in the mempool longer than &lt;n&gt; hours (default: %u)</source>
        <translation>Do not keep transactions in the mempool longer than &lt;n&gt; hours (default: %u)</translation>
    </message>
    <message>
        <source>(default: %s)</source>
        <translation>(значение по умолчанию: %s)</translation>
    </message>
    <message>
        <source>Loading wallet...</source>
        <translation>Выполняется загрузка кошелька...</translation>
    </message>
    <message>
        <source>Cannot downgrade wallet</source>
        <translation>Невозможно выполнить переход на более раннюю версию кошелька</translation>
    </message>
    <message>
        <source>Rescanning...</source>
        <translation>Выполняется повторное сканирование...</translation>
    </message>
    <message>
        <source>Done loading</source>
        <translation>Загрузка завершена</translation>
    </message>
    <message>
        <source>Error</source>
        <translation>Ошибка</translation>
    </message>
</context>
</TS><|MERGE_RESOLUTION|>--- conflicted
+++ resolved
@@ -407,7 +407,6 @@
     </message>
     <message>
         <source>Indexing blocks on disk...</source>
-<<<<<<< HEAD
         <translation>Выполняется индексирование блоков на диске...</translation>
     </message>
     <message>
@@ -421,9 +420,6 @@
     <message>
         <source>Last received block was generated %1 ago.</source>
         <translation>Последний полученный блок был сгенерирован %1 назад.</translation>
-=======
-        <translation>Реиндексация блоков на диске...</translation>
->>>>>>> 6eccb372
     </message>
     <message>
         <source>Error</source>
@@ -505,13 +501,12 @@
         <translation>Комиссия:</translation>
     </message>
     <message>
-<<<<<<< HEAD
         <source>After Fee:</source>
         <translation>После комиссии:</translation>
-=======
+    </message>
+    <message>
         <source>Amount</source>
         <translation type="unfinished">Количество</translation>
->>>>>>> 6eccb372
     </message>
     <message>
         <source>Date</source>
@@ -565,7 +560,10 @@
         <translation>Изменить адрес</translation>
     </message>
     <message>
-<<<<<<< HEAD
+        <source>&amp;Label</source>
+        <translation type="unfinished">&amp;Метка</translation>
+    </message>
+    <message>
         <source>&amp;Address</source>
         <translation>&amp;Адрес</translation>
     </message>
@@ -588,14 +586,6 @@
     <message>
         <source>Could not unlock wallet.</source>
         <translation>Невозможно разблокировать кошелек.</translation>
-=======
-        <source>&amp;Label</source>
-        <translation type="unfinished">&amp;Метка</translation>
-    </message>
-    <message>
-        <source>&amp;Address</source>
-        <translation type="unfinished">&amp;Адрес</translation>
->>>>>>> 6eccb372
     </message>
     </context>
 <context>
@@ -620,11 +610,7 @@
     </message>
     <message>
         <source>About %1</source>
-<<<<<<< HEAD
         <translation>Около %1</translation>
-=======
-        <translation type="unfinished">О программе %1</translation>
->>>>>>> 6eccb372
     </message>
     <message>
         <source>Command-line options</source>
@@ -704,21 +690,20 @@
     </context>
 <context>
     <name>MempoolStats</name>
+    <message>
+        <source>N/A</source>
+        <translation>Н/Д</translation>
+    </message>
     </context>
 <context>
     <name>ModalOverlay</name>
     <message>
-<<<<<<< HEAD
         <source>Number of blocks left</source>
         <translation>Количество оставшихся блоков</translation>
     </message>
     <message>
         <source>Unknown...</source>
         <translation>Неизвестно...</translation>
-=======
-        <source>Unknown...</source>
-        <translation type="unfinished">Неизвестно...</translation>
->>>>>>> 6eccb372
     </message>
     <message>
         <source>Progress</source>
@@ -739,6 +724,11 @@
     </context>
 <context>
     <name>NetWatchLogModel</name>
+    <message>
+        <source>Type</source>
+        <comment>NetWatch: Type header</comment>
+        <translation>Тип</translation>
+    </message>
     <message>
         <source>Address</source>
         <comment>NetWatch: Address header</comment>
@@ -775,7 +765,6 @@
         <translation>МБ</translation>
     </message>
     <message>
-<<<<<<< HEAD
         <source>IP address of the proxy (e.g. IPv4: 127.0.0.1 / IPv6: ::1)</source>
         <translation>IP-адрес прокси-сервера (к примеру, IPv4: 127.0.0.1 / IPv6: ::1)</translation>
     </message>
@@ -794,10 +783,6 @@
     <message>
         <source>Reset all client options to default.</source>
         <translation>Сбросить все опции клиента к значениям по умолчанию.</translation>
-=======
-        <source>&amp;Hide tray icon</source>
-        <translation type="unfinished">&amp;Спрятать иконку в трее</translation>
->>>>>>> 6eccb372
     </message>
     <message>
         <source>&amp;Reset Options</source>
@@ -872,7 +857,10 @@
         <translation>&amp;Отмена</translation>
     </message>
     <message>
-<<<<<<< HEAD
+        <source>Bitcoin Core</source>
+        <translation>Bitcoin Core</translation>
+    </message>
+    <message>
         <source>Confirm options reset</source>
         <translation>Подтвердить сброс опций</translation>
     </message>
@@ -887,10 +875,6 @@
     <message>
         <source>Configuration options</source>
         <translation>Опции конфигурации</translation>
-=======
-        <source>Bitcoin Core</source>
-        <translation>Bitcoin Core</translation>
->>>>>>> 6eccb372
     </message>
     <message>
         <source>Error</source>
@@ -975,6 +959,26 @@
     <message>
         <source>Enter a Bitcoin address (e.g. %1)</source>
         <translation>Введите биткоин-адрес (напр. %1)</translation>
+    </message>
+    <message>
+        <source>%1 d</source>
+        <translation>%1 д</translation>
+    </message>
+    <message>
+        <source>%1 h</source>
+        <translation>%1 ч</translation>
+    </message>
+    <message>
+        <source>%1 m</source>
+        <translation>%1 м</translation>
+    </message>
+    <message>
+        <source>%1 s</source>
+        <translation>%1 с</translation>
+    </message>
+    <message>
+        <source>N/A</source>
+        <translation>Н/Д</translation>
     </message>
     <message numerus="yes">
         <source>%n hour(s)</source>
@@ -989,26 +993,6 @@
         <translation><numerusform>%n неделя</numerusform><numerusform>%n недель</numerusform><numerusform>%n недель</numerusform><numerusform>%n недель</numerusform></translation>
     </message>
     <message>
-        <source>%1 d</source>
-        <translation>%1 д</translation>
-    </message>
-    <message>
-        <source>%1 h</source>
-        <translation>%1 ч</translation>
-    </message>
-    <message>
-        <source>%1 m</source>
-        <translation>%1 м</translation>
-    </message>
-    <message>
-        <source>%1 s</source>
-        <translation>%1 с</translation>
-    </message>
-    <message>
-        <source>N/A</source>
-        <translation>Н/Д</translation>
-    </message>
-    <message>
         <source>%1 and %2</source>
         <translation>%1 и %2</translation>
     </message>
@@ -1033,10 +1017,10 @@
         <translation>%1 ГБ</translation>
     </message>
     <message>
-<<<<<<< HEAD
         <source>unknown</source>
         <translation>неизвестно</translation>
-=======
+    </message>
+    <message>
         <source>Blk</source>
         <comment>Tx Watch: Block type abbreviation</comment>
         <translation>блок</translation>
@@ -1045,7 +1029,6 @@
         <source>Txn</source>
         <comment>Tx Watch: Transaction type abbreviation</comment>
         <translation>Транзакция</translation>
->>>>>>> 6eccb372
     </message>
 </context>
 <context>
@@ -1098,7 +1081,6 @@
     </message>
     <message>
         <source>Network</source>
-<<<<<<< HEAD
         <translation>Сеть</translation>
     </message>
     <message>
@@ -1126,15 +1108,12 @@
         <translation>Использование памяти</translation>
     </message>
     <message>
+        <source>Wallet: </source>
+        <translation type="unfinished">Кошелёк: </translation>
+    </message>
+    <message>
         <source>&amp;Reset</source>
         <translation>&amp;Сбросить</translation>
-=======
-        <translation type="unfinished">Сеть</translation>
-    </message>
-    <message>
-        <source>Wallet: </source>
-        <translation type="unfinished">Кошелёк: </translation>
->>>>>>> 6eccb372
     </message>
     <message>
         <source>Received</source>
@@ -1189,13 +1168,12 @@
         <translation>1 &amp;год</translation>
     </message>
     <message>
-<<<<<<< HEAD
         <source>Type %1 for an overview of available commands.</source>
         <translation>Ввести %1 для обзора доступных команд.</translation>
-=======
+    </message>
+    <message>
         <source>Network activity disabled</source>
         <translation>Взаимодействие с сетью отключено</translation>
->>>>>>> 6eccb372
     </message>
     <message>
         <source>never</source>
@@ -1217,513 +1195,514 @@
 <context>
     <name>ReceiveCoinsDialog</name>
     <message>
-<<<<<<< HEAD
+        <source>&amp;Amount:</source>
+        <translation type="unfinished">&amp;Количество:</translation>
+    </message>
+    <message>
+        <source>&amp;Label:</source>
+        <translation type="unfinished">&amp;Метка:</translation>
+    </message>
+    <message>
+        <source>&amp;Message:</source>
+        <translation type="unfinished">&amp;Сообщение:</translation>
+    </message>
+    <message>
         <source>Clear all fields of the form.</source>
         <translation>Очистить все поля формы.</translation>
-=======
-        <source>&amp;Amount:</source>
+    </message>
+    <message>
+        <source>Clear</source>
+        <translation>Отчистить</translation>
+    </message>
+    <message>
+        <source>Show the selected request (does the same as double clicking an entry)</source>
+        <translation>Отобразить выбранный запрос (выполняет то же, что и двойной щелчок на записи)</translation>
+    </message>
+    <message>
+        <source>Show</source>
+        <translation>Показать</translation>
+    </message>
+    <message>
+        <source>Remove the selected entries from the list</source>
+        <translation>Удалить выбранные записи со списка</translation>
+    </message>
+    <message>
+        <source>Remove</source>
+        <translation>Удалить</translation>
+    </message>
+    <message>
+        <source>Copy URI</source>
+        <translation>Копировать URI</translation>
+    </message>
+    <message>
+        <source>Copy label</source>
+        <translation>Копировать метку</translation>
+    </message>
+    <message>
+        <source>Copy message</source>
+        <translation>Копировать сообщение</translation>
+    </message>
+    <message>
+        <source>Copy amount</source>
+        <translation>Копировать сумму</translation>
+    </message>
+</context>
+<context>
+    <name>ReceiveRequestDialog</name>
+    <message>
+        <source>QR Code</source>
+        <translation>QR-код</translation>
+    </message>
+    <message>
+        <source>Copy &amp;URI</source>
+        <translation type="unfinished">&amp;Копировать URI</translation>
+    </message>
+    <message>
+        <source>Copy &amp;Address</source>
+        <translation>Копировать адрес</translation>
+    </message>
+    <message>
+        <source>&amp;Save Image...</source>
+        <translation>&amp;Сохранить изображение...</translation>
+    </message>
+    <message>
+        <source>Payment information</source>
+        <translation>Информация о платеже</translation>
+    </message>
+    <message>
+        <source>URI</source>
+        <translation type="unfinished">URI</translation>
+    </message>
+    <message>
+        <source>Address</source>
+        <translation>Адрес</translation>
+    </message>
+    <message>
+        <source>Amount</source>
+        <translation type="unfinished">Количество</translation>
+    </message>
+    <message>
+        <source>Label</source>
+        <translation>Метка</translation>
+    </message>
+    <message>
+        <source>Message</source>
+        <translation>Сообщение</translation>
+    </message>
+    <message>
+        <source>Error encoding URI into QR Code.</source>
+        <translation>Ошибка преобразования URI в QR-код.</translation>
+    </message>
+</context>
+<context>
+    <name>RecentRequestsTableModel</name>
+    <message>
+        <source>Date</source>
+        <translation>Дата</translation>
+    </message>
+    <message>
+        <source>Label</source>
+        <translation>Метка</translation>
+    </message>
+    <message>
+        <source>Message</source>
+        <translation>Сообщение</translation>
+    </message>
+    <message>
+        <source>(no label)</source>
+        <translation>(нет метки)</translation>
+    </message>
+    <message>
+        <source>(no message)</source>
+        <translation>(нет сообщений)</translation>
+    </message>
+    </context>
+<context>
+    <name>SendCoinsDialog</name>
+    <message>
+        <source>Send Coins</source>
+        <translation>Отправить монеты</translation>
+    </message>
+    <message>
+        <source>automatically selected</source>
+        <translation>выбрано автоматически</translation>
+    </message>
+    <message>
+        <source>Quantity:</source>
+        <translation>Количество:</translation>
+    </message>
+    <message>
+        <source>Bytes:</source>
+        <translation>Байтов:</translation>
+    </message>
+    <message>
+        <source>Amount:</source>
+        <translation>Количество:</translation>
+    </message>
+    <message>
+        <source>Fee:</source>
+        <translation>Комиссия:</translation>
+    </message>
+    <message>
+        <source>After Fee:</source>
+        <translation>После комиссии:</translation>
+    </message>
+    <message>
+        <source>Transaction Fee:</source>
+        <translation>Комиссия за транзакцию:</translation>
+    </message>
+    <message>
+        <source>Choose...</source>
+        <translation>Выбрать...</translation>
+    </message>
+    <message>
+        <source>Hide</source>
+        <translation>Спрятать</translation>
+    </message>
+    <message>
+        <source>Recommended:</source>
+        <translation>Рекомендованное значение:</translation>
+    </message>
+    <message>
+        <source>Custom:</source>
+        <translation>Пользовательское значение:</translation>
+    </message>
+    <message>
+        <source>Send to multiple recipients at once</source>
+        <translation>Отправить нескольким получателям сразу</translation>
+    </message>
+    <message>
+        <source>Clear all fields of the form.</source>
+        <translation>Очистить все поля формы.</translation>
+    </message>
+    <message>
+        <source>Balance:</source>
+        <translation>Баланс:</translation>
+    </message>
+    <message>
+        <source>S&amp;end</source>
+        <translation type="unfinished">&amp;Отправить</translation>
+    </message>
+    <message>
+        <source>Copy quantity</source>
+        <translation>Копировать количество</translation>
+    </message>
+    <message>
+        <source>Copy amount</source>
+        <translation>Копировать сумму</translation>
+    </message>
+    <message>
+        <source>Are you sure you want to send?</source>
+        <translation>Вы действительно хотите выполнить отправку?</translation>
+    </message>
+    <message>
+        <source>or</source>
+        <translation>или</translation>
+    </message>
+    <message>
+        <source>Transaction fee</source>
+        <translation>Комиссия за транзакцию</translation>
+    </message>
+    <message>
+        <source>Confirm send coins</source>
+        <translation>Подтвердить отправку монет</translation>
+    </message>
+    <message>
+        <source>The amount to pay must be larger than 0.</source>
+        <translation>Сумма оплаты должна быть больше 0.</translation>
+    </message>
+    <message>
+        <source>The amount exceeds your balance.</source>
+        <translation>Количество превышает ваш баланс.</translation>
+    </message>
+    <message>
+        <source>Transaction creation failed!</source>
+        <translation>Создание транзакции завершилось неудачей!</translation>
+    </message>
+    <message>
+        <source>The transaction was rejected with the following reason: %1</source>
+        <translation>Транзакция была отменена по следующей причине: %1</translation>
+    </message>
+    <message>
+        <source>A fee higher than %1 is considered an absurdly high fee.</source>
+        <translation>Комиссия более чем в %1 считается абсурдно высокой.</translation>
+    </message>
+    <message>
+        <source>(no label)</source>
+        <translation>(нет метки)</translation>
+    </message>
+</context>
+<context>
+    <name>SendCoinsEntry</name>
+    <message>
+        <source>A&amp;mount:</source>
         <translation type="unfinished">&amp;Количество:</translation>
+    </message>
+    <message>
+        <source>Pay &amp;To:</source>
+        <translation type="unfinished">&amp;Выполнить оплату в пользу:</translation>
     </message>
     <message>
         <source>&amp;Label:</source>
         <translation type="unfinished">&amp;Метка:</translation>
->>>>>>> 6eccb372
-    </message>
-    <message>
-        <source>Clear</source>
-        <translation>Отчистить</translation>
-    </message>
-    <message>
-        <source>Show the selected request (does the same as double clicking an entry)</source>
-        <translation>Отобразить выбранный запрос (выполняет то же, что и двойной щелчок на записи)</translation>
-    </message>
-    <message>
-        <source>Show</source>
-        <translation>Показать</translation>
-    </message>
-    <message>
-        <source>Remove the selected entries from the list</source>
-        <translation>Удалить выбранные записи со списка</translation>
-    </message>
-    <message>
-        <source>Remove</source>
-        <translation>Удалить</translation>
-    </message>
-    <message>
-        <source>Copy URI</source>
-        <translation>Копировать URI</translation>
+    </message>
+    <message>
+        <source>Choose previously used address</source>
+        <translation>Выбрать предыдущий использованный адрес</translation>
+    </message>
+    <message>
+        <source>Alt+A</source>
+        <translation>Alt+A</translation>
+    </message>
+    <message>
+        <source>Paste address from clipboard</source>
+        <translation>Вставить адрес из буфера обмена</translation>
+    </message>
+    <message>
+        <source>Alt+P</source>
+        <translation>Alt+P</translation>
+    </message>
+    <message>
+        <source>Remove this entry</source>
+        <translation>Удалить эту запись</translation>
+    </message>
+    <message>
+        <source>Use available balance</source>
+        <translation>Использовать доступный баланс</translation>
+    </message>
+    <message>
+        <source>Message:</source>
+        <translation>Сообщение:</translation>
+    </message>
+    <message>
+        <source>Pay To:</source>
+        <translation>Выполнить оплату в пользу:</translation>
+    </message>
+    </context>
+<context>
+    <name>SendConfirmationDialog</name>
+    <message>
+        <source>Yes</source>
+        <translation>Да</translation>
+    </message>
+</context>
+<context>
+    <name>ShutdownWindow</name>
+    <message>
+        <source>%1 is shutting down...</source>
+        <translation>%1 завершает работу...</translation>
+    </message>
+    </context>
+<context>
+    <name>SignVerifyMessageDialog</name>
+    <message>
+        <source>Choose previously used address</source>
+        <translation>Выбрать предыдущий использованный адрес</translation>
+    </message>
+    <message>
+        <source>Alt+A</source>
+        <translation>Alt+A</translation>
+    </message>
+    <message>
+        <source>Paste address from clipboard</source>
+        <translation>Вставить адрес из буфера обмена</translation>
+    </message>
+    <message>
+        <source>Alt+P</source>
+        <translation>Alt+P</translation>
+    </message>
+    <message>
+        <source>Signature</source>
+        <translation>Подпись</translation>
+    </message>
+    <message>
+        <source>Copy the current signature to the system clipboard</source>
+        <translation>Скопировать текущую подпись в буфер обмена системы</translation>
+    </message>
+    <message>
+        <source>The entered address is invalid.</source>
+        <translation>Введенный адрес недействителен.</translation>
+    </message>
+    <message>
+        <source>Please check the address and try again.</source>
+        <translation>Необходимо проверить адрес и выполнить повторную попытку.</translation>
+    </message>
+    <message>
+        <source>Wallet unlock was cancelled.</source>
+        <translation>Разблокирование кошелька было отменено.</translation>
+    </message>
+    <message>
+        <source>Message signed.</source>
+        <translation>Сообщение подписано.</translation>
+    </message>
+    <message>
+        <source>The signature could not be decoded.</source>
+        <translation>Невозможно расшифровать подпись.</translation>
+    </message>
+    </context>
+<context>
+    <name>SplashScreen</name>
+    </context>
+<context>
+    <name>TrafficGraphWidget</name>
+    </context>
+<context>
+    <name>TransactionDesc</name>
+    <message>
+        <source>Status</source>
+        <translation>Статус</translation>
+    </message>
+    <message>
+        <source>Date</source>
+        <translation>Дата</translation>
+    </message>
+    <message>
+        <source>Source</source>
+        <translation>Источник</translation>
+    </message>
+    <message>
+        <source>From</source>
+        <translation>От</translation>
+    </message>
+    <message>
+        <source>unknown</source>
+        <translation>неизвестно</translation>
+    </message>
+    <message>
+        <source>Transaction fee</source>
+        <translation>Комиссия за транзакцию</translation>
+    </message>
+    <message>
+        <source>Message</source>
+        <translation>Сообщение</translation>
+    </message>
+    <message>
+        <source>Amount</source>
+        <translation type="unfinished">Количество</translation>
+    </message>
+    </context>
+<context>
+    <name>TransactionDescDialog</name>
+    <message>
+        <source>Details for %1</source>
+        <translation>Детальная информация по %1</translation>
+    </message>
+</context>
+<context>
+    <name>TransactionTableModel</name>
+    <message>
+        <source>Date</source>
+        <translation>Дата</translation>
+    </message>
+    <message>
+        <source>Type</source>
+        <translation>Тип</translation>
+    </message>
+    <message>
+        <source>Label</source>
+        <translation>Метка</translation>
+    </message>
+    <message>
+        <source>(no label)</source>
+        <translation>(нет метки)</translation>
+    </message>
+    <message>
+        <source>Transaction status. Hover over this field to show number of confirmations.</source>
+        <translation>Статус транзакции. Для отображения количества подтверждений необходимо навести курсор на это поле.</translation>
+    </message>
+    <message>
+        <source>Date and time that the transaction was received.</source>
+        <translation>Дата и время получения транзакции.</translation>
+    </message>
+    <message>
+        <source>Type of transaction.</source>
+        <translation>Тип транзакции.</translation>
+    </message>
+    </context>
+<context>
+    <name>TransactionView</name>
+    <message>
+        <source>Increase transaction fee</source>
+        <translation>Увеличить комиссию за транзакцию</translation>
+    </message>
+    <message>
+        <source>Copy address</source>
+        <translation>Копировать адрес</translation>
     </message>
     <message>
         <source>Copy label</source>
         <translation>Копировать метку</translation>
     </message>
     <message>
-        <source>Copy message</source>
-        <translation>Копировать сообщение</translation>
-    </message>
-    <message>
         <source>Copy amount</source>
         <translation>Копировать сумму</translation>
     </message>
-</context>
-<context>
-    <name>ReceiveRequestDialog</name>
-    <message>
-<<<<<<< HEAD
-        <source>QR Code</source>
-        <translation>QR-код</translation>
-    </message>
-    <message>
-        <source>&amp;Save Image...</source>
-        <translation>&amp;Сохранить изображение...</translation>
-    </message>
-    <message>
-        <source>Payment information</source>
-        <translation>Информация о платеже</translation>
-=======
-        <source>Copy &amp;URI</source>
-        <translation type="unfinished">&amp;Копировать URI</translation>
-    </message>
-    <message>
-        <source>Copy &amp;Address</source>
-        <translation>Копировать адрес</translation>
-    </message>
-    <message>
-        <source>URI</source>
-        <translation type="unfinished">URI</translation>
->>>>>>> 6eccb372
+    <message>
+        <source>Copy transaction ID</source>
+        <translation>Копировать ID транзакции</translation>
+    </message>
+    <message>
+        <source>Copy full transaction details</source>
+        <translation>Копировать все детали транзакции</translation>
+    </message>
+    <message>
+        <source>Show transaction details</source>
+        <translation>Отобразить детали транзакции</translation>
+    </message>
+    <message>
+        <source>Confirmed</source>
+        <translation>Подтвержденные</translation>
+    </message>
+    <message>
+        <source>Date</source>
+        <translation>Дата</translation>
+    </message>
+    <message>
+        <source>Type</source>
+        <translation>Тип</translation>
+    </message>
+    <message>
+        <source>Label</source>
+        <translation>Метка</translation>
     </message>
     <message>
         <source>Address</source>
         <translation>Адрес</translation>
     </message>
     <message>
-        <source>Amount</source>
-        <translation type="unfinished">Количество</translation>
-    </message>
-    <message>
-        <source>Label</source>
-        <translation>Метка</translation>
-    </message>
-    <message>
-        <source>Message</source>
-        <translation>Сообщение</translation>
-    </message>
-    <message>
-        <source>Error encoding URI into QR Code.</source>
-        <translation>Ошибка преобразования URI в QR-код.</translation>
-    </message>
-</context>
-<context>
-    <name>RecentRequestsTableModel</name>
-    <message>
-        <source>Date</source>
-        <translation>Дата</translation>
-    </message>
-    <message>
-        <source>Label</source>
-        <translation>Метка</translation>
-    </message>
-    <message>
-        <source>Message</source>
-        <translation>Сообщение</translation>
-    </message>
-    <message>
-        <source>(no label)</source>
-        <translation>(нет метки)</translation>
-    </message>
-    <message>
-        <source>(no message)</source>
-        <translation>(нет сообщений)</translation>
+        <source>ID</source>
+        <translation>ИН</translation>
+    </message>
+    <message>
+        <source>Exporting Failed</source>
+        <translation>Экспорт не удался</translation>
+    </message>
+    <message>
+        <source>There was an error trying to save the transaction history to %1.</source>
+        <translation>При попытке сохранения истории транзакций в %1 произошла ошибка.</translation>
+    </message>
+    <message>
+        <source>Exporting Successful</source>
+        <translation>Экспорт выполнен успешно</translation>
+    </message>
+    <message>
+        <source>The transaction history was successfully saved to %1.</source>
+        <translation>Историю транзакций было успешно сохранено в %1.</translation>
     </message>
     </context>
 <context>
-    <name>SendCoinsDialog</name>
+    <name>UnitDisplayStatusBarControl</name>
+    </context>
+<context>
+    <name>WalletFrame</name>
+    </context>
+<context>
+    <name>WalletModel</name>
     <message>
         <source>Send Coins</source>
         <translation>Отправить монеты</translation>
     </message>
     <message>
-        <source>automatically selected</source>
-        <translation>выбрано автоматически</translation>
-    </message>
-    <message>
-        <source>Quantity:</source>
-        <translation>Количество:</translation>
-    </message>
-    <message>
-        <source>Bytes:</source>
-        <translation>Байтов:</translation>
-    </message>
-    <message>
-        <source>Amount:</source>
-        <translation>Количество:</translation>
-    </message>
-    <message>
-        <source>Fee:</source>
-        <translation>Комиссия:</translation>
-    </message>
-    <message>
-        <source>After Fee:</source>
-        <translation>После комиссии:</translation>
-    </message>
-    <message>
-        <source>Transaction Fee:</source>
-        <translation>Комиссия за транзакцию:</translation>
-    </message>
-    <message>
-        <source>Choose...</source>
-        <translation>Выбрать...</translation>
-    </message>
-    <message>
-        <source>Hide</source>
-        <translation>Спрятать</translation>
-    </message>
-    <message>
-        <source>Recommended:</source>
-        <translation>Рекомендованное значение:</translation>
-    </message>
-    <message>
-        <source>Custom:</source>
-        <translation>Пользовательское значение:</translation>
-    </message>
-    <message>
-        <source>Send to multiple recipients at once</source>
-        <translation>Отправить нескольким получателям сразу</translation>
-    </message>
-    <message>
-        <source>Clear all fields of the form.</source>
-        <translation>Очистить все поля формы.</translation>
-    </message>
-    <message>
-        <source>Balance:</source>
-        <translation>Баланс:</translation>
-    </message>
-    <message>
-<<<<<<< HEAD
-        <source>Copy quantity</source>
-        <translation>Копировать количество</translation>
-=======
-        <source>S&amp;end</source>
-        <translation type="unfinished">&amp;Отправить</translation>
->>>>>>> 6eccb372
-    </message>
-    <message>
-        <source>Copy amount</source>
-        <translation>Копировать сумму</translation>
-    </message>
-    <message>
-        <source>Are you sure you want to send?</source>
-        <translation>Вы действительно хотите выполнить отправку?</translation>
-    </message>
-    <message>
-        <source>or</source>
-        <translation>или</translation>
-    </message>
-    <message>
-        <source>Confirm send coins</source>
-        <translation>Подтвердить отправку монет</translation>
-    </message>
-    <message>
-        <source>The amount to pay must be larger than 0.</source>
-        <translation>Сумма оплаты должна быть больше 0.</translation>
-    </message>
-    <message>
-        <source>The amount exceeds your balance.</source>
-        <translation>Количество превышает ваш баланс.</translation>
-    </message>
-    <message>
-        <source>Transaction creation failed!</source>
-        <translation>Создание транзакции завершилось неудачей!</translation>
-    </message>
-    <message>
-        <source>The transaction was rejected with the following reason: %1</source>
-        <translation>Транзакция была отменена по следующей причине: %1</translation>
-    </message>
-    <message>
-        <source>A fee higher than %1 is considered an absurdly high fee.</source>
-        <translation>Комиссия более чем в %1 считается абсурдно высокой.</translation>
-    </message>
-    <message>
-        <source>(no label)</source>
-        <translation>(нет метки)</translation>
-    </message>
-</context>
-<context>
-    <name>SendCoinsEntry</name>
-    <message>
-<<<<<<< HEAD
-        <source>Choose previously used address</source>
-        <translation>Выбрать предыдущий использованный адрес</translation>
-    </message>
-    <message>
-        <source>Alt+A</source>
-        <translation>Alt+A</translation>
-    </message>
-    <message>
-        <source>Paste address from clipboard</source>
-        <translation>Вставить адрес из буфера обмена</translation>
-    </message>
-    <message>
-        <source>Alt+P</source>
-        <translation>Alt+P</translation>
-    </message>
-    <message>
-        <source>Remove this entry</source>
-        <translation>Удалить эту запись</translation>
-    </message>
-    <message>
-        <source>Use available balance</source>
-        <translation>Использовать доступный баланс</translation>
-    </message>
-    <message>
-        <source>Message:</source>
-        <translation>Сообщение:</translation>
-    </message>
-    <message>
-        <source>Pay To:</source>
-        <translation>Выполнить оплату в пользу:</translation>
-=======
-        <source>A&amp;mount:</source>
-        <translation type="unfinished">&amp;Количество:</translation>
-    </message>
-    <message>
-        <source>&amp;Label:</source>
-        <translation type="unfinished">&amp;Метка:</translation>
->>>>>>> 6eccb372
-    </message>
-    </context>
-<context>
-    <name>SendConfirmationDialog</name>
-    <message>
-        <source>Yes</source>
-        <translation>Да</translation>
-    </message>
-</context>
-<context>
-    <name>ShutdownWindow</name>
-    <message>
-        <source>%1 is shutting down...</source>
-        <translation>%1 завершает работу...</translation>
-    </message>
-    </context>
-<context>
-    <name>SignVerifyMessageDialog</name>
-    <message>
-        <source>Choose previously used address</source>
-        <translation>Выбрать предыдущий использованный адрес</translation>
-    </message>
-    <message>
-        <source>Alt+A</source>
-        <translation>Alt+A</translation>
-    </message>
-    <message>
-        <source>Paste address from clipboard</source>
-        <translation>Вставить адрес из буфера обмена</translation>
-    </message>
-    <message>
-        <source>Alt+P</source>
-        <translation>Alt+P</translation>
-    </message>
-    <message>
-        <source>Signature</source>
-        <translation>Подпись</translation>
-    </message>
-    <message>
-        <source>Copy the current signature to the system clipboard</source>
-        <translation>Скопировать текущую подпись в буфер обмена системы</translation>
-    </message>
-    <message>
-        <source>The entered address is invalid.</source>
-        <translation>Введенный адрес недействителен.</translation>
-    </message>
-    <message>
-        <source>Please check the address and try again.</source>
-        <translation>Необходимо проверить адрес и выполнить повторную попытку.</translation>
-    </message>
-    <message>
-        <source>Wallet unlock was cancelled.</source>
-        <translation>Разблокирование кошелька было отменено.</translation>
-    </message>
-    <message>
-        <source>Message signed.</source>
-        <translation>Сообщение подписано.</translation>
-    </message>
-    <message>
-        <source>The signature could not be decoded.</source>
-        <translation>Невозможно расшифровать подпись.</translation>
-    </message>
-    </context>
-<context>
-    <name>SplashScreen</name>
-    </context>
-<context>
-    <name>TrafficGraphWidget</name>
-    </context>
-<context>
-    <name>TransactionDesc</name>
-    <message>
-<<<<<<< HEAD
-        <source>Status</source>
-        <translation>Статус</translation>
-    </message>
-    <message>
-=======
->>>>>>> 6eccb372
-        <source>Date</source>
-        <translation>Дата</translation>
-    </message>
-    <message>
-<<<<<<< HEAD
-        <source>Source</source>
-        <translation>Источник</translation>
-    </message>
-    <message>
-        <source>From</source>
-        <translation>От</translation>
-    </message>
-    <message>
-        <source>unknown</source>
-        <translation>неизвестно</translation>
-    </message>
-    <message>
-        <source>Message</source>
-        <translation>Сообщение</translation>
-=======
-        <source>Amount</source>
-        <translation type="unfinished">Количество</translation>
->>>>>>> 6eccb372
-    </message>
-    </context>
-<context>
-    <name>TransactionDescDialog</name>
-    <message>
-        <source>Details for %1</source>
-        <translation>Детальная информация по %1</translation>
-    </message>
-</context>
-<context>
-    <name>TransactionTableModel</name>
-    <message>
-        <source>Date</source>
-        <translation>Дата</translation>
-    </message>
-    <message>
-<<<<<<< HEAD
-        <source>Type</source>
-        <translation>Тип</translation>
-    </message>
-    <message>
-=======
->>>>>>> 6eccb372
-        <source>Label</source>
-        <translation>Метка</translation>
-    </message>
-    <message>
-        <source>(no label)</source>
-        <translation>(нет метки)</translation>
-    </message>
-    <message>
-        <source>Transaction status. Hover over this field to show number of confirmations.</source>
-        <translation>Статус транзакции. Для отображения количества подтверждений необходимо навести курсор на это поле.</translation>
-    </message>
-    <message>
-        <source>Date and time that the transaction was received.</source>
-        <translation>Дата и время получения транзакции.</translation>
-    </message>
-    <message>
-        <source>Type of transaction.</source>
-        <translation>Тип транзакции.</translation>
-    </message>
-    </context>
-<context>
-    <name>TransactionView</name>
-    <message>
-        <source>Increase transaction fee</source>
-        <translation>Увеличить комиссию за транзакцию</translation>
-    </message>
-    <message>
-        <source>Copy address</source>
-        <translation>Копировать адрес</translation>
-    </message>
-    <message>
-        <source>Copy label</source>
-        <translation>Копировать метку</translation>
-    </message>
-    <message>
-        <source>Copy amount</source>
-        <translation>Копировать сумму</translation>
-    </message>
-    <message>
-        <source>Copy transaction ID</source>
-        <translation>Копировать ID транзакции</translation>
-    </message>
-    <message>
-<<<<<<< HEAD
-        <source>Copy full transaction details</source>
-        <translation>Копировать все детали транзакции</translation>
-    </message>
-    <message>
-        <source>Show transaction details</source>
-        <translation>Отобразить детали транзакции</translation>
-=======
-        <source>Confirmed</source>
-        <translation>Подтвержденные</translation>
->>>>>>> 6eccb372
-    </message>
-    <message>
-        <source>Date</source>
-        <translation>Дата</translation>
-    </message>
-    <message>
-<<<<<<< HEAD
-        <source>Type</source>
-        <translation>Тип</translation>
-    </message>
-    <message>
-=======
->>>>>>> 6eccb372
-        <source>Label</source>
-        <translation>Метка</translation>
-    </message>
-    <message>
-        <source>Address</source>
-        <translation>Адрес</translation>
-    </message>
-    <message>
-        <source>ID</source>
-        <translation>ИН</translation>
-    </message>
-    <message>
-        <source>Exporting Failed</source>
-        <translation>Экспорт не удался</translation>
-    </message>
-    <message>
-        <source>There was an error trying to save the transaction history to %1.</source>
-        <translation>При попытке сохранения истории транзакций в %1 произошла ошибка.</translation>
-    </message>
-    <message>
-        <source>Exporting Successful</source>
-        <translation>Экспорт выполнен успешно</translation>
-    </message>
-    <message>
-        <source>The transaction history was successfully saved to %1.</source>
-        <translation>Историю транзакций было успешно сохранено в %1.</translation>
-    </message>
-    </context>
-<context>
-    <name>UnitDisplayStatusBarControl</name>
-    </context>
-<context>
-    <name>WalletFrame</name>
-    </context>
-<context>
-    <name>WalletModel</name>
-    <message>
-        <source>Send Coins</source>
-        <translation>Отправить монеты</translation>
-    </message>
-    <message>
         <source>Increasing transaction fee failed</source>
         <translation>Увеличение комиссии за транзакцию завершилось неудачей</translation>
     </message>
@@ -1760,7 +1739,6 @@
     </message>
     <message>
         <source>Export the data in the current tab to a file</source>
-<<<<<<< HEAD
         <translation>Экспортировать данные в текущей вкладке в файл</translation>
     </message>
     <message>
@@ -1788,16 +1766,10 @@
         <translation>Данные кошелька были успешно сохранены в %1.</translation>
     </message>
 </context>
-=======
-        <translation>Экспортировать данные текущей вкладки в файл</translation>
-    </message>
-    </context>
->>>>>>> 6eccb372
 <context>
     <name>bitcoin-core</name>
     <message>
         <source>Options:</source>
-<<<<<<< HEAD
         <translation>Опции:</translation>
     </message>
     <message>
@@ -1811,9 +1783,6 @@
     <message>
         <source>Unable to start HTTP server. See debug log for details.</source>
         <translation>Невозможно запустить HTTP-сервер. Для получения более детальной информации необходимо обратиться к журналу отладки.</translation>
-=======
-        <translation type="unfinished">Опции:</translation>
->>>>>>> 6eccb372
     </message>
     <message>
         <source>Bitcoin Core</source>
