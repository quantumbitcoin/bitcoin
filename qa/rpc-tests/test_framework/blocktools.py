--- conflicted
+++ resolved
@@ -4,17 +4,12 @@
 # file COPYING or http://www.opensource.org/licenses/mit-license.php.
 #
 
-<<<<<<< HEAD
-from .mininode import *
-from .script import CScript, OP_TRUE, OP_CHECKSIG
-=======
 from binascii import a2b_hex, b2a_hex
 import cStringIO
 import struct
 
-from mininode import *
-from script import CScript, CScriptOp, OP_TRUE, OP_CHECKSIG
->>>>>>> c0800017
+from .mininode import *
+from .script import CScript, OP_TRUE, OP_CHECKSIG
 
 # Create a block (with regtest difficulty)
 def create_block(hashprev=None, coinbase=None, nTime=None, tmpl=None, txlist=None):
