--- conflicted
+++ resolved
@@ -14,10 +14,7 @@
 #include "guiutil.h"
 #include "optionsmodel.h"
 
-<<<<<<< HEAD
-=======
 #include "consensus/consensus.h" // for MAX_BLOCK_SERIALIZED_SIZE
->>>>>>> 488c683b
 #include "validation.h" // for DEFAULT_SCRIPTCHECK_THREADS and MAX_SCRIPTCHECK_THREADS
 #include "netbase.h"
 #include "primitives/transaction.h" // for WITNESS_SCALE_FACTOR
@@ -28,10 +25,7 @@
 #include "wallet/wallet.h" // for CWallet::GetRequiredFee()
 #endif
 
-<<<<<<< HEAD
-=======
 #include <QBoxLayout>
->>>>>>> 488c683b
 #include <QDataWidgetMapper>
 #include <QDir>
 #include <QGroupBox>
@@ -129,12 +123,6 @@
     connect(ui->connectSocksTor, SIGNAL(toggled(bool)), ui->proxyIpTor, SLOT(setEnabled(bool)));
     connect(ui->connectSocksTor, SIGNAL(toggled(bool)), ui->proxyPortTor, SLOT(setEnabled(bool)));
     connect(ui->connectSocksTor, SIGNAL(toggled(bool)), this, SLOT(updateProxyValidationState()));
-<<<<<<< HEAD
-
-    ui->maxuploadtarget->setMinimum(144 /* MB/day */);
-    ui->maxuploadtarget->setMaximum(std::numeric_limits<int>::max());
-    connect(ui->maxuploadtargetCheckbox, SIGNAL(stateChanged(int)), this, SLOT(maxuploadtargetCheckboxStateChanged(int)));
-=======
 
     ui->maxuploadtarget->setMinimum(144 /* MB/day */);
     ui->maxuploadtarget->setMaximum(std::numeric_limits<int>::max());
@@ -291,7 +279,6 @@
     CreateOptionUI(verticalLayout_Mining, blockmaxweight, tr("Never mine a block weighing more than %s,000."));
 
     verticalLayout_Mining->addItem(new QSpacerItem(20, 40, QSizePolicy::Minimum, QSizePolicy::Expanding));
->>>>>>> 488c683b
 
     /* Window elements init */
 #ifdef Q_OS_MAC
@@ -400,11 +387,8 @@
     connect(ui->connectSocks, SIGNAL(clicked(bool)), this, SLOT(showRestartWarning()));
     connect(ui->connectSocksTor, SIGNAL(clicked(bool)), this, SLOT(showRestartWarning()));
     connect(ui->peerbloomfilters, SIGNAL(clicked(bool)), this, SLOT(showRestartWarning()));
-<<<<<<< HEAD
-=======
     /* Mempool */
     connect(rejectspkreuse, SIGNAL(clicked(bool)), this, SLOT(showRestartWarning()));
->>>>>>> 488c683b
     /* Display */
     connect(ui->lang, SIGNAL(valueChanged()), this, SLOT(showRestartWarning()));
     connect(ui->thirdPartyTxUrls, SIGNAL(textChanged(const QString &)), this, SLOT(showRestartWarning()));
@@ -451,8 +435,6 @@
 
     mapper->addMapping(ui->peerbloomfilters, OptionsModel::peerbloomfilters);
 
-<<<<<<< HEAD
-=======
     mapper->addMapping(blockreconstructionextratxn, OptionsModel::blockreconstructionextratxn);
 
     /* Mempool tab */
@@ -490,7 +472,6 @@
     mapper->addMapping(blockprioritysize, OptionsModel::blockprioritysize);
     mapper->addMapping(blockmaxweight, OptionsModel::blockmaxweight);
 
->>>>>>> 488c683b
     /* Window */
 #ifndef Q_OS_MAC
     mapper->addMapping(ui->hideTrayIcon, OptionsModel::HideTrayIcon);
@@ -523,8 +504,6 @@
 void OptionsDialog::maxuploadtargetCheckboxStateChanged(const int state)
 {
     ui->maxuploadtarget->setEnabled(state);
-<<<<<<< HEAD
-=======
 }
 
 void OptionsDialog::incrementalrelayfee_changed()
@@ -561,7 +540,6 @@
     } else if (blockmaxsize->value() > i) {
         blockmaxsize->setValue(i);
     }
->>>>>>> 488c683b
 }
 
 void OptionsDialog::on_resetButton_clicked()
@@ -569,13 +547,6 @@
     if(model)
     {
         // confirmation dialog
-<<<<<<< HEAD
-        QMessageBox::StandardButton btnRetVal = QMessageBox::question(this, tr("Confirm options reset"),
-            tr("Client restart required to activate changes.") + "<br><br>" + tr("Client will be shut down. Do you want to proceed?"),
-            QMessageBox::Yes | QMessageBox::Cancel, QMessageBox::Cancel);
-
-        if(btnRetVal == QMessageBox::Cancel)
-=======
         QStringList items;
         QString strPrefix = tr("Use policy defaults for %1");
         items << strPrefix.arg(tr(PACKAGE_NAME));
@@ -589,7 +560,6 @@
         dialog.setComboBoxEditable(false);
 
         if (!dialog.exec()) {
->>>>>>> 488c683b
             return;
         }
 
@@ -639,11 +609,8 @@
         model->setData(model->index(OptionsModel::maxuploadtarget, 0), 0);
     }
 
-<<<<<<< HEAD
-=======
     model->setData(model->index(OptionsModel::mempoolreplacement, 0), mempoolreplacement->itemData(mempoolreplacement->currentIndex()));
 
->>>>>>> 488c683b
     mapper->submit();
     accept();
     updateDefaultProxyNets();
