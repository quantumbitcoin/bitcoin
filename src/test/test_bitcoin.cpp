// Copyright (c) 2011-2016 The Bitcoin Core developers
// Distributed under the MIT software license, see the accompanying
// file COPYING or http://www.opensource.org/licenses/mit-license.php.

#include "test_bitcoin.h"

#include "chainparams.h"
#include "consensus/consensus.h"
#include "consensus/validation.h"
#include "crypto/sha256.h"
#include "fs.h"
#include "key.h"
#include "validation.h"
#include "miner.h"
#include "net_processing.h"
#include "pubkey.h"
#include "random.h"
#include "txdb.h"
#include "txmempool.h"
#include "ui_interface.h"
#include "rpc/server.h"
#include "rpc/register.h"
#include "script/sigcache.h"

#include "test/testutil.h"

#include <memory>

uint256 insecure_rand_seed = GetRandHash();
FastRandomContext insecure_rand_ctx(insecure_rand_seed);

extern bool fPrintToConsole;
extern void noui_connect();

BasicTestingSetup::BasicTestingSetup(const std::string& chainName)
{
        SHA256AutoDetect();
        RandomInit();
        ECC_Start();
        SetupEnvironment();
        SetupNetworking();
        InitSignatureCache();
        InitScriptExecutionCache();
        fPrintToDebugLog = false; // don't want to write to debug.log file
        fCheckBlockIndex = true;
        SelectParams(chainName);
        noui_connect();
}

BasicTestingSetup::~BasicTestingSetup()
{
        ECC_Stop();
        g_connman.reset();
}

TestingSetup::TestingSetup(const std::string& chainName) : BasicTestingSetup(chainName)
{
    const CChainParams& chainparams = Params();
        // Ideally we'd move all the RPC tests to the functional testing framework
        // instead of unit tests, but for now we need these here.

        RegisterAllCoreRPCCommands(tableRPC);
        ClearDatadirCache();
        pathTemp = GetTempPath() / strprintf("test_bitcoin_%lu_%i", (unsigned long)GetTime(), (int)(InsecureRandRange(100000)));
        fs::create_directories(pathTemp);
        ForceSetArg("-datadir", pathTemp.string());

        // Note that because we don't bother running a scheduler thread here,
        // callbacks via CValidationInterface are unreliable, but that's OK,
        // our unit tests aren't testing multiple parts of the code at once.
        GetMainSignals().RegisterBackgroundSignalScheduler(scheduler);

        mempool.setSanityCheck(1.0);
        pblocktree = new CBlockTreeDB(1 << 20, true);
        pcoinsdbview = new CCoinsViewDB(1 << 23, true);
        pcoinsTip = new CCoinsViewCache(pcoinsdbview);
        if (!LoadGenesisBlock(chainparams)) {
            throw std::runtime_error("LoadGenesisBlock failed.");
        }
        {
            CValidationState state;
            if (!ActivateBestChain(state, chainparams)) {
                throw std::runtime_error("ActivateBestChain failed.");
            }
        }
        nScriptCheckThreads = 3;
        for (int i=0; i < nScriptCheckThreads-1; i++)
            threadGroup.create_thread(&ThreadScriptCheck);
        g_connman = std::unique_ptr<CConnman>(new CConnman(0x1337, 0x1337)); // Deterministic randomness for tests.
        connman = g_connman.get();
        RegisterNodeSignals(GetNodeSignals());
}

TestingSetup::~TestingSetup()
{
        UnregisterNodeSignals(GetNodeSignals());
        threadGroup.interrupt_all();
        threadGroup.join_all();
        GetMainSignals().FlushBackgroundCallbacks();
        GetMainSignals().UnregisterBackgroundSignalScheduler();
        UnloadBlockIndex();
        delete pcoinsTip;
        delete pcoinsdbview;
        delete pblocktree;
        fs::remove_all(pathTemp);
}

TestChain100Setup::TestChain100Setup() : TestingSetup(CBaseChainParams::REGTEST)
{
    // Generate a 100-block chain:
    coinbaseKey.MakeNewKey(true);
    CScript scriptPubKey = CScript() <<  ToByteVector(coinbaseKey.GetPubKey()) << OP_CHECKSIG;
    for (int i = 0; i < COINBASE_MATURITY; i++)
    {
        std::vector<CMutableTransaction> noTxns;
        CBlock b = CreateAndProcessBlock(noTxns, scriptPubKey);
        coinbaseTxns.push_back(*b.vtx[0]);
    }
}

//
// Create a new block with just given transactions, coinbase paying to
// scriptPubKey, and try to add it to the current chain.
//
CBlock
TestChain100Setup::CreateAndProcessBlock(const std::vector<CMutableTransaction>& txns, const CScript& scriptPubKey)
{
    const CChainParams& chainparams = Params();
    std::unique_ptr<CBlockTemplate> pblocktemplate = BlockAssembler(chainparams).CreateNewBlock(scriptPubKey);
    CBlock& block = pblocktemplate->block;

    // Replace mempool-selected txns with just coinbase plus passed-in txns:
    block.vtx.resize(1);
    for (const CMutableTransaction& tx : txns)
        block.vtx.push_back(MakeTransactionRef(tx));
    // IncrementExtraNonce creates a valid coinbase and merkleRoot
    unsigned int extraNonce = 0;
    IncrementExtraNonce(&block, chainActive.Tip(), extraNonce);

    while (!CheckProofOfWork(block.GetHash(), block.nBits, chainparams.GetConsensus())) ++block.nNonce;

    std::shared_ptr<const CBlock> shared_pblock = std::make_shared<const CBlock>(block);
    ProcessNewBlock(chainparams, shared_pblock, true, NULL);

    CBlock result = block;
    return result;
}

TestChain100Setup::~TestChain100Setup()
{
}


CTxMemPoolEntry TestMemPoolEntryHelper::FromTx(const CMutableTransaction &tx) {
    CTransaction txn(tx);
    return FromTx(txn);
}

CTxMemPoolEntry TestMemPoolEntryHelper::FromTx(const CTransaction &txn) {
<<<<<<< HEAD
    return CTxMemPoolEntry(MakeTransactionRef(txn), nFee, nTime, nHeight,
                           spendsCoinbase, sigOpCost, lp);
=======
    const double dPriority = 0;
    const CAmount inChainValue = 0;
    return CTxMemPoolEntry(MakeTransactionRef(txn), nFee, nTime, dPriority, nHeight,
                           inChainValue, spendsCoinbase, sigOpCost, lp);
}

void Shutdown(void* parg)
{
  exit(EXIT_SUCCESS);
}

void StartShutdown()
{
  exit(EXIT_SUCCESS);
}

bool ShutdownRequested()
{
  return false;
>>>>>>> 80508d7d
}<|MERGE_RESOLUTION|>--- conflicted
+++ resolved
@@ -157,28 +157,8 @@
 }
 
 CTxMemPoolEntry TestMemPoolEntryHelper::FromTx(const CTransaction &txn) {
-<<<<<<< HEAD
-    return CTxMemPoolEntry(MakeTransactionRef(txn), nFee, nTime, nHeight,
-                           spendsCoinbase, sigOpCost, lp);
-=======
     const double dPriority = 0;
     const CAmount inChainValue = 0;
     return CTxMemPoolEntry(MakeTransactionRef(txn), nFee, nTime, dPriority, nHeight,
                            inChainValue, spendsCoinbase, sigOpCost, lp);
-}
-
-void Shutdown(void* parg)
-{
-  exit(EXIT_SUCCESS);
-}
-
-void StartShutdown()
-{
-  exit(EXIT_SUCCESS);
-}
-
-bool ShutdownRequested()
-{
-  return false;
->>>>>>> 80508d7d
 }