// Copyright (c) 2011-2015 The Bitcoin Core developers
// Distributed under the MIT software license, see the accompanying
// file COPYING or http://www.opensource.org/licenses/mit-license.php.

#if defined(HAVE_CONFIG_H)
#include "config/bitcoin-config.h"
#endif

#include "optionsdialog.h"
#include "ui_optionsdialog.h"

#include "bitcoinunits.h"
#include "guiutil.h"
#include "optionsmodel.h"

#include "main.h" // for DEFAULT_SCRIPTCHECK_THREADS and MAX_SCRIPTCHECK_THREADS
#include "netbase.h"
#include "txdb.h" // for -dbcache defaults

#ifdef ENABLE_WALLET
#include "wallet/wallet.h" // for CWallet::GetRequiredFee()
#endif

#include <boost/thread.hpp>

#include <QDataWidgetMapper>
#include <QDir>
#include <QIntValidator>
#include <QLocale>
#include <QMessageBox>
#include <QTimer>

OptionsDialog::OptionsDialog(QWidget *parent, bool enableWallet) :
    QDialog(parent),
    ui(new Ui::OptionsDialog),
    model(0),
    mapper(0)
{
    ui->setupUi(this);

    /* Main elements init */
    ui->databaseCache->setMinimum(nMinDbCache);
    ui->databaseCache->setMaximum(nMaxDbCache);
    ui->threadsScriptVerif->setMinimum(-GetNumCores());
    ui->threadsScriptVerif->setMaximum(MAX_SCRIPTCHECK_THREADS);

    ui->networkPort->setValidator(new QIntValidator(1024, 65535, this));
    connect(ui->networkPort, SIGNAL(textChanged(const QString&)), this, SLOT(checkLineEdit()));

    /* Network elements init */
#ifndef USE_UPNP
    ui->mapPortUpnp->setEnabled(false);
#endif

    ui->proxyIp->setEnabled(false);
    ui->proxyPort->setEnabled(false);
    ui->proxyPort->setValidator(new QIntValidator(1, 65535, this));

    ui->proxyIpTor->setEnabled(false);
    ui->proxyPortTor->setEnabled(false);
    ui->proxyPortTor->setValidator(new QIntValidator(1, 65535, this));

    connect(ui->connectSocks, SIGNAL(toggled(bool)), ui->proxyIp, SLOT(setEnabled(bool)));
    connect(ui->connectSocks, SIGNAL(toggled(bool)), ui->proxyPort, SLOT(setEnabled(bool)));
    connect(ui->connectSocks, SIGNAL(toggled(bool)), this, SLOT(updateProxyValidationState()));

    connect(ui->connectSocksTor, SIGNAL(toggled(bool)), ui->proxyIpTor, SLOT(setEnabled(bool)));
    connect(ui->connectSocksTor, SIGNAL(toggled(bool)), ui->proxyPortTor, SLOT(setEnabled(bool)));
    connect(ui->connectSocksTor, SIGNAL(toggled(bool)), this, SLOT(updateProxyValidationState()));

    ui->maxuploadtarget->setMinimum(CNode::GetMaxOutboundTargetRecommendedMinimum() / 1024 / 1024);
    ui->maxuploadtarget->setMaximum(std::numeric_limits<int>::max());
    connect(ui->maxuploadtargetCheckbox, SIGNAL(stateChanged(int)), this, SLOT(maxuploadtargetCheckboxStateChanged(int)));

    /* Window elements init */
#ifdef Q_OS_MAC
    /* remove Window tab on Mac */
    ui->tabWidget->removeTab(ui->tabWidget->indexOf(ui->tabWindow));
#endif

    /* remove Wallet tab in case of -disablewallet */
    if (!enableWallet) {
        ui->tabWidget->removeTab(ui->tabWidget->indexOf(ui->tabWallet));
    }

    /* Display elements init */
    QDir translations(":translations");

    ui->bitcoinAtStartup->setToolTip(ui->bitcoinAtStartup->toolTip().arg(tr(PACKAGE_NAME)));
    ui->bitcoinAtStartup->setText(ui->bitcoinAtStartup->text().arg(tr(PACKAGE_NAME)));

    ui->lang->setToolTip(ui->lang->toolTip().arg(tr(PACKAGE_NAME)));
    ui->lang->addItem(QString("(") + tr("default") + QString(")"), QVariant(""));
    Q_FOREACH(const QString &langStr, translations.entryList())
    {
        QLocale locale(langStr);

        /** check if the locale name consists of 2 parts (language_country) */
        if(langStr.contains("_"))
        {
#if QT_VERSION >= 0x040800
            /** display language strings as "native language - native country (locale name)", e.g. "Deutsch - Deutschland (de)" */
            ui->lang->addItem(locale.nativeLanguageName() + QString(" - ") + locale.nativeCountryName() + QString(" (") + langStr + QString(")"), QVariant(langStr));
#else
            /** display language strings as "language - country (locale name)", e.g. "German - Germany (de)" */
            ui->lang->addItem(QLocale::languageToString(locale.language()) + QString(" - ") + QLocale::countryToString(locale.country()) + QString(" (") + langStr + QString(")"), QVariant(langStr));
#endif
        }
        else
        {
#if QT_VERSION >= 0x040800
            /** display language strings as "native language (locale name)", e.g. "Deutsch (de)" */
            ui->lang->addItem(locale.nativeLanguageName() + QString(" (") + langStr + QString(")"), QVariant(langStr));
#else
            /** display language strings as "language (locale name)", e.g. "German (de)" */
            ui->lang->addItem(QLocale::languageToString(locale.language()) + QString(" (") + langStr + QString(")"), QVariant(langStr));
#endif
        }
    }
#if QT_VERSION >= 0x040700
    ui->thirdPartyTxUrls->setPlaceholderText("https://example.com/tx/%s");
#endif

    ui->unit->setModel(new BitcoinUnits(this));

    /* Widget-to-option mapper */
    mapper = new QDataWidgetMapper(this);
    mapper->setSubmitPolicy(QDataWidgetMapper::ManualSubmit);
    mapper->setOrientation(Qt::Vertical);

    /* setup/change UI elements when proxy IPs are invalid/valid */
    ui->proxyIp->setCheckValidator(new ProxyAddressValidator(parent));
    ui->proxyIpTor->setCheckValidator(new ProxyAddressValidator(parent));
    connect(ui->proxyIp, SIGNAL(validationDidChange(QValidatedLineEdit *)), this, SLOT(updateProxyValidationState()));
    connect(ui->proxyIpTor, SIGNAL(validationDidChange(QValidatedLineEdit *)), this, SLOT(updateProxyValidationState()));
    connect(ui->proxyPort, SIGNAL(textChanged(const QString&)), this, SLOT(updateProxyValidationState()));
    connect(ui->proxyPortTor, SIGNAL(textChanged(const QString&)), this, SLOT(updateProxyValidationState()));
}

OptionsDialog::~OptionsDialog()
{
    delete ui;
}

void OptionsDialog::setModel(OptionsModel *model)
{
    this->model = model;

    if(model)
    {
        /* check if client restart is needed and show persistent message */
        if (model->isRestartRequired())
            showRestartWarning(true);

        QString strLabel = model->getOverriddenByCommandLine();
        if (strLabel.isEmpty())
            strLabel = tr("none");
        ui->overriddenByCommandLineLabel->setText(strLabel);

        mapper->setModel(model);
        setMapper();
        mapper->toFirst();

        updateDefaultProxyNets();
    }

    /* warn when one of the following settings changes by user action (placed here so init via mapper doesn't trigger them) */

    /* Main */
    connect(ui->databaseCache, SIGNAL(valueChanged(int)), this, SLOT(showRestartWarning()));
    connect(ui->threadsScriptVerif, SIGNAL(valueChanged(int)), this, SLOT(showRestartWarning()));
    /* Wallet */
    connect(ui->spendZeroConfChange, SIGNAL(clicked(bool)), this, SLOT(showRestartWarning()));
    /* Network */
    connect(ui->networkPort, SIGNAL(textChanged(const QString &)), this, SLOT(showRestartWarning()));
    connect(ui->allowIncoming, SIGNAL(clicked(bool)), this, SLOT(showRestartWarning()));
    connect(ui->connectSocks, SIGNAL(clicked(bool)), this, SLOT(showRestartWarning()));
    connect(ui->connectSocksTor, SIGNAL(clicked(bool)), this, SLOT(showRestartWarning()));
    connect(ui->peerbloomfilters, SIGNAL(clicked(bool)), this, SLOT(showRestartWarning()));
    /* Display */
    connect(ui->lang, SIGNAL(valueChanged()), this, SLOT(showRestartWarning()));
    connect(ui->thirdPartyTxUrls, SIGNAL(textChanged(const QString &)), this, SLOT(showRestartWarning()));
}

void OptionsDialog::setMapper()
{
    /* Main */
    mapper->addMapping(ui->bitcoinAtStartup, OptionsModel::StartAtStartup);
    mapper->addMapping(ui->threadsScriptVerif, OptionsModel::ThreadsScriptVerif);
    mapper->addMapping(ui->databaseCache, OptionsModel::DatabaseCache);

    /* Wallet */
    mapper->addMapping(ui->spendZeroConfChange, OptionsModel::SpendZeroConfChange);
    mapper->addMapping(ui->coinControlFeatures, OptionsModel::CoinControlFeatures);

    /* Network */
    mapper->addMapping(ui->networkPort, OptionsModel::NetworkPort);
    mapper->addMapping(ui->mapPortUpnp, OptionsModel::MapPortUPnP);
    mapper->addMapping(ui->allowIncoming, OptionsModel::Listen);

    mapper->addMapping(ui->connectSocks, OptionsModel::ProxyUse);
    mapper->addMapping(ui->proxyIp, OptionsModel::ProxyIP);
    mapper->addMapping(ui->proxyPort, OptionsModel::ProxyPort);

    mapper->addMapping(ui->connectSocksTor, OptionsModel::ProxyUseTor);
    mapper->addMapping(ui->proxyIpTor, OptionsModel::ProxyIPTor);
    mapper->addMapping(ui->proxyPortTor, OptionsModel::ProxyPortTor);

    int current_maxuploadtarget = model->data(model->index(OptionsModel::maxuploadtarget, 0), Qt::EditRole).toInt();
    if (current_maxuploadtarget == 0) {
        ui->maxuploadtargetCheckbox->setChecked(false);
        ui->maxuploadtarget->setEnabled(false);
        ui->maxuploadtarget->setValue(ui->maxuploadtarget->minimum());
    } else {
        if (current_maxuploadtarget < ui->maxuploadtarget->minimum()) {
            ui->maxuploadtarget->setMinimum(current_maxuploadtarget);
        }
        ui->maxuploadtargetCheckbox->setChecked(true);
        ui->maxuploadtarget->setEnabled(true);
        ui->maxuploadtarget->setValue(current_maxuploadtarget);
    }

    mapper->addMapping(ui->peerbloomfilters, OptionsModel::peerbloomfilters);

    /* Window */
#ifndef Q_OS_MAC
    mapper->addMapping(ui->hideTrayIcon, OptionsModel::HideTrayIcon);
    mapper->addMapping(ui->minimizeToTray, OptionsModel::MinimizeToTray);
    mapper->addMapping(ui->minimizeOnClose, OptionsModel::MinimizeOnClose);
#endif

    /* Display */
    mapper->addMapping(ui->lang, OptionsModel::Language);
    mapper->addMapping(ui->unit, OptionsModel::DisplayUnit);
    mapper->addMapping(ui->displayAddresses, OptionsModel::DisplayAddresses);
    mapper->addMapping(ui->thirdPartyTxUrls, OptionsModel::ThirdPartyTxUrls);
}

void OptionsDialog::checkLineEdit()
{
    QLineEdit * const lineedit = qobject_cast<QLineEdit*>(QObject::sender());
    if (lineedit->hasAcceptableInput()) {
        lineedit->setStyleSheet("");
    } else {
        lineedit->setStyleSheet("color: red;");
    }
}

void OptionsDialog::setOkButtonState(bool fState)
{
    ui->okButton->setEnabled(fState);
}

void OptionsDialog::maxuploadtargetCheckboxStateChanged(const int state)
{
    ui->maxuploadtarget->setEnabled(state);
}

void OptionsDialog::on_resetButton_clicked()
{
    if(model)
    {
        // confirmation dialog
        QMessageBox::StandardButton btnRetVal = QMessageBox::question(this, tr("Confirm options reset"),
            tr("Client restart required to activate changes.") + "<br><br>" + tr("Client will be shut down. Do you want to proceed?"),
            QMessageBox::Yes | QMessageBox::Cancel, QMessageBox::Cancel);

        if(btnRetVal == QMessageBox::Cancel)
            return;

        /* reset all options and close GUI */
        model->Reset();
        QApplication::quit();
    }
}

void OptionsDialog::on_okButton_clicked()
{
    for (int i = 0; i < ui->tabWidget->count(); ++i) {
        QWidget * const tab = ui->tabWidget->widget(i);
        Q_FOREACH(QObject* o, tab->children()) {
            QLineEdit * const lineedit = qobject_cast<QLineEdit*>(o);
            if (lineedit && !lineedit->hasAcceptableInput()) {
                int row = mapper->mappedSection(lineedit);
                if (model->data(model->index(row, 0), Qt::EditRole) == lineedit->text()) {
                    // Allow unchanged fields through
                    continue;
                }
                ui->tabWidget->setCurrentWidget(tab);
                lineedit->setFocus(Qt::OtherFocusReason);
                lineedit->selectAll();
                QMessageBox::critical(this, tr("Invalid setting"), tr("The value entered is invalid."));
                return;
            }
        }
    }
<<<<<<< HEAD
=======

    if (ui->maxuploadtargetCheckbox->isChecked()) {
        model->setData(model->index(OptionsModel::maxuploadtarget, 0), ui->maxuploadtarget->value());
    } else {
        model->setData(model->index(OptionsModel::maxuploadtarget, 0), 0);
    }

>>>>>>> 8c569356
    mapper->submit();
    accept();
    updateDefaultProxyNets();
}

void OptionsDialog::on_cancelButton_clicked()
{
    reject();
}

void OptionsDialog::on_hideTrayIcon_stateChanged(int fState)
{
    if(fState)
    {
        ui->minimizeToTray->setChecked(false);
        ui->minimizeToTray->setEnabled(false);
    }
    else
    {
        ui->minimizeToTray->setEnabled(true);
    }
}

void OptionsDialog::showRestartWarning(bool fPersistent)
{
    ui->statusLabel->setStyleSheet("QLabel { color: red; }");

    if(fPersistent)
    {
        ui->statusLabel->setText(tr("Client restart required to activate changes."));
    }
    else
    {
        ui->statusLabel->setText(tr("This change would require a client restart."));
        // clear non-persistent status label after 10 seconds
        // Todo: should perhaps be a class attribute, if we extend the use of statusLabel
        QTimer::singleShot(10000, this, SLOT(clearStatusLabel()));
    }
}

void OptionsDialog::clearStatusLabel()
{
    ui->statusLabel->clear();
}

void OptionsDialog::updateProxyValidationState()
{
    QValidatedLineEdit *pUiProxyIp = ui->proxyIp;
    QValidatedLineEdit *otherProxyWidget = (pUiProxyIp == ui->proxyIpTor) ? ui->proxyIp : ui->proxyIpTor;
    if (pUiProxyIp->isValid() && (!ui->proxyPort->isEnabled() || ui->proxyPort->text().toInt() > 0) && (!ui->proxyPortTor->isEnabled() || ui->proxyPortTor->text().toInt() > 0))
    {
        setOkButtonState(otherProxyWidget->isValid()); //only enable ok button if both proxys are valid
        ui->statusLabel->clear();
    }
    else
    {
        setOkButtonState(false);
        ui->statusLabel->setStyleSheet("QLabel { color: red; }");
        ui->statusLabel->setText(tr("The supplied proxy address is invalid."));
    }
}

void OptionsDialog::updateDefaultProxyNets()
{
    proxyType proxy;
    std::string strProxy;
    QString strDefaultProxyGUI;

    GetProxy(NET_IPV4, proxy);
    strProxy = proxy.proxy.ToStringIP() + ":" + proxy.proxy.ToStringPort();
    strDefaultProxyGUI = ui->proxyIp->text() + ":" + ui->proxyPort->text();
    (strProxy == strDefaultProxyGUI.toStdString()) ? ui->proxyReachIPv4->setChecked(true) : ui->proxyReachIPv4->setChecked(false);

    GetProxy(NET_IPV6, proxy);
    strProxy = proxy.proxy.ToStringIP() + ":" + proxy.proxy.ToStringPort();
    strDefaultProxyGUI = ui->proxyIp->text() + ":" + ui->proxyPort->text();
    (strProxy == strDefaultProxyGUI.toStdString()) ? ui->proxyReachIPv6->setChecked(true) : ui->proxyReachIPv6->setChecked(false);

    GetProxy(NET_TOR, proxy);
    strProxy = proxy.proxy.ToStringIP() + ":" + proxy.proxy.ToStringPort();
    strDefaultProxyGUI = ui->proxyIp->text() + ":" + ui->proxyPort->text();
    (strProxy == strDefaultProxyGUI.toStdString()) ? ui->proxyReachTor->setChecked(true) : ui->proxyReachTor->setChecked(false);
}

ProxyAddressValidator::ProxyAddressValidator(QObject *parent) :
QValidator(parent)
{
}

QValidator::State ProxyAddressValidator::validate(QString &input, int &pos) const
{
    Q_UNUSED(pos);
    // Validate the proxy
    proxyType addrProxy = proxyType(CService(input.toStdString(), 9050), true);
    if (addrProxy.IsValid())
        return QValidator::Acceptable;

    return QValidator::Invalid;
}<|MERGE_RESOLUTION|>--- conflicted
+++ resolved
@@ -68,7 +68,7 @@
     connect(ui->connectSocksTor, SIGNAL(toggled(bool)), ui->proxyPortTor, SLOT(setEnabled(bool)));
     connect(ui->connectSocksTor, SIGNAL(toggled(bool)), this, SLOT(updateProxyValidationState()));
 
-    ui->maxuploadtarget->setMinimum(CNode::GetMaxOutboundTargetRecommendedMinimum() / 1024 / 1024);
+    ui->maxuploadtarget->setMinimum(1);
     ui->maxuploadtarget->setMaximum(std::numeric_limits<int>::max());
     connect(ui->maxuploadtargetCheckbox, SIGNAL(stateChanged(int)), this, SLOT(maxuploadtargetCheckboxStateChanged(int)));
 
@@ -294,8 +294,6 @@
             }
         }
     }
-<<<<<<< HEAD
-=======
 
     if (ui->maxuploadtargetCheckbox->isChecked()) {
         model->setData(model->index(OptionsModel::maxuploadtarget, 0), ui->maxuploadtarget->value());
@@ -303,7 +301,6 @@
         model->setData(model->index(OptionsModel::maxuploadtarget, 0), 0);
     }
 
->>>>>>> 8c569356
     mapper->submit();
     accept();
     updateDefaultProxyNets();
