// Copyright (c) 2009-2010 Satoshi Nakamoto
// Copyright (c) 2009-2017 The Bitcoin Core developers
// Distributed under the MIT software license, see the accompanying
// file COPYING or http://www.opensource.org/licenses/mit-license.php.

#include <validation.h>

#include <arith_uint256.h>
#include <chain.h>
#include <chainparams.h>
#include <checkpoints.h>
#include <checkqueue.h>
#include <consensus/consensus.h>
#include <consensus/merkle.h>
#include <consensus/tx_verify.h>
#include <consensus/validation.h>
#include <cuckoocache.h>
#include <hash.h>
#include <init.h>
#include <policy/fees.h>
#include <policy/policy.h>
#include <policy/rbf.h>
#include <pow.h>
#include <primitives/block.h>
#include <primitives/transaction.h>
#include <random.h>
#include <reverse_iterator.h>
#include <script/script.h>
#include <script/sigcache.h>
#include <script/standard.h>
#include <stats/stats.h>
#include <timedata.h>
#include <tinyformat.h>
#include <txdb.h>
#include <txmempool.h>
#include <ui_interface.h>
#include <undo.h>
#include <util.h>
#include <utilioprio.h>
#include <utilmoneystr.h>
#include <utilstrencodings.h>
#include <validationinterface.h>
#include <warnings.h>

#include <future>
#include <sstream>

#include <boost/algorithm/string/replace.hpp>
#include <boost/algorithm/string/join.hpp>
#include <boost/thread.hpp>

#if defined(NDEBUG)
# error "Bitcoin cannot be compiled without assertions."
#endif

#define MICRO 0.000001
#define MILLI 0.001

/**
 * Global state
 */
namespace {
    struct CBlockIndexWorkComparator
    {
        bool operator()(const CBlockIndex *pa, const CBlockIndex *pb) const {
            // First sort by most total work, ...
            if (pa->nChainWork > pb->nChainWork) return false;
            if (pa->nChainWork < pb->nChainWork) return true;

            // ... then by earliest time received, ...
            if (pa->nSequenceId < pb->nSequenceId) return false;
            if (pa->nSequenceId > pb->nSequenceId) return true;

            // Use pointer address as tie breaker (should only happen with blocks
            // loaded from disk, as those all have id 0).
            if (pa < pb) return false;
            if (pa > pb) return true;

            // Identical blocks.
            return false;
        }
    };
} // anon namespace

enum DisconnectResult
{
    DISCONNECT_OK,      // All good.
    DISCONNECT_UNCLEAN, // Rolled back, but UTXO set was inconsistent with block.
    DISCONNECT_FAILED   // Something else went wrong.
};

class ConnectTrace;

/**
 * CChainState stores and provides an API to update our local knowledge of the
 * current best chain and header tree.
 *
 * It generally provides access to the current block tree, as well as functions
 * to provide new data, which it will appropriately validate and incorporate in
 * its state as necessary.
 *
 * Eventually, the API here is targeted at being exposed externally as a
 * consumable libconsensus library, so any functions added must only call
 * other class member functions, pure functions in other parts of the consensus
 * library, callbacks via the validation interface, or read/write-to-disk
 * functions (eventually this will also be via callbacks).
 */
class CChainState {
private:
    /**
     * The set of all CBlockIndex entries with BLOCK_VALID_TRANSACTIONS (for itself and all ancestors) and
     * as good as our current tip or better. Entries may be failed, though, and pruning nodes may be
     * missing the data for the block.
     */
    std::set<CBlockIndex*, CBlockIndexWorkComparator> setBlockIndexCandidates;

    /**
     * Every received block is assigned a unique and increasing identifier, so we
     * know which one to give priority in case of a fork.
     */
    CCriticalSection cs_nBlockSequenceId;
    /** Blocks loaded from disk are assigned id 0, so start the counter at 1. */
    int32_t nBlockSequenceId = 1;
    /** Decreasing counter (used by subsequent preciousblock calls). */
    int32_t nBlockReverseSequenceId = -1;
    /** chainwork for the last block that preciousblock has been applied to. */
    arith_uint256 nLastPreciousChainwork = 0;

    /** In order to efficiently track invalidity of headers, we keep the set of
      * blocks which we tried to connect and found to be invalid here (ie which
      * were set to BLOCK_FAILED_VALID since the last restart). We can then
      * walk this set and check if a new header is a descendant of something in
      * this set, preventing us from having to walk mapBlockIndex when we try
      * to connect a bad block and fail.
      *
      * While this is more complicated than marking everything which descends
      * from an invalid block as invalid at the time we discover it to be
      * invalid, doing so would require walking all of mapBlockIndex to find all
      * descendants. Since this case should be very rare, keeping track of all
      * BLOCK_FAILED_VALID blocks in a set should be just fine and work just as
      * well.
      *
      * Because we already walk mapBlockIndex in height-order at startup, we go
      * ahead and mark descendants of invalid blocks as FAILED_CHILD at that time,
      * instead of putting things in this set.
      */
    std::set<CBlockIndex*> g_failed_blocks;

public:
    CChain chainActive;
    BlockMap mapBlockIndex;
    std::multimap<CBlockIndex*, CBlockIndex*> mapBlocksUnlinked;
    CBlockIndex *pindexBestInvalid = nullptr;

    bool LoadBlockIndex(const Consensus::Params& consensus_params, CBlockTreeDB& blocktree);

    bool ActivateBestChain(CValidationState &state, const CChainParams& chainparams, std::shared_ptr<const CBlock> pblock);

    bool AcceptBlockHeader(const CBlockHeader& block, CValidationState& state, const CChainParams& chainparams, CBlockIndex** ppindex);
    bool AcceptBlock(const std::shared_ptr<const CBlock>& pblock, CValidationState& state, const CChainParams& chainparams, CBlockIndex** ppindex, bool fRequested, const CDiskBlockPos* dbp, bool* fNewBlock);

    // Block (dis)connection on a given view:
    DisconnectResult DisconnectBlock(const CBlock& block, const CBlockIndex* pindex, CCoinsViewCache& view);
    bool ConnectBlock(const CBlock& block, CValidationState& state, CBlockIndex* pindex,
                    CCoinsViewCache& view, const CChainParams& chainparams, bool fJustCheck = false);

    // Block disconnection on our pcoinsTip:
    bool DisconnectTip(CValidationState& state, const CChainParams& chainparams, DisconnectedBlockTransactions *disconnectpool);

    // Manual block validity manipulation:
    bool PreciousBlock(CValidationState& state, const CChainParams& params, CBlockIndex *pindex);
    bool InvalidateBlock(CValidationState& state, const CChainParams& chainparams, CBlockIndex *pindex);
    bool ResetBlockFailureFlags(CBlockIndex *pindex);

    bool ReplayBlocks(const CChainParams& params, CCoinsView* view);
    bool RewindBlockIndex(const CChainParams& params);
    bool LoadGenesisBlock(const CChainParams& chainparams);

    void PruneBlockIndexCandidates();

    void UnloadBlockIndex();

private:
    bool ActivateBestChainStep(CValidationState& state, const CChainParams& chainparams, CBlockIndex* pindexMostWork, const std::shared_ptr<const CBlock>& pblock, bool& fInvalidFound, ConnectTrace& connectTrace);
    bool ConnectTip(CValidationState& state, const CChainParams& chainparams, CBlockIndex* pindexNew, const std::shared_ptr<const CBlock>& pblock, ConnectTrace& connectTrace, DisconnectedBlockTransactions &disconnectpool);

    CBlockIndex* AddToBlockIndex(const CBlockHeader& block);
    /** Create a new block index entry for a given block hash */
    CBlockIndex * InsertBlockIndex(const uint256& hash);
    void CheckBlockIndex(const Consensus::Params& consensusParams);

    void InvalidBlockFound(CBlockIndex *pindex, const CValidationState &state);
    CBlockIndex* FindMostWorkChain();
    bool ReceivedBlockTransactions(const CBlock &block, CValidationState& state, CBlockIndex *pindexNew, const CDiskBlockPos& pos, const Consensus::Params& consensusParams);


    bool RollforwardBlock(const CBlockIndex* pindex, CCoinsViewCache& inputs, const CChainParams& params);
} g_chainstate;



CCriticalSection cs_main;

BlockMap& mapBlockIndex = g_chainstate.mapBlockIndex;
CChain& chainActive = g_chainstate.chainActive;
CBlockIndex *pindexBestHeader = nullptr;
CWaitableCriticalSection csBestBlock;
CConditionVariable cvBlockChange;
int nScriptCheckThreads = 0;
std::atomic_bool fImporting(false);
std::atomic_bool fReindex(false);
bool fTxIndex = false;
bool fHavePruned = false;
bool fPruneMode = false;
bool fIsBareMultisigStd = DEFAULT_PERMIT_BAREMULTISIG;
bool fRequireStandard = true;
bool fCheckBlockIndex = false;
bool fCheckpointsEnabled = DEFAULT_CHECKPOINTS_ENABLED;
size_t nCoinCacheUsage = 5000 * 300;
uint64_t nPruneTarget = 0;
int64_t nMaxTipAge = DEFAULT_MAX_TIP_AGE;
bool fEnableReplacement = DEFAULT_ENABLE_REPLACEMENT;

uint256 hashAssumeValid;
arith_uint256 nMinimumChainWork;

CFeeRate minRelayTxFee = CFeeRate(DEFAULT_MIN_RELAY_TX_FEE);
CAmount maxTxFee = DEFAULT_TRANSACTION_MAXFEE;

CBlockPolicyEstimator feeEstimator;
CTxMemPool mempool(&feeEstimator);

/** Constant stuff for coinbase transactions we create: */
CScript COINBASE_FLAGS;

const std::string strMessageMagic = "Bitcoin Signed Message:\n";

// Internal stuff
namespace {
    CBlockIndex *&pindexBestInvalid = g_chainstate.pindexBestInvalid;

    /** All pairs A->B, where A (or one of its ancestors) misses transactions, but B has transactions.
     * Pruned nodes may have entries where B is missing data.
     */
    std::multimap<CBlockIndex*, CBlockIndex*>& mapBlocksUnlinked = g_chainstate.mapBlocksUnlinked;

    CCriticalSection cs_LastBlockFile;
    std::vector<CBlockFileInfo> vinfoBlockFile;
    int nLastBlockFile = 0;
    /** Global flag to indicate we should check to see if there are
     *  block/undo files that should be deleted.  Set on startup
     *  or if we allocate more file space when we're in prune mode
     */
    bool fCheckForPruning = false;

    /** Dirty block index entries. */
    std::set<CBlockIndex*> setDirtyBlockIndex;

    /** Dirty block file entries. */
    std::set<int> setDirtyFileInfo;
} // anon namespace

CBlockIndex* FindForkInGlobalIndex(const CChain& chain, const CBlockLocator& locator)
{
    // Find the first block the caller has in the main chain
    for (const uint256& hash : locator.vHave) {
        BlockMap::iterator mi = mapBlockIndex.find(hash);
        if (mi != mapBlockIndex.end())
        {
            CBlockIndex* pindex = (*mi).second;
            if (chain.Contains(pindex))
                return pindex;
            if (pindex->GetAncestor(chain.Height()) == chain.Tip()) {
                return chain.Tip();
            }
        }
    }
    return chain.Genesis();
}

std::unique_ptr<CCoinsViewDB> pcoinsdbview;
std::unique_ptr<CCoinsViewCache> pcoinsTip;
std::unique_ptr<CBlockTreeDB> pblocktree;

enum FlushStateMode {
    FLUSH_STATE_NONE,
    FLUSH_STATE_IF_NEEDED,
    FLUSH_STATE_PERIODIC,
    FLUSH_STATE_ALWAYS
};

// See definition for documentation
static bool FlushStateToDisk(const CChainParams& chainParams, CValidationState &state, FlushStateMode mode, int nManualPruneHeight=0);
static void FindFilesToPruneManual(std::set<int>& setFilesToPrune, int nManualPruneHeight);
static void FindFilesToPrune(std::set<int>& setFilesToPrune, uint64_t nPruneAfterHeight);
bool CheckInputs(const CTransaction& tx, CValidationState &state, const CCoinsViewCache &inputs, bool fScriptChecks, unsigned int flags, bool cacheSigStore, bool cacheFullScriptStore, PrecomputedTransactionData& txdata, std::vector<CScriptCheck> *pvChecks = nullptr);
static FILE* OpenUndoFile(const CDiskBlockPos &pos, bool fReadOnly = false);

bool CheckFinalTx(const CTransaction &tx, int flags)
{
    AssertLockHeld(cs_main);

    // By convention a negative value for flags indicates that the
    // current network-enforced consensus rules should be used. In
    // a future soft-fork scenario that would mean checking which
    // rules would be enforced for the next block and setting the
    // appropriate flags. At the present time no soft-forks are
    // scheduled, so no flags are set.
    flags = std::max(flags, 0);

    // CheckFinalTx() uses chainActive.Height()+1 to evaluate
    // nLockTime because when IsFinalTx() is called within
    // CBlock::AcceptBlock(), the height of the block *being*
    // evaluated is what is used. Thus if we want to know if a
    // transaction can be part of the *next* block, we need to call
    // IsFinalTx() with one more than chainActive.Height().
    const int nBlockHeight = chainActive.Height() + 1;

    // BIP113 requires that time-locked transactions have nLockTime set to
    // less than the median time of the previous block they're contained in.
    // When the next block is created its previous block will be the current
    // chain tip, so we use that to calculate the median time passed to
    // IsFinalTx() if LOCKTIME_MEDIAN_TIME_PAST is set.
    const int64_t nBlockTime = (flags & LOCKTIME_MEDIAN_TIME_PAST)
                             ? chainActive.Tip()->GetMedianTimePast()
                             : GetAdjustedTime();

    return IsFinalTx(tx, nBlockHeight, nBlockTime);
}

bool TestLockPointValidity(const LockPoints* lp)
{
    AssertLockHeld(cs_main);
    assert(lp);
    // If there are relative lock times then the maxInputBlock will be set
    // If there are no relative lock times, the LockPoints don't depend on the chain
    if (lp->maxInputBlock) {
        // Check whether chainActive is an extension of the block at which the LockPoints
        // calculation was valid.  If not LockPoints are no longer valid
        if (!chainActive.Contains(lp->maxInputBlock)) {
            return false;
        }
    }

    // LockPoints still valid
    return true;
}

bool CheckSequenceLocks(const CTransaction &tx, int flags, LockPoints* lp, bool useExistingLockPoints)
{
    AssertLockHeld(cs_main);
    AssertLockHeld(mempool.cs);

    CBlockIndex* tip = chainActive.Tip();
    assert(tip != nullptr);
    
    CBlockIndex index;
    index.pprev = tip;
    // CheckSequenceLocks() uses chainActive.Height()+1 to evaluate
    // height based locks because when SequenceLocks() is called within
    // ConnectBlock(), the height of the block *being*
    // evaluated is what is used.
    // Thus if we want to know if a transaction can be part of the
    // *next* block, we need to use one more than chainActive.Height()
    index.nHeight = tip->nHeight + 1;

    std::pair<int, int64_t> lockPair;
    if (useExistingLockPoints) {
        assert(lp);
        lockPair.first = lp->height;
        lockPair.second = lp->time;
    }
    else {
        // pcoinsTip contains the UTXO set for chainActive.Tip()
        CCoinsViewMemPool viewMemPool(pcoinsTip.get(), mempool);
        std::vector<int> prevheights;
        prevheights.resize(tx.vin.size());
        for (size_t txinIndex = 0; txinIndex < tx.vin.size(); txinIndex++) {
            const CTxIn& txin = tx.vin[txinIndex];
            Coin coin;
            if (!viewMemPool.GetCoin(txin.prevout, coin)) {
                return error("%s: Missing input", __func__);
            }
            if (coin.nHeight == MEMPOOL_HEIGHT) {
                // Assume all mempool transaction confirm in the next block
                prevheights[txinIndex] = tip->nHeight + 1;
            } else {
                prevheights[txinIndex] = coin.nHeight;
            }
        }
        lockPair = CalculateSequenceLocks(tx, flags, &prevheights, index);
        if (lp) {
            lp->height = lockPair.first;
            lp->time = lockPair.second;
            // Also store the hash of the block with the highest height of
            // all the blocks which have sequence locked prevouts.
            // This hash needs to still be on the chain
            // for these LockPoint calculations to be valid
            // Note: It is impossible to correctly calculate a maxInputBlock
            // if any of the sequence locked inputs depend on unconfirmed txs,
            // except in the special case where the relative lock time/height
            // is 0, which is equivalent to no sequence lock. Since we assume
            // input height of tip+1 for mempool txs and test the resulting
            // lockPair from CalculateSequenceLocks against tip+1.  We know
            // EvaluateSequenceLocks will fail if there was a non-zero sequence
            // lock on a mempool input, so we can use the return value of
            // CheckSequenceLocks to indicate the LockPoints validity
            int maxInputHeight = 0;
            for (int height : prevheights) {
                // Can ignore mempool inputs since we'll fail if they had non-zero locks
                if (height != tip->nHeight+1) {
                    maxInputHeight = std::max(maxInputHeight, height);
                }
            }
            lp->maxInputBlock = tip->GetAncestor(maxInputHeight);
        }
    }
    return EvaluateSequenceLocks(index, lockPair);
}

// Returns the script flags which should be checked for a given block
static unsigned int GetBlockScriptFlags(const CBlockIndex* pindex, const Consensus::Params& chainparams);

static void LimitMempoolSize(CTxMemPool& pool, size_t limit, unsigned long age) {
    int expired = pool.Expire(GetTime() - age);
    if (expired != 0) {
        LogPrint(BCLog::MEMPOOL, "Expired %i transactions from the memory pool\n", expired);
    }

    std::vector<COutPoint> vNoSpendsRemaining;
    pool.TrimToSize(limit, &vNoSpendsRemaining);
    for (const COutPoint& removed : vNoSpendsRemaining)
        pcoinsTip->Uncache(removed);
}

/** Convert CValidationState to a human-readable message for logging */
std::string FormatStateMessage(const CValidationState &state)
{
    return strprintf("%s%s (code %i)",
        state.GetRejectReason(),
        state.GetDebugMessage().empty() ? "" : ", "+state.GetDebugMessage(),
        state.GetRejectCode());
}

static bool IsCurrentForFeeEstimation()
{
    AssertLockHeld(cs_main);
    if (IsInitialBlockDownload())
        return false;
    if (chainActive.Tip()->GetBlockTime() < (GetTime() - MAX_FEE_ESTIMATION_TIP_AGE))
        return false;
    if (chainActive.Height() < pindexBestHeader->nHeight - 1)
        return false;
    return true;
}

/* Make mempool consistent after a reorg, by re-adding or recursively erasing
 * disconnected block transactions from the mempool, and also removing any
 * other transactions from the mempool that are no longer valid given the new
 * tip/height.
 *
 * Note: we assume that disconnectpool only contains transactions that are NOT
 * confirmed in the current chain nor already in the mempool (otherwise,
 * in-mempool descendants of such transactions would be removed).
 *
 * Passing fAddToMempool=false will skip trying to add the transactions back,
 * and instead just erase from the mempool as needed.
 */

void UpdateMempoolForReorg(DisconnectedBlockTransactions &disconnectpool, bool fAddToMempool)
{
    AssertLockHeld(cs_main);
    std::vector<uint256> vHashUpdate;
    // disconnectpool's insertion_order index sorts the entries from
    // oldest to newest, but the oldest entry will be the last tx from the
    // latest mined block that was disconnected.
    // Iterate disconnectpool in reverse, so that we add transactions
    // back to the mempool starting with the earliest transaction that had
    // been previously seen in a block.
    auto it = disconnectpool.queuedTx.get<insertion_order>().rbegin();
    while (it != disconnectpool.queuedTx.get<insertion_order>().rend()) {
        // ignore validation errors in resurrected transactions
        CValidationState stateDummy;
        if (!fAddToMempool || (*it)->IsCoinBase() ||
            !AcceptToMemoryPool(mempool, stateDummy, *it, nullptr /* pfMissingInputs */,
                                nullptr /* plTxnReplaced */, true /* bypass_limits */, 0 /* nAbsurdFee */)) {
            // If the transaction doesn't make it in to the mempool, remove any
            // transactions that depend on it (which would now be orphans).
            mempool.removeRecursive(**it, MemPoolRemovalReason::REORG);
        } else if (mempool.exists((*it)->GetHash())) {
            vHashUpdate.push_back((*it)->GetHash());
        }
        ++it;
    }
    disconnectpool.queuedTx.clear();
    // AcceptToMemoryPool/addUnchecked all assume that new mempool entries have
    // no in-mempool children, which is generally not true when adding
    // previously-confirmed transactions back to the mempool.
    // UpdateTransactionsFromBlock finds descendants of any transactions in
    // the disconnectpool that were added back and cleans up the mempool state.
    mempool.UpdateTransactionsFromBlock(vHashUpdate);

    // We also need to remove any now-immature transactions
    mempool.removeForReorg(pcoinsTip.get(), chainActive.Tip()->nHeight + 1, STANDARD_LOCKTIME_VERIFY_FLAGS);
    // Re-limit mempool size, in case we added any transactions
    LimitMempoolSize(mempool, gArgs.GetArg("-maxmempool", DEFAULT_MAX_MEMPOOL_SIZE) * 1000000, gArgs.GetArg("-mempoolexpiry", DEFAULT_MEMPOOL_EXPIRY) * 60 * 60);
}

// Used to avoid mempool polluting consensus critical paths if CCoinsViewMempool
// were somehow broken and returning the wrong scriptPubKeys
static bool CheckInputsFromMempoolAndCache(const CTransaction& tx, CValidationState &state, const CCoinsViewCache &view, CTxMemPool& pool,
                 unsigned int flags, bool cacheSigStore, PrecomputedTransactionData& txdata) {
    AssertLockHeld(cs_main);

    // pool.cs should be locked already, but go ahead and re-take the lock here
    // to enforce that mempool doesn't change between when we check the view
    // and when we actually call through to CheckInputs
    LOCK(pool.cs);

    assert(!tx.IsCoinBase());
    for (const CTxIn& txin : tx.vin) {
        const Coin& coin = view.AccessCoin(txin.prevout);

        // At this point we haven't actually checked if the coins are all
        // available (or shouldn't assume we have, since CheckInputs does).
        // So we just return failure if the inputs are not available here,
        // and then only have to check equivalence for available inputs.
        if (coin.IsSpent()) return false;

        const CTransactionRef& txFrom = pool.get(txin.prevout.hash);
        if (txFrom) {
            assert(txFrom->GetHash() == txin.prevout.hash);
            assert(txFrom->vout.size() > txin.prevout.n);
            assert(txFrom->vout[txin.prevout.n] == coin.out);
        } else {
            const Coin& coinFromDisk = pcoinsTip->AccessCoin(txin.prevout);
            assert(!coinFromDisk.IsSpent());
            assert(coinFromDisk.out == coin.out);
        }
    }

    return CheckInputs(tx, state, view, true, flags, cacheSigStore, true, txdata);
}

namespace {
    inline bool MaybeReject_(unsigned int reject_code, const std::string& reason, bool corruption_possible, const std::string& debug_msg, const ignore_rejects_type& ignore_rejects, CValidationState& state) {
        if (ignore_rejects.count(reason)) {
            return false;
        }

        return state.DoS(0, true, reject_code, reason, corruption_possible, debug_msg);
    }
}

#define MaybeRejectDbg(reject_code, reason, corruption_possible, debug_msg)  do {  \
    if (MaybeReject_(reject_code, reason, corruption_possible, debug_msg, ignore_rejects, state)) {  \
        return false;  \
    }  \
} while(0)

#define MaybeReject(reject_code, reason)  MaybeRejectDbg(reject_code, reason, false, "")

static bool AcceptToMemoryPoolWorker(const CChainParams& chainparams, CTxMemPool& pool, CValidationState& state, const CTransactionRef& ptx,
                              bool* pfMissingInputs, int64_t nAcceptTime, std::list<CTransactionRef>* plTxnReplaced,
                              const ignore_rejects_type& ignore_rejects, const CAmount& nAbsurdFee, std::vector<COutPoint>& coins_to_uncache)
{
    const CTransaction& tx = *ptx;
    const uint256 hash = tx.GetHash();
    AssertLockHeld(cs_main);
    LOCK(pool.cs); // mempool "read lock" (held through GetMainSignals().TransactionAddedToMempool())
    if (pfMissingInputs) {
        *pfMissingInputs = false;
    }

    if (!CheckTransaction(tx, state))
        return false; // state filled in by CheckTransaction

    // Coinbase is only valid in a block, not as a loose transaction
    if (tx.IsCoinBase())
        return state.DoS(100, false, REJECT_INVALID, "coinbase");

    // Reject transactions with witness before segregated witness activates (override with -prematurewitness)
    bool witnessEnabled = IsWitnessEnabled(chainActive.Tip(), chainparams.GetConsensus());
    if (!gArgs.GetBoolArg("-prematurewitness", false) && tx.HasWitness() && !witnessEnabled) {
        MaybeRejectDbg(REJECT_NONSTANDARD, "no-witness-yet", true, "");
    }

    // Rather not work on nonstandard transactions (unless -testnet/-regtest)
    std::string reason;
    if (fRequireStandard && !IsStandardTx(tx, reason, witnessEnabled, ignore_rejects))
        return state.DoS(0, false, REJECT_NONSTANDARD, reason);

    // Only accept nLockTime-using transactions that can be mined in the next
    // block; we don't want our mempool filled up with transactions that can't
    // be mined yet.
    if (!CheckFinalTx(tx, STANDARD_LOCKTIME_VERIFY_FLAGS))
        MaybeReject(REJECT_NONSTANDARD, "non-final");

    // is it already in the memory pool?
    if (pool.exists(hash)) {
        return state.Invalid(false, REJECT_DUPLICATE, "txn-already-in-mempool");
    }

    // Check for conflicts with in-memory transactions
    std::set<uint256> setConflicts;
    for (const CTxIn &txin : tx.vin)
    {
        auto itConflicting = pool.mapNextTx.find(txin.prevout);
        if (itConflicting != pool.mapNextTx.end())
        {
            const CTransaction *ptxConflicting = itConflicting->second;
            if (!setConflicts.count(ptxConflicting->GetHash()))
            {
                if (!ignore_rejects.count("txn-mempool-conflict")) {

                // Allow opt-out of transaction replacement by setting
                // nSequence > MAX_BIP125_RBF_SEQUENCE (SEQUENCE_FINAL-2) on all inputs.
                //
                // SEQUENCE_FINAL-1 is picked to still allow use of nLockTime by
                // non-replaceable transactions. All inputs rather than just one
                // is for the sake of multi-party protocols, where we don't
                // want a single party to be able to disable replacement.
                //
                // The opt-out ignores descendants as anyone relying on
                // first-seen mempool behavior should be checking all
                // unconfirmed ancestors anyway; doing otherwise is hopelessly
                // insecure.
                bool fReplacementOptOut = true;
                if (fEnableReplacement)
                {
                    for (const CTxIn &_txin : ptxConflicting->vin)
                    {
                        if (_txin.nSequence <= MAX_BIP125_RBF_SEQUENCE)
                        {
                            fReplacementOptOut = false;
                            break;
                        }
                    }
                }
                if (fReplacementOptOut) {
                    return state.Invalid(false, REJECT_DUPLICATE, "txn-mempool-conflict");
                }

                }  // ignore_rejects

                setConflicts.insert(ptxConflicting->GetHash());
            }
        }
    }

    CFeeRate poolMinFeeRate;
    {
        CCoinsView dummy;
        CCoinsViewCache view(&dummy);

        LockPoints lp;
        CCoinsViewMemPool viewMemPool(pcoinsTip.get(), pool);
        view.SetBackend(viewMemPool);

        // do all inputs exist?
        for (const CTxIn txin : tx.vin) {
            if (!pcoinsTip->HaveCoinInCache(txin.prevout)) {
                coins_to_uncache.push_back(txin.prevout);
            }
            if (!view.HaveCoin(txin.prevout)) {
                // Are inputs missing because we already have the tx?
                for (size_t out = 0; out < tx.vout.size(); out++) {
                    // Optimistically just do efficient check of cache for outputs
                    if (pcoinsTip->HaveCoinInCache(COutPoint(hash, out))) {
                        return state.Invalid(false, REJECT_DUPLICATE, "txn-already-known");
                    }
                }
                // Otherwise assume this might be an orphan tx for which we just haven't seen parents yet
                if (pfMissingInputs) {
                    *pfMissingInputs = true;
                }
                return false; // fMissingInputs and !state.IsInvalid() is used to detect this condition, don't set state.Invalid()
            }
        }

        // Bring the best block into scope
        view.GetBestBlock();

        // we have all inputs cached now, so switch back to dummy, so we don't need to keep lock on mempool
        view.SetBackend(dummy);

        // Only accept BIP68 sequence locked transactions that can be mined in the next
        // block; we don't want our mempool filled up with transactions that can't
        // be mined yet.
        // Must keep pool.cs for this unless we change CheckSequenceLocks to take a
        // CoinsViewCache instead of create its own
        // NOTE: The miner doesn't check this again, so for now it may not be overridden.
        if (!CheckSequenceLocks(tx, STANDARD_LOCKTIME_VERIFY_FLAGS, &lp))
            return state.DoS(0, false, REJECT_NONSTANDARD, "non-BIP68-final");

        CAmount nFees = 0;
        if (!Consensus::CheckTxInputs(tx, state, view, GetSpendHeight(view), nFees)) {
            return error("%s: Consensus::CheckTxInputs: %s, %s", __func__, tx.GetHash().ToString(), FormatStateMessage(state));
        }

        // Check for non-standard pay-to-script-hash in inputs
        if (fRequireStandard && !AreInputsStandard(tx, view, "bad-txns-input-", reason, ignore_rejects)) {
            return state.Invalid(false, REJECT_NONSTANDARD, reason);
        }

        // Check for non-standard witness in P2WSH
        if (tx.HasWitness() && fRequireStandard && !IsWitnessStandard(tx, view, "bad-witness-", reason, ignore_rejects)) {
            return state.DoS(0, false, REJECT_NONSTANDARD, reason, true);
        }

        int64_t nSigOpsCost = GetTransactionSigOpCost(tx, view, STANDARD_SCRIPT_VERIFY_FLAGS);

        // nModifiedFees includes any fee deltas from PrioritiseTransaction
        CAmount nModifiedFees = nFees;
        pool.ApplyDelta(hash, nModifiedFees);

        // Keep track of transactions that spend a coinbase, which we re-scan
        // during reorgs to ensure COINBASE_MATURITY is still met.
        bool fSpendsCoinbase = false;
        for (const CTxIn &txin : tx.vin) {
            const Coin &coin = view.AccessCoin(txin.prevout);
            if (coin.IsCoinBase()) {
                fSpendsCoinbase = true;
                break;
            }
        }

        CTxMemPoolEntry entry(ptx, nFees, nAcceptTime, chainActive.Height(),
                              fSpendsCoinbase, nSigOpsCost, lp);
        unsigned int nSize = entry.GetTxSize();

        // Check that the transaction doesn't have an excessive number of
        // sigops, making it impossible to mine. Since the coinbase transaction
        // itself can contain sigops MAX_STANDARD_TX_SIGOPS is less than
        // MAX_BLOCK_SIGOPS; we still consider this an invalid rather than
        // merely non-standard transaction.
        if (nSigOpsCost > MAX_STANDARD_TX_SIGOPS_COST)
            MaybeRejectDbg(REJECT_NONSTANDARD, "bad-txns-too-many-sigops", false,
                strprintf("%d", nSigOpsCost));

        poolMinFeeRate = pool.GetMinFee(gArgs.GetArg("-maxmempool", DEFAULT_MAX_MEMPOOL_SIZE) * 1000000);
        CAmount mempoolRejectFee = poolMinFeeRate.GetFee(nSize);
<<<<<<< HEAD
        if (!bypass_limits && mempoolRejectFee > 0 && nModifiedFees < mempoolRejectFee) {
            return state.DoS(0, false, REJECT_INSUFFICIENTFEE, "mempool min fee not met", false, strprintf("%d < %d", nFees, mempoolRejectFee));
=======
        if (!ignore_rejects.count(rejectmsg_lowfee_mempool) && mempoolRejectFee > 0 && nModifiedFees < mempoolRejectFee) {
            MaybeRejectDbg(REJECT_INSUFFICIENTFEE, rejectmsg_lowfee_mempool, false, strprintf("%d < %d", nFees, mempoolRejectFee));
>>>>>>> e44861aa
        }

        // No transactions are allowed below minRelayTxFee except from disconnected blocks
        if (nModifiedFees < ::minRelayTxFee.GetFee(nSize)) {
            MaybeReject(REJECT_INSUFFICIENTFEE, rejectmsg_lowfee_relay);
        }

        if (nAbsurdFee && nFees > nAbsurdFee)
            MaybeRejectDbg(REJECT_HIGHFEE, rejectmsg_absurdfee, false, strprintf("%d > %d", nFees, nAbsurdFee));

        // Calculate in-mempool ancestors, up to a limit.
        CTxMemPool::setEntries setAncestors;
        size_t nLimitAncestors = gArgs.GetArg("-limitancestorcount", DEFAULT_ANCESTOR_LIMIT);
        size_t nLimitAncestorSize = gArgs.GetArg("-limitancestorsize", DEFAULT_ANCESTOR_SIZE_LIMIT)*1000;
        size_t nLimitDescendants = gArgs.GetArg("-limitdescendantcount", DEFAULT_DESCENDANT_LIMIT);
        size_t nLimitDescendantSize = gArgs.GetArg("-limitdescendantsize", DEFAULT_DESCENDANT_SIZE_LIMIT)*1000;
        if (ignore_rejects.count("too-long-mempool-chain")) {
            nLimitAncestors = nLimitAncestorSize = nLimitDescendants = nLimitDescendantSize = std::numeric_limits<size_t>::max();
        }
        std::string errString;
        if (!pool.CalculateMemPoolAncestors(entry, setAncestors, nLimitAncestors, nLimitAncestorSize, nLimitDescendants, nLimitDescendantSize, errString)) {
            return state.DoS(0, false, REJECT_NONSTANDARD, "too-long-mempool-chain", false, errString);
        }

        // A transaction that spends outputs that would be replaced by it is invalid. Now
        // that we have the set of all ancestors we can detect this
        // pathological case by making sure setConflicts and setAncestors don't
        // intersect.
        for (CTxMemPool::txiter ancestorIt : setAncestors)
        {
            const uint256 &hashAncestor = ancestorIt->GetTx().GetHash();
            if (setConflicts.count(hashAncestor))
            {
                return state.DoS(10, false,
                                 REJECT_INVALID, "bad-txns-spends-conflicting-tx", false,
                                 strprintf("%s spends conflicting transaction %s",
                                           hash.ToString(),
                                           hashAncestor.ToString()));
            }
        }

        // Check if it's economically rational to mine this transaction rather
        // than the ones it replaces.
        CAmount nConflictingFees = 0;
        size_t nConflictingSize = 0;
        uint64_t nConflictingCount = 0;
        CTxMemPool::setEntries allConflicting;

        // If we don't hold the lock allConflicting might be incomplete; the
        // subsequent RemoveStaged() and addUnchecked() calls don't guarantee
        // mempool consistency for us.
        const bool fReplacementTransaction = setConflicts.size();
        if (fReplacementTransaction)
        {
            CFeeRate newFeeRate(nModifiedFees, nSize);
            std::set<uint256> setConflictsParents;
            const int maxDescendantsToVisit = 100;
            CTxMemPool::setEntries setIterConflicting;
            for (const uint256 &hashConflicting : setConflicts)
            {
                CTxMemPool::txiter mi = pool.mapTx.find(hashConflicting);
                if (mi == pool.mapTx.end())
                    continue;

                // Save these to avoid repeated lookups
                setIterConflicting.insert(mi);

                // Don't allow the replacement to reduce the feerate of the
                // mempool.
                //
                // We usually don't want to accept replacements with lower
                // feerates than what they replaced as that would lower the
                // feerate of the next block. Requiring that the feerate always
                // be increased is also an easy-to-reason about way to prevent
                // DoS attacks via replacements.
                //
                // The mining code doesn't (currently) take children into
                // account (CPFP) so we only consider the feerates of
                // transactions being directly replaced, not their indirect
                // descendants. While that does mean high feerate children are
                // ignored when deciding whether or not to replace, we do
                // require the replacement to pay more overall fees too,
                // mitigating most cases.
                CFeeRate oldFeeRate(mi->GetModifiedFee(), mi->GetTxSize());
                if (newFeeRate <= oldFeeRate)
                {
                    MaybeRejectDbg(
                            REJECT_INSUFFICIENTFEE, "insufficient fee", false,
                            strprintf("rejecting replacement %s; new feerate %s <= old feerate %s",
                                  hash.ToString(),
                                  newFeeRate.ToString(),
                                  oldFeeRate.ToString()));
                }

                for (const CTxIn &txin : mi->GetTx().vin)
                {
                    setConflictsParents.insert(txin.prevout.hash);
                }

                nConflictingCount += mi->GetCountWithDescendants();
            }
            // This potentially overestimates the number of actual descendants
            // but we just want to be conservative to avoid doing too much
            // work.
            if (nConflictingCount <= maxDescendantsToVisit || ignore_rejects.count("too-many-replacements")) {
                // If not too many to replace, then calculate the set of
                // transactions that would have to be evicted
                for (CTxMemPool::txiter it : setIterConflicting) {
                    pool.CalculateDescendants(it, allConflicting);
                }
                for (CTxMemPool::txiter it : allConflicting) {
                    nConflictingFees += it->GetModifiedFee();
                    nConflictingSize += it->GetTxSize();
                }
            } else {
                return state.DoS(0, false,
                        REJECT_NONSTANDARD, "too many potential replacements", false,
                        strprintf("rejecting replacement %s; too many potential replacements (%d > %d)\n",
                            hash.ToString(),
                            nConflictingCount,
                            maxDescendantsToVisit));
            }

            if (!ignore_rejects.count("replacement-adds-unconfirmed")) {

            for (unsigned int j = 0; j < tx.vin.size(); j++)
            {
                // We don't want to accept replacements that require low
                // feerate junk to be mined first. Ideally we'd keep track of
                // the ancestor feerates and make the decision based on that,
                // but for now requiring all new inputs to be confirmed works.
                if (!setConflictsParents.count(tx.vin[j].prevout.hash))
                {
                    // Rather than check the UTXO set - potentially expensive -
                    // it's cheaper to just check if the new input refers to a
                    // tx that's in the mempool.
                    if (pool.mapTx.find(tx.vin[j].prevout.hash) != pool.mapTx.end())
                        return state.DoS(0, false,
                                         REJECT_NONSTANDARD, "replacement-adds-unconfirmed", false,
                                         strprintf("replacement %s adds unconfirmed input, idx %d",
                                                  hash.ToString(), j));
                }
            }

            }  // ignore_rejects

            // The replacement must pay greater fees than the transactions it
            // replaces - if we did the bandwidth used by those conflicting
            // transactions would not be paid for.
            if (nModifiedFees < nConflictingFees)
            {
                MaybeRejectDbg(
                                 REJECT_INSUFFICIENTFEE, "insufficient fee", false,
                                 strprintf("rejecting replacement %s, less fees than conflicting txs; %s < %s",
                                          hash.ToString(), FormatMoney(nModifiedFees), FormatMoney(nConflictingFees)));
            }

            // Finally in addition to paying more fees than the conflicts the
            // new transaction must pay for its own bandwidth.
            CAmount nDeltaFees = nModifiedFees - nConflictingFees;
            if (nDeltaFees < ::incrementalRelayFee.GetFee(nSize))
            {
                MaybeRejectDbg(
                        REJECT_INSUFFICIENTFEE, "insufficient fee", false,
                        strprintf("rejecting replacement %s, not enough additional fees to relay; %s < %s",
                              hash.ToString(),
                              FormatMoney(nDeltaFees),
                              FormatMoney(::incrementalRelayFee.GetFee(nSize))));
            }
        }

        unsigned int scriptVerifyFlags = STANDARD_SCRIPT_VERIFY_FLAGS;
        if (!chainparams.RequireStandard()) {
            scriptVerifyFlags = gArgs.GetArg("-promiscuousmempoolflags", scriptVerifyFlags);
        }

        // Check against previous transactions
        // This is done last to help prevent CPU exhaustion denial-of-service attacks.
        PrecomputedTransactionData txdata(tx);
        if (!CheckInputs(tx, state, view, true, scriptVerifyFlags, true, false, txdata)) {
            // SCRIPT_VERIFY_CLEANSTACK requires SCRIPT_VERIFY_WITNESS, so we
            // need to turn both off, and compare against just turning off CLEANSTACK
            // to see if the failure is specifically due to witness validation.
            CValidationState stateDummy; // Want reported failures to be from first CheckInputs
            if (!tx.HasWitness() && CheckInputs(tx, stateDummy, view, true, scriptVerifyFlags & ~(SCRIPT_VERIFY_WITNESS | SCRIPT_VERIFY_CLEANSTACK), true, false, txdata) &&
                !CheckInputs(tx, stateDummy, view, true, scriptVerifyFlags & ~SCRIPT_VERIFY_CLEANSTACK, true, false, txdata)) {
                // Only the witness is missing, so the transaction itself may be fine.
                state.SetCorruptionPossible();
            }
            return false; // state filled in by CheckInputs
        }

        // Check again against the current block tip's script verification
        // flags to cache our script execution flags. This is, of course,
        // useless if the next block has different script flags from the
        // previous one, but because the cache tracks script flags for us it
        // will auto-invalidate and we'll just have a few blocks of extra
        // misses on soft-fork activation.
        //
        // This is also useful in case of bugs in the standard flags that cause
        // transactions to pass as valid when they're actually invalid. For
        // instance the STRICTENC flag was incorrectly allowing certain
        // CHECKSIG NOT scripts to pass, even though they were invalid.
        //
        // There is a similar check in CreateNewBlock() to prevent creating
        // invalid blocks (using TestBlockValidity), however allowing such
        // transactions into the mempool can be exploited as a DoS attack.
        unsigned int currentBlockScriptVerifyFlags = GetBlockScriptFlags(chainActive.Tip(), Params().GetConsensus());
        if (!CheckInputsFromMempoolAndCache(tx, state, view, pool, currentBlockScriptVerifyFlags, true, txdata))
        {
            // If we're using promiscuousmempoolflags, we may hit this normally
            // Check if current block has some flags that scriptVerifyFlags
            // does not before printing an ominous warning
            if (!(~scriptVerifyFlags & currentBlockScriptVerifyFlags)) {
                return error("%s: BUG! PLEASE REPORT THIS! ConnectInputs failed against latest-block but not STANDARD flags %s, %s",
                    __func__, hash.ToString(), FormatStateMessage(state));
            } else {
                if (!CheckInputs(tx, state, view, true, MANDATORY_SCRIPT_VERIFY_FLAGS, true, false, txdata)) {
                    return error("%s: ConnectInputs failed against MANDATORY but not STANDARD flags due to promiscuous mempool %s, %s",
                        __func__, hash.ToString(), FormatStateMessage(state));
                } else {
                    LogPrintf("Warning: -promiscuousmempool flags set to not include currently enforced soft forks, this may break mining or otherwise cause instability!\n");
                }
            }
        }

        // Remove conflicting transactions from the mempool
        for (const CTxMemPool::txiter it : allConflicting)
        {
            LogPrint(BCLog::MEMPOOL, "replacing tx %s with %s for %s BTC additional fees, %d delta bytes\n",
                    it->GetTx().GetHash().ToString(),
                    hash.ToString(),
                    FormatMoney(nModifiedFees - nConflictingFees),
                    (int)nSize - (int)nConflictingSize);
            if (plTxnReplaced)
                plTxnReplaced->push_back(it->GetSharedTx());
        }
        pool.RemoveStaged(allConflicting, false, MemPoolRemovalReason::REPLACED);

        // This transaction should only count for fee estimation if:
        // - it isn't a BIP 125 replacement transaction (may not be widely supported)
        // - it's not being readded during a reorg which bypasses typical mempool fee limits
        // - the node is not behind
        // - the transaction is not dependent on any other transactions in the mempool
        bool validForFeeEstimation = !fReplacementTransaction && ignore_rejects.empty() && IsCurrentForFeeEstimation() && pool.HasNoInputsOf(tx);

        // Store transaction in memory
        pool.addUnchecked(hash, entry, setAncestors, validForFeeEstimation);

        // trim mempool and check if tx was trimmed
        if (!ignore_rejects.count(rejectmsg_mempoolfull)) {
            LimitMempoolSize(pool, gArgs.GetArg("-maxmempool", DEFAULT_MAX_MEMPOOL_SIZE) * 1000000, gArgs.GetArg("-mempoolexpiry", DEFAULT_MEMPOOL_EXPIRY) * 60 * 60);
            if (!pool.exists(hash))
                return state.DoS(0, false, REJECT_INSUFFICIENTFEE, rejectmsg_mempoolfull);
        }
    }

    GetMainSignals().TransactionAddedToMempool(ptx);

    // update mempool stats cache
    CStats::DefaultStats()->addMempoolSample(pool.size(), pool.DynamicMemoryUsage(), poolMinFeeRate.GetFeePerK());

    return true;
}

/** (try to) add transaction to memory pool with a specified acceptance time **/
static bool AcceptToMemoryPoolWithTime(const CChainParams& chainparams, CTxMemPool& pool, CValidationState &state, const CTransactionRef &tx,
                        bool* pfMissingInputs, int64_t nAcceptTime, std::list<CTransactionRef>* plTxnReplaced,
                        const ignore_rejects_type& ignore_rejects, const CAmount nAbsurdFee)
{
    std::vector<COutPoint> coins_to_uncache;
    bool res = AcceptToMemoryPoolWorker(chainparams, pool, state, tx, pfMissingInputs, nAcceptTime, plTxnReplaced, ignore_rejects, nAbsurdFee, coins_to_uncache);
    if (!res) {
        for (const COutPoint& hashTx : coins_to_uncache)
            pcoinsTip->Uncache(hashTx);
    }
    // After we've (potentially) uncached entries, ensure our coins cache is still within its size limits
    CValidationState stateDummy;
    FlushStateToDisk(chainparams, stateDummy, FLUSH_STATE_PERIODIC);
    return res;
}

bool AcceptToMemoryPool(CTxMemPool& pool, CValidationState &state, const CTransactionRef &tx,
                        bool* pfMissingInputs, std::list<CTransactionRef>* plTxnReplaced,
                        const ignore_rejects_type& ignore_rejects, const CAmount nAbsurdFee)
{
    const CChainParams& chainparams = Params();
    return AcceptToMemoryPoolWithTime(chainparams, pool, state, tx, pfMissingInputs, GetTime(), plTxnReplaced, ignore_rejects, nAbsurdFee);
}

/**
 * Return transaction in txOut, and if it was found inside a block, its hash is placed in hashBlock.
 * If blockIndex is provided, the transaction is fetched from the corresponding block.
 */
bool GetTransaction(const uint256& hash, CTransactionRef& txOut, const Consensus::Params& consensusParams, uint256& hashBlock, bool fAllowSlow, CBlockIndex* blockIndex)
{
    CBlockIndex* pindexSlow = blockIndex;

    LOCK(cs_main);

    if (!blockIndex) {
        CTransactionRef ptx = mempool.get(hash);
        if (ptx) {
            txOut = ptx;
            return true;
        }

        if (fTxIndex) {
            CDiskTxPos postx;
            if (pblocktree->ReadTxIndex(hash, postx)) {
                CAutoFile file(OpenBlockFile(postx, true), SER_DISK, CLIENT_VERSION);
                if (file.IsNull())
                    return error("%s: OpenBlockFile failed", __func__);
                CBlockHeader header;
                try {
                    file >> header;
                    fseek(file.Get(), postx.nTxOffset, SEEK_CUR);
                    file >> txOut;
                } catch (const std::exception& e) {
                    return error("%s: Deserialize or I/O error - %s", __func__, e.what());
                }
                hashBlock = header.GetHash();
                if (txOut->GetHash() != hash)
                    return error("%s: txid mismatch", __func__);
                return true;
            }

            // transaction not found in index, nothing more can be done
            return false;
        }

        if (fAllowSlow) { // use coin database to locate block that contains transaction, and scan it
            const Coin& coin = AccessByTxid(*pcoinsTip, hash);
            if (!coin.IsSpent()) pindexSlow = chainActive[coin.nHeight];
        }
    }

    if (pindexSlow) {
        CBlock block;
        if (ReadBlockFromDisk(block, pindexSlow, consensusParams)) {
            for (const auto& tx : block.vtx) {
                if (tx->GetHash() == hash) {
                    txOut = tx;
                    hashBlock = pindexSlow->GetBlockHash();
                    return true;
                }
            }
        }
    }

    return false;
}






//////////////////////////////////////////////////////////////////////////////
//
// CBlock and CBlockIndex
//

static bool WriteBlockToDisk(const CBlock& block, CDiskBlockPos& pos, const CMessageHeader::MessageStartChars& messageStart)
{
    // Open history file to append
    CAutoFile fileout(OpenBlockFile(pos), SER_DISK, CLIENT_VERSION);
    if (fileout.IsNull())
        return error("WriteBlockToDisk: OpenBlockFile failed");

    // Write index header
    unsigned int nSize = GetSerializeSize(fileout, block);
    fileout << FLATDATA(messageStart) << nSize;

    // Write block
    long fileOutPos = ftell(fileout.Get());
    if (fileOutPos < 0)
        return error("WriteBlockToDisk: ftell failed");
    pos.nPos = (unsigned int)fileOutPos;
    fileout << block;

    return true;
}

bool ReadBlockFromDisk(CBlock& block, const CDiskBlockPos& pos, const Consensus::Params& consensusParams, const bool lowprio)
{
    block.SetNull();

    {
    IOPRIO_IDLER(lowprio);

    // Open history file to read
    CAutoFile filein(OpenBlockFile(pos, true), SER_DISK, CLIENT_VERSION);
    if (filein.IsNull())
        return error("ReadBlockFromDisk: OpenBlockFile failed for %s", pos.ToString());

    ioprio_set_file_idle(filein.Get());

    // Read block
    try {
        filein >> block;
    }
    catch (const std::exception& e) {
        return error("%s: Deserialize or I/O error - %s at %s", __func__, e.what(), pos.ToString());
    }

    }  // end IOPRIO_IDLER scope

    // Check the header
    if (!CheckProofOfWork(block.GetHash(), block.nBits, consensusParams))
        return error("ReadBlockFromDisk: Errors in block header at %s", pos.ToString());

    return true;
}

bool ReadBlockFromDisk(CBlock& block, const CBlockIndex* pindex, const Consensus::Params& consensusParams, const bool lowprio)
{
    CDiskBlockPos blockPos;
    {
        LOCK(cs_main);
        blockPos = pindex->GetBlockPos();
    }

    if (!ReadBlockFromDisk(block, blockPos, consensusParams, lowprio))
        return false;
    if (block.GetHash() != pindex->GetBlockHash())
        return error("ReadBlockFromDisk(CBlock&, CBlockIndex*): GetHash() doesn't match index for %s at %s",
                pindex->ToString(), pindex->GetBlockPos().ToString());
    return true;
}

CAmount GetBlockSubsidy(int nHeight, const Consensus::Params& consensusParams)
{
    int halvings = nHeight / consensusParams.nSubsidyHalvingInterval;
    // Force block reward to zero when right shift is undefined.
    if (halvings >= 64)
        return 0;

    CAmount nSubsidy = 50 * COIN;
    // Subsidy is cut in half every 210,000 blocks which will occur approximately every 4 years.
    nSubsidy >>= halvings;
    return nSubsidy;
}

bool IsInitialBlockDownload()
{
    // Once this function has returned false, it must remain false.
    static std::atomic<bool> latchToFalse{false};
    // Optimization: pre-test latch before taking the lock.
    if (latchToFalse.load(std::memory_order_relaxed))
        return false;

    LOCK(cs_main);
    if (latchToFalse.load(std::memory_order_relaxed))
        return false;
    if (fImporting || fReindex)
        return true;
    if (chainActive.Tip() == nullptr)
        return true;
    if (chainActive.Tip()->nChainWork < nMinimumChainWork)
        return true;
    if (chainActive.Tip()->GetBlockTime() < (GetTime() - nMaxTipAge))
        return true;
    LogPrintf("Leaving InitialBlockDownload (latching to false)\n");
    latchToFalse.store(true, std::memory_order_relaxed);
    return false;
}

CBlockIndex *pindexBestForkTip = nullptr, *pindexBestForkBase = nullptr;

static void AlertNotify(const std::string& strMessage)
{
    uiInterface.NotifyAlertChanged();
    std::string strCmd = gArgs.GetArg("-alertnotify", "");
    if (strCmd.empty()) return;

    // Alert text should be plain ascii coming from a trusted source, but to
    // be safe we first strip anything not in safeChars, then add single quotes around
    // the whole string before passing it to the shell:
    std::string singleQuote("'");
    std::string safeStatus = SanitizeString(strMessage);
    safeStatus = singleQuote+safeStatus+singleQuote;
    boost::replace_all(strCmd, "%s", safeStatus);

    boost::thread t(runCommand, strCmd); // thread runs free
}

static void CheckForkWarningConditions()
{
    AssertLockHeld(cs_main);
    // Before we get past initial download, we cannot reliably alert about forks
    // (we assume we don't get stuck on a fork before finishing our initial sync)
    if (IsInitialBlockDownload())
        return;

    // If our best fork is no longer within 72 blocks (+/- 12 hours if no one mines it)
    // of our head, drop it
    if (pindexBestForkTip && chainActive.Height() - pindexBestForkTip->nHeight >= 72)
        pindexBestForkTip = nullptr;

    if (pindexBestForkTip || (pindexBestInvalid && pindexBestInvalid->nChainWork > chainActive.Tip()->nChainWork + (GetBlockProof(*chainActive.Tip()) * 6)))
    {
        if (!GetfLargeWorkForkFound() && pindexBestForkBase)
        {
            std::string warning = std::string("'Warning: Large-work fork detected, forking after block ") +
                pindexBestForkBase->phashBlock->ToString() + std::string("'");
            AlertNotify(warning);
        }
        if (pindexBestForkTip && pindexBestForkBase)
        {
            LogPrintf("%s: Warning: Large valid fork found\n  forking the chain at height %d (%s)\n  lasting to height %d (%s).\nChain state database corruption likely.\n", __func__,
                   pindexBestForkBase->nHeight, pindexBestForkBase->phashBlock->ToString(),
                   pindexBestForkTip->nHeight, pindexBestForkTip->phashBlock->ToString());
            SetfLargeWorkForkFound(true);
        }
        else
        {
            LogPrintf("%s: Warning: Found invalid chain at least ~6 blocks longer than our best chain.\nChain state database corruption likely.\n", __func__);
            SetfLargeWorkInvalidChainFound(true);
        }
    }
    else
    {
        SetfLargeWorkForkFound(false);
        SetfLargeWorkInvalidChainFound(false);
    }
}

static void CheckForkWarningConditionsOnNewFork(CBlockIndex* pindexNewForkTip)
{
    AssertLockHeld(cs_main);
    // If we are on a fork that is sufficiently large, set a warning flag
    CBlockIndex* pfork = pindexNewForkTip;
    CBlockIndex* plonger = chainActive.Tip();
    while (pfork && pfork != plonger)
    {
        while (plonger && plonger->nHeight > pfork->nHeight)
            plonger = plonger->pprev;
        if (pfork == plonger)
            break;
        pfork = pfork->pprev;
    }

    // We define a condition where we should warn the user about as a fork of at least 7 blocks
    // with a tip within 72 blocks (+/- 12 hours if no one mines it) of ours
    // We use 7 blocks rather arbitrarily as it represents just under 10% of sustained network
    // hash rate operating on the fork.
    // or a chain that is entirely longer than ours and invalid (note that this should be detected by both)
    // We define it this way because it allows us to only store the highest fork tip (+ base) which meets
    // the 7-block condition and from this always have the most-likely-to-cause-warning fork
    if (pfork && (!pindexBestForkTip || pindexNewForkTip->nHeight > pindexBestForkTip->nHeight) &&
            pindexNewForkTip->nChainWork - pfork->nChainWork > (GetBlockProof(*pfork) * 7) &&
            chainActive.Height() - pindexNewForkTip->nHeight < 72)
    {
        pindexBestForkTip = pindexNewForkTip;
        pindexBestForkBase = pfork;
    }

    CheckForkWarningConditions();
}

void static InvalidChainFound(CBlockIndex* pindexNew)
{
    if (!pindexBestInvalid || pindexNew->nChainWork > pindexBestInvalid->nChainWork)
        pindexBestInvalid = pindexNew;

    LogPrintf("%s: invalid block=%s  height=%d  log2_work=%.8g  date=%s\n", __func__,
      pindexNew->GetBlockHash().ToString(), pindexNew->nHeight,
      log(pindexNew->nChainWork.getdouble())/log(2.0), DateTimeStrFormat("%Y-%m-%d %H:%M:%S",
      pindexNew->GetBlockTime()));
    CBlockIndex *tip = chainActive.Tip();
    assert (tip);
    LogPrintf("%s:  current best=%s  height=%d  log2_work=%.8g  date=%s\n", __func__,
      tip->GetBlockHash().ToString(), chainActive.Height(), log(tip->nChainWork.getdouble())/log(2.0),
      DateTimeStrFormat("%Y-%m-%d %H:%M:%S", tip->GetBlockTime()));
    CheckForkWarningConditions();
}

void CChainState::InvalidBlockFound(CBlockIndex *pindex, const CValidationState &state) {
    if (!state.CorruptionPossible()) {
        pindex->nStatus |= BLOCK_FAILED_VALID;
        g_failed_blocks.insert(pindex);
        setDirtyBlockIndex.insert(pindex);
        setBlockIndexCandidates.erase(pindex);
        InvalidChainFound(pindex);
    }
}

void UpdateCoins(const CTransaction& tx, CCoinsViewCache& inputs, CTxUndo &txundo, int nHeight)
{
    // mark inputs spent
    if (!tx.IsCoinBase()) {
        txundo.vprevout.reserve(tx.vin.size());
        for (const CTxIn &txin : tx.vin) {
            txundo.vprevout.emplace_back();
            bool is_spent = inputs.SpendCoin(txin.prevout, &txundo.vprevout.back());
            assert(is_spent);
        }
    }
    // add outputs
    AddCoins(inputs, tx, nHeight);
}

void UpdateCoins(const CTransaction& tx, CCoinsViewCache& inputs, int nHeight)
{
    CTxUndo txundo;
    UpdateCoins(tx, inputs, txundo, nHeight);
}

bool CScriptCheck::operator()() {
    const CScript &scriptSig = ptxTo->vin[nIn].scriptSig;
    const CScriptWitness *witness = &ptxTo->vin[nIn].scriptWitness;
    return VerifyScript(scriptSig, m_tx_out.scriptPubKey, witness, nFlags, CachingTransactionSignatureChecker(ptxTo, nIn, m_tx_out.nValue, cacheStore, *txdata), &error);
}

int GetSpendHeight(const CCoinsViewCache& inputs)
{
    LOCK(cs_main);
    CBlockIndex* pindexPrev = mapBlockIndex.find(inputs.GetBestBlock())->second;
    return pindexPrev->nHeight + 1;
}


static CuckooCache::cache<uint256, SignatureCacheHasher> scriptExecutionCache;
static uint256 scriptExecutionCacheNonce(GetRandHash());

void InitScriptExecutionCache() {
    // nMaxCacheSize is unsigned. If -maxsigcachesize is set to zero,
    // setup_bytes creates the minimum possible cache (2 elements).
    size_t nMaxCacheSize = std::min(std::max((int64_t)0, gArgs.GetArg("-maxsigcachesize", DEFAULT_MAX_SIG_CACHE_SIZE) / 2), MAX_MAX_SIG_CACHE_SIZE) * ((size_t) 1 << 20);
    size_t nElems = scriptExecutionCache.setup_bytes(nMaxCacheSize);
    LogPrintf("Using %zu MiB out of %zu/2 requested for script execution cache, able to store %zu elements\n",
            (nElems*sizeof(uint256)) >>20, (nMaxCacheSize*2)>>20, nElems);
}

/**
 * Check whether all inputs of this transaction are valid (no double spends, scripts & sigs, amounts)
 * This does not modify the UTXO set.
 *
 * If pvChecks is not nullptr, script checks are pushed onto it instead of being performed inline. Any
 * script checks which are not necessary (eg due to script execution cache hits) are, obviously,
 * not pushed onto pvChecks/run.
 *
 * Setting cacheSigStore/cacheFullScriptStore to false will remove elements from the corresponding cache
 * which are matched. This is useful for checking blocks where we will likely never need the cache
 * entry again.
 *
 * Non-static (and re-declared) in src/test/txvalidationcache_tests.cpp
 */
bool CheckInputs(const CTransaction& tx, CValidationState &state, const CCoinsViewCache &inputs, bool fScriptChecks, unsigned int flags, bool cacheSigStore, bool cacheFullScriptStore, PrecomputedTransactionData& txdata, std::vector<CScriptCheck> *pvChecks)
{
    if (!tx.IsCoinBase())
    {
        if (pvChecks)
            pvChecks->reserve(tx.vin.size());

        // The first loop above does all the inexpensive checks.
        // Only if ALL inputs pass do we perform expensive ECDSA signature checks.
        // Helps prevent CPU exhaustion attacks.

        // Skip script verification when connecting blocks under the
        // assumevalid block. Assuming the assumevalid block is valid this
        // is safe because block merkle hashes are still computed and checked,
        // Of course, if an assumed valid block is invalid due to false scriptSigs
        // this optimization would allow an invalid chain to be accepted.
        if (fScriptChecks) {
            // First check if script executions have been cached with the same
            // flags. Note that this assumes that the inputs provided are
            // correct (ie that the transaction hash which is in tx's prevouts
            // properly commits to the scriptPubKey in the inputs view of that
            // transaction).
            uint256 hashCacheEntry;
            // We only use the first 19 bytes of nonce to avoid a second SHA
            // round - giving us 19 + 32 + 4 = 55 bytes (+ 8 + 1 = 64)
            static_assert(55 - sizeof(flags) - 32 >= 128/8, "Want at least 128 bits of nonce for script execution cache");
            CSHA256().Write(scriptExecutionCacheNonce.begin(), 55 - sizeof(flags) - 32).Write(tx.GetWitnessHash().begin(), 32).Write((unsigned char*)&flags, sizeof(flags)).Finalize(hashCacheEntry.begin());
            AssertLockHeld(cs_main); //TODO: Remove this requirement by making CuckooCache not require external locks
            if (scriptExecutionCache.contains(hashCacheEntry, !cacheFullScriptStore)) {
                return true;
            }

            for (unsigned int i = 0; i < tx.vin.size(); i++) {
                const COutPoint &prevout = tx.vin[i].prevout;
                const Coin& coin = inputs.AccessCoin(prevout);
                assert(!coin.IsSpent());

                // We very carefully only pass in things to CScriptCheck which
                // are clearly committed to by tx' witness hash. This provides
                // a sanity check that our caching is not introducing consensus
                // failures through additional data in, eg, the coins being
                // spent being checked as a part of CScriptCheck.

                // Verify signature
                CScriptCheck check(coin.out, tx, i, flags, cacheSigStore, &txdata);
                if (pvChecks) {
                    pvChecks->push_back(CScriptCheck());
                    check.swap(pvChecks->back());
                } else if (!check()) {
                    if (flags & STANDARD_NOT_MANDATORY_VERIFY_FLAGS) {
                        // Check whether the failure was caused by a
                        // non-mandatory script verification check, such as
                        // non-standard DER encodings or non-null dummy
                        // arguments; if so, don't trigger DoS protection to
                        // avoid splitting the network between upgraded and
                        // non-upgraded nodes.
                        CScriptCheck check2(coin.out, tx, i,
                                flags & ~STANDARD_NOT_MANDATORY_VERIFY_FLAGS, cacheSigStore, &txdata);
                        if (check2())
                            return state.Invalid(false, REJECT_NONSTANDARD, strprintf("non-mandatory-script-verify-flag (%s)", ScriptErrorString(check.GetScriptError())));
                    }
                    // Failures of other flags indicate a transaction that is
                    // invalid in new blocks, e.g. an invalid P2SH. We DoS ban
                    // such nodes as they are not following the protocol. That
                    // said during an upgrade careful thought should be taken
                    // as to the correct behavior - we may want to continue
                    // peering with non-upgraded nodes even after soft-fork
                    // super-majority signaling has occurred.
                    return state.DoS(100,false, REJECT_INVALID, strprintf("mandatory-script-verify-flag-failed (%s)", ScriptErrorString(check.GetScriptError())));
                }
            }

            if (cacheFullScriptStore && !pvChecks) {
                // We executed all of the provided scripts, and were told to
                // cache the result. Do so now.
                scriptExecutionCache.insert(hashCacheEntry);
            }
        }
    }

    return true;
}

namespace {

bool UndoWriteToDisk(const CBlockUndo& blockundo, CDiskBlockPos& pos, const uint256& hashBlock, const CMessageHeader::MessageStartChars& messageStart)
{
    // Open history file to append
    CAutoFile fileout(OpenUndoFile(pos), SER_DISK, CLIENT_VERSION);
    if (fileout.IsNull())
        return error("%s: OpenUndoFile failed", __func__);

    // Write index header
    unsigned int nSize = GetSerializeSize(fileout, blockundo);
    fileout << FLATDATA(messageStart) << nSize;

    // Write undo data
    long fileOutPos = ftell(fileout.Get());
    if (fileOutPos < 0)
        return error("%s: ftell failed", __func__);
    pos.nPos = (unsigned int)fileOutPos;
    fileout << blockundo;

    // calculate & write checksum
    CHashWriter hasher(SER_GETHASH, PROTOCOL_VERSION);
    hasher << hashBlock;
    hasher << blockundo;
    fileout << hasher.GetHash();

    return true;
}

static bool UndoReadFromDisk(CBlockUndo& blockundo, const CBlockIndex *pindex)
{
    CDiskBlockPos pos = pindex->GetUndoPos();
    if (pos.IsNull()) {
        return error("%s: no undo data available", __func__);
    }

    // Open history file to read
    CAutoFile filein(OpenUndoFile(pos, true), SER_DISK, CLIENT_VERSION);
    if (filein.IsNull())
        return error("%s: OpenUndoFile failed", __func__);

    // Read block
    uint256 hashChecksum;
    CHashVerifier<CAutoFile> verifier(&filein); // We need a CHashVerifier as reserializing may lose data
    try {
        verifier << pindex->pprev->GetBlockHash();
        verifier >> blockundo;
        filein >> hashChecksum;
    }
    catch (const std::exception& e) {
        return error("%s: Deserialize or I/O error - %s", __func__, e.what());
    }

    // Verify checksum
    if (hashChecksum != verifier.GetHash())
        return error("%s: Checksum mismatch", __func__);

    return true;
}

/** Abort with a message */
bool AbortNode(const std::string& strMessage, const std::string& userMessage="")
{
    SetMiscWarning(strMessage);
    LogPrintf("*** %s\n", strMessage);
    uiInterface.ThreadSafeMessageBox(
        userMessage.empty() ? _("Error: A fatal internal error occurred, see debug.log for details") : userMessage,
        "", CClientUIInterface::MSG_ERROR);
    StartShutdown();
    return false;
}

bool AbortNode(CValidationState& state, const std::string& strMessage, const std::string& userMessage="")
{
    AbortNode(strMessage, userMessage);
    return state.Error(strMessage);
}

} // namespace

/**
 * Restore the UTXO in a Coin at a given COutPoint
 * @param undo The Coin to be restored.
 * @param view The coins view to which to apply the changes.
 * @param out The out point that corresponds to the tx input.
 * @return A DisconnectResult as an int
 */
int ApplyTxInUndo(Coin&& undo, CCoinsViewCache& view, const COutPoint& out)
{
    bool fClean = true;

    if (view.HaveCoin(out)) fClean = false; // overwriting transaction output

    if (undo.nHeight == 0) {
        // Missing undo metadata (height and coinbase). Older versions included this
        // information only in undo records for the last spend of a transactions'
        // outputs. This implies that it must be present for some other output of the same tx.
        const Coin& alternate = AccessByTxid(view, out.hash);
        if (!alternate.IsSpent()) {
            undo.nHeight = alternate.nHeight;
            undo.fCoinBase = alternate.fCoinBase;
        } else {
            return DISCONNECT_FAILED; // adding output for transaction without known metadata
        }
    }
    // The potential_overwrite parameter to AddCoin is only allowed to be false if we know for
    // sure that the coin did not already exist in the cache. As we have queried for that above
    // using HaveCoin, we don't need to guess. When fClean is false, a coin already existed and
    // it is an overwrite.
    view.AddCoin(out, std::move(undo), !fClean);

    return fClean ? DISCONNECT_OK : DISCONNECT_UNCLEAN;
}

/** Undo the effects of this block (with given index) on the UTXO set represented by coins.
 *  When FAILED is returned, view is left in an indeterminate state. */
DisconnectResult CChainState::DisconnectBlock(const CBlock& block, const CBlockIndex* pindex, CCoinsViewCache& view)
{
    bool fClean = true;

    CBlockUndo blockUndo;
    if (!UndoReadFromDisk(blockUndo, pindex)) {
        error("DisconnectBlock(): failure reading undo data");
        return DISCONNECT_FAILED;
    }

    if (blockUndo.vtxundo.size() + 1 != block.vtx.size()) {
        error("DisconnectBlock(): block and undo data inconsistent");
        return DISCONNECT_FAILED;
    }

    // undo transactions in reverse order
    for (int i = block.vtx.size() - 1; i >= 0; i--) {
        const CTransaction &tx = *(block.vtx[i]);
        uint256 hash = tx.GetHash();
        bool is_coinbase = tx.IsCoinBase();

        // Check that all outputs are available and match the outputs in the block itself
        // exactly.
        for (size_t o = 0; o < tx.vout.size(); o++) {
            if (!tx.vout[o].scriptPubKey.IsUnspendable()) {
                COutPoint out(hash, o);
                Coin coin;
                bool is_spent = view.SpendCoin(out, &coin);
                if (!is_spent || tx.vout[o] != coin.out || pindex->nHeight != coin.nHeight || is_coinbase != coin.fCoinBase) {
                    fClean = false; // transaction output mismatch
                }
            }
        }

        // restore inputs
        if (i > 0) { // not coinbases
            CTxUndo &txundo = blockUndo.vtxundo[i-1];
            if (txundo.vprevout.size() != tx.vin.size()) {
                error("DisconnectBlock(): transaction and undo data inconsistent");
                return DISCONNECT_FAILED;
            }
            for (unsigned int j = tx.vin.size(); j-- > 0;) {
                const COutPoint &out = tx.vin[j].prevout;
                int res = ApplyTxInUndo(std::move(txundo.vprevout[j]), view, out);
                if (res == DISCONNECT_FAILED) return DISCONNECT_FAILED;
                fClean = fClean && res != DISCONNECT_UNCLEAN;
            }
            // At this point, all of txundo.vprevout should have been moved out.
        }
    }

    // move best block pointer to prevout block
    view.SetBestBlock(pindex->pprev->GetBlockHash());

    return fClean ? DISCONNECT_OK : DISCONNECT_UNCLEAN;
}

void static FlushBlockFile(bool fFinalize = false)
{
    LOCK(cs_LastBlockFile);

    CDiskBlockPos posOld(nLastBlockFile, 0);

    FILE *fileOld = OpenBlockFile(posOld);
    if (fileOld) {
        if (fFinalize)
            TruncateFile(fileOld, vinfoBlockFile[nLastBlockFile].nSize);
        FileCommit(fileOld);
        fclose(fileOld);
    }

    fileOld = OpenUndoFile(posOld);
    if (fileOld) {
        if (fFinalize)
            TruncateFile(fileOld, vinfoBlockFile[nLastBlockFile].nUndoSize);
        FileCommit(fileOld);
        fclose(fileOld);
    }
}

static bool FindUndoPos(CValidationState &state, int nFile, CDiskBlockPos &pos, unsigned int nAddSize);

static bool WriteUndoDataForBlock(const CBlockUndo& blockundo, CValidationState& state, CBlockIndex* pindex, const CChainParams& chainparams)
{
    // Write undo information to disk
    if (pindex->GetUndoPos().IsNull()) {
        CDiskBlockPos _pos;
        if (!FindUndoPos(state, pindex->nFile, _pos, ::GetSerializeSize(blockundo, SER_DISK, CLIENT_VERSION) + 40))
            return error("ConnectBlock(): FindUndoPos failed");
        if (!UndoWriteToDisk(blockundo, _pos, pindex->pprev->GetBlockHash(), chainparams.MessageStart()))
            return AbortNode(state, "Failed to write undo data");

        // update nUndoPos in block index
        pindex->nUndoPos = _pos.nPos;
        pindex->nStatus |= BLOCK_HAVE_UNDO;
        setDirtyBlockIndex.insert(pindex);
    }

    return true;
}

static bool WriteTxIndexDataForBlock(const CBlock& block, CValidationState& state, CBlockIndex* pindex)
{
    if (!fTxIndex) return true;

    CDiskTxPos pos(pindex->GetBlockPos(), GetSizeOfCompactSize(block.vtx.size()));
    std::vector<std::pair<uint256, CDiskTxPos> > vPos;
    vPos.reserve(block.vtx.size());
    for (const CTransactionRef& tx : block.vtx)
    {
        vPos.push_back(std::make_pair(tx->GetHash(), pos));
        pos.nTxOffset += ::GetSerializeSize(*tx, SER_DISK, CLIENT_VERSION);
    }

    if (!pblocktree->WriteTxIndex(vPos)) {
        return AbortNode(state, "Failed to write transaction index");
    }

    return true;
}

static CCheckQueue<CScriptCheck> scriptcheckqueue(128);

void ThreadScriptCheck() {
    RenameThread("bitcoin-scriptch");
    scriptcheckqueue.Thread();
}

// Protected by cs_main
VersionBitsCache versionbitscache;

int32_t ComputeBlockVersion(const CBlockIndex* pindexPrev, const Consensus::Params& params)
{
    LOCK(cs_main);
    int32_t nVersion = VERSIONBITS_TOP_BITS;

    for (int i = 0; i < (int)Consensus::MAX_VERSION_BITS_DEPLOYMENTS; i++) {
        ThresholdState state = VersionBitsState(pindexPrev, params, (Consensus::DeploymentPos)i, versionbitscache);
        if (state == THRESHOLD_LOCKED_IN || state == THRESHOLD_STARTED) {
            nVersion |= VersionBitsMask(params, (Consensus::DeploymentPos)i);
        }
    }

    return nVersion;
}

/**
 * Threshold condition checker that triggers when unknown versionbits are seen on the network.
 */
class WarningBitsConditionChecker : public AbstractThresholdConditionChecker
{
private:
    int bit;

public:
    explicit WarningBitsConditionChecker(int bitIn) : bit(bitIn) {}

    int64_t BeginTime(const Consensus::Params& params) const override { return 0; }
    int64_t EndTime(const Consensus::Params& params) const override { return std::numeric_limits<int64_t>::max(); }
    int Period(const Consensus::Params& params) const override { return params.nMinerConfirmationWindow; }
    int Threshold(const Consensus::Params& params) const override { return params.nRuleChangeActivationThreshold; }

    bool Condition(const CBlockIndex* pindex, const Consensus::Params& params) const override
    {
        return ((pindex->nVersion & VERSIONBITS_TOP_MASK) == VERSIONBITS_TOP_BITS) &&
               ((pindex->nVersion >> bit) & 1) != 0 &&
               ((ComputeBlockVersion(pindex->pprev, params) >> bit) & 1) == 0;
    }
};

// Protected by cs_main
static ThresholdConditionCache warningcache[VERSIONBITS_NUM_BITS];

static unsigned int GetBlockScriptFlags(const CBlockIndex* pindex, const Consensus::Params& consensusparams) {
    AssertLockHeld(cs_main);

    unsigned int flags = SCRIPT_VERIFY_NONE;

    // Start enforcing P2SH (BIP16)
    if (pindex->nHeight >= consensusparams.BIP16Height) {
        flags |= SCRIPT_VERIFY_P2SH;
    }

    // Start enforcing the DERSIG (BIP66) rule
    if (pindex->nHeight >= consensusparams.BIP66Height) {
        flags |= SCRIPT_VERIFY_DERSIG;
    }

    // Start enforcing CHECKLOCKTIMEVERIFY (BIP65) rule
    if (pindex->nHeight >= consensusparams.BIP65Height) {
        flags |= SCRIPT_VERIFY_CHECKLOCKTIMEVERIFY;
    }

    // Start enforcing BIP68 (sequence locks) and BIP112 (CHECKSEQUENCEVERIFY) using versionbits logic.
    if (VersionBitsState(pindex->pprev, consensusparams, Consensus::DEPLOYMENT_CSV, versionbitscache) == THRESHOLD_ACTIVE) {
        flags |= SCRIPT_VERIFY_CHECKSEQUENCEVERIFY;
    }

    // Start enforcing WITNESS rules using versionbits logic.
    if (IsWitnessEnabled(pindex->pprev, consensusparams)) {
        flags |= SCRIPT_VERIFY_WITNESS;
        flags |= SCRIPT_VERIFY_NULLDUMMY;
    }

    return flags;
}



static int64_t nTimeCheck = 0;
static int64_t nTimeForks = 0;
static int64_t nTimeVerify = 0;
static int64_t nTimeConnect = 0;
static int64_t nTimeIndex = 0;
static int64_t nTimeCallbacks = 0;
static int64_t nTimeTotal = 0;
static int64_t nBlocksTotal = 0;

/** Apply the effects of this block (with given index) on the UTXO set represented by coins.
 *  Validity checks that depend on the UTXO set are also done; ConnectBlock()
 *  can fail if those validity checks fail (among other reasons). */
bool CChainState::ConnectBlock(const CBlock& block, CValidationState& state, CBlockIndex* pindex,
                  CCoinsViewCache& view, const CChainParams& chainparams, bool fJustCheck)
{
    AssertLockHeld(cs_main);
    assert(pindex);
    // pindex->phashBlock can be null if called by CreateNewBlock/TestBlockValidity
    assert((pindex->phashBlock == nullptr) ||
           (*pindex->phashBlock == block.GetHash()));
    int64_t nTimeStart = GetTimeMicros();

    // Check it again in case a previous version let a bad block in
    // NOTE: We don't currently (re-)invoke ContextualCheckBlock() or
    // ContextualCheckBlockHeader() here. This means that if we add a new
    // consensus rule that is enforced in one of those two functions, then we
    // may have let in a block that violates the rule prior to updating the
    // software, and we would NOT be enforcing the rule here. Fully solving
    // upgrade from one software version to the next after a consensus rule
    // change is potentially tricky and issue-specific (see RewindBlockIndex()
    // for one general approach that was used for BIP 141 deployment).
    // Also, currently the rule against blocks more than 2 hours in the future
    // is enforced in ContextualCheckBlockHeader(); we wouldn't want to
    // re-enforce that rule here (at least until we make it impossible for
    // GetAdjustedTime() to go backward).
    if (!CheckBlock(block, state, chainparams.GetConsensus(), !fJustCheck, !fJustCheck))
        return error("%s: Consensus::CheckBlock: %s", __func__, FormatStateMessage(state));

    // verify that the view's current state corresponds to the previous block
    uint256 hashPrevBlock = pindex->pprev == nullptr ? uint256() : pindex->pprev->GetBlockHash();
    assert(hashPrevBlock == view.GetBestBlock());

    // Special case for the genesis block, skipping connection of its transactions
    // (its coinbase is unspendable)
    if (block.GetHash() == chainparams.GetConsensus().hashGenesisBlock) {
        if (!fJustCheck)
            view.SetBestBlock(pindex->GetBlockHash());
        return true;
    }

    nBlocksTotal++;

    bool fScriptChecks = true;
    if (!hashAssumeValid.IsNull()) {
        // We've been configured with the hash of a block which has been externally verified to have a valid history.
        // A suitable default value is included with the software and updated from time to time.  Because validity
        //  relative to a piece of software is an objective fact these defaults can be easily reviewed.
        // This setting doesn't force the selection of any particular chain but makes validating some faster by
        //  effectively caching the result of part of the verification.
        BlockMap::const_iterator  it = mapBlockIndex.find(hashAssumeValid);
        if (it != mapBlockIndex.end()) {
            if (it->second->GetAncestor(pindex->nHeight) == pindex &&
                pindexBestHeader->GetAncestor(pindex->nHeight) == pindex &&
                pindexBestHeader->nChainWork >= nMinimumChainWork) {
                // This block is a member of the assumed verified chain and an ancestor of the best header.
                // The equivalent time check discourages hash power from extorting the network via DOS attack
                //  into accepting an invalid block through telling users they must manually set assumevalid.
                //  Requiring a software change or burying the invalid block, regardless of the setting, makes
                //  it hard to hide the implication of the demand.  This also avoids having release candidates
                //  that are hardly doing any signature verification at all in testing without having to
                //  artificially set the default assumed verified block further back.
                // The test against nMinimumChainWork prevents the skipping when denied access to any chain at
                //  least as good as the expected chain.
                fScriptChecks = (GetBlockProofEquivalentTime(*pindexBestHeader, *pindex, *pindexBestHeader, chainparams.GetConsensus()) <= 60 * 60 * 24 * 7 * 2);
            }
        }
    }

    int64_t nTime1 = GetTimeMicros(); nTimeCheck += nTime1 - nTimeStart;
    LogPrint(BCLog::BENCH, "    - Sanity checks: %.2fms [%.2fs (%.2fms/blk)]\n", MILLI * (nTime1 - nTimeStart), nTimeCheck * MICRO, nTimeCheck * MILLI / nBlocksTotal);

    // Do not allow blocks that contain transactions which 'overwrite' older transactions,
    // unless those are already completely spent.
    // If such overwrites are allowed, coinbases and transactions depending upon those
    // can be duplicated to remove the ability to spend the first instance -- even after
    // being sent to another address.
    // See BIP30 and http://r6.ca/blog/20120206T005236Z.html for more information.
    // This logic is not necessary for memory pool transactions, as AcceptToMemoryPool
    // already refuses previously-known transaction ids entirely.
    // This rule was originally applied to all blocks with a timestamp after March 15, 2012, 0:00 UTC.
    // Now that the whole chain is irreversibly beyond that time it is applied to all blocks except the
    // two in the chain that violate it. This prevents exploiting the issue against nodes during their
    // initial block download.
    bool fEnforceBIP30 = (!pindex->phashBlock) || // Enforce on CreateNewBlock invocations which don't have a hash.
                          !((pindex->nHeight==91842 && pindex->GetBlockHash() == uint256S("0x00000000000a4d0a398161ffc163c503763b1f4360639393e0e4c8e300e0caec")) ||
                           (pindex->nHeight==91880 && pindex->GetBlockHash() == uint256S("0x00000000000743f190a18c5577a3c2d2a1f610ae9601ac046a38084ccb7cd721")));

    // Once BIP34 activated it was not possible to create new duplicate coinbases and thus other than starting
    // with the 2 existing duplicate coinbase pairs, not possible to create overwriting txs.  But by the
    // time BIP34 activated, in each of the existing pairs the duplicate coinbase had overwritten the first
    // before the first had been spent.  Since those coinbases are sufficiently buried its no longer possible to create further
    // duplicate transactions descending from the known pairs either.
    // If we're on the known chain at height greater than where BIP34 activated, we can save the db accesses needed for the BIP30 check.
    assert(pindex->pprev);
    CBlockIndex *pindexBIP34height = pindex->pprev->GetAncestor(chainparams.GetConsensus().BIP34Height);
    //Only continue to enforce if we're below BIP34 activation height or the block hash at that height doesn't correspond.
    fEnforceBIP30 = fEnforceBIP30 && (!pindexBIP34height || !(pindexBIP34height->GetBlockHash() == chainparams.GetConsensus().BIP34Hash));

    if (fEnforceBIP30) {
        for (const auto& tx : block.vtx) {
            for (size_t o = 0; o < tx->vout.size(); o++) {
                if (view.HaveCoin(COutPoint(tx->GetHash(), o))) {
                    return state.DoS(100, error("ConnectBlock(): tried to overwrite transaction"),
                                     REJECT_INVALID, "bad-txns-BIP30");
                }
            }
        }
    }

    // Start enforcing BIP68 (sequence locks) and BIP112 (CHECKSEQUENCEVERIFY) using versionbits logic.
    int nLockTimeFlags = 0;
    if (VersionBitsState(pindex->pprev, chainparams.GetConsensus(), Consensus::DEPLOYMENT_CSV, versionbitscache) == THRESHOLD_ACTIVE) {
        nLockTimeFlags |= LOCKTIME_VERIFY_SEQUENCE;
    }

    // Get the script flags for this block
    unsigned int flags = GetBlockScriptFlags(pindex, chainparams.GetConsensus());

    int64_t nTime2 = GetTimeMicros(); nTimeForks += nTime2 - nTime1;
    LogPrint(BCLog::BENCH, "    - Fork checks: %.2fms [%.2fs (%.2fms/blk)]\n", MILLI * (nTime2 - nTime1), nTimeForks * MICRO, nTimeForks * MILLI / nBlocksTotal);

    CBlockUndo blockundo;

    CCheckQueueControl<CScriptCheck> control(fScriptChecks && nScriptCheckThreads ? &scriptcheckqueue : nullptr);

    std::vector<int> prevheights;
    CAmount nFees = 0;
    int nInputs = 0;
    int64_t nSigOpsCost = 0;
    blockundo.vtxundo.reserve(block.vtx.size() - 1);
    std::vector<PrecomputedTransactionData> txdata;
    txdata.reserve(block.vtx.size()); // Required so that pointers to individual PrecomputedTransactionData don't get invalidated
    for (unsigned int i = 0; i < block.vtx.size(); i++)
    {
        const CTransaction &tx = *(block.vtx[i]);

        nInputs += tx.vin.size();

        if (!tx.IsCoinBase())
        {
            CAmount txfee = 0;
            if (!Consensus::CheckTxInputs(tx, state, view, pindex->nHeight, txfee)) {
                return error("%s: Consensus::CheckTxInputs: %s, %s", __func__, tx.GetHash().ToString(), FormatStateMessage(state));
            }
            nFees += txfee;
            if (!MoneyRange(nFees)) {
                return state.DoS(100, error("%s: accumulated fee in the block out of range.", __func__),
                                 REJECT_INVALID, "bad-txns-accumulated-fee-outofrange");
            }

            // Check that transaction is BIP68 final
            // BIP68 lock checks (as opposed to nLockTime checks) must
            // be in ConnectBlock because they require the UTXO set
            prevheights.resize(tx.vin.size());
            for (size_t j = 0; j < tx.vin.size(); j++) {
                prevheights[j] = view.AccessCoin(tx.vin[j].prevout).nHeight;
            }

            if (!SequenceLocks(tx, nLockTimeFlags, &prevheights, *pindex)) {
                return state.DoS(100, error("%s: contains a non-BIP68-final transaction", __func__),
                                 REJECT_INVALID, "bad-txns-nonfinal");
            }
        }

        // GetTransactionSigOpCost counts 3 types of sigops:
        // * legacy (always)
        // * p2sh (when P2SH enabled in flags and excludes coinbase)
        // * witness (when witness enabled in flags and excludes coinbase)
        nSigOpsCost += GetTransactionSigOpCost(tx, view, flags);
        if (nSigOpsCost > MAX_BLOCK_SIGOPS_COST)
            return state.DoS(100, error("ConnectBlock(): too many sigops"),
                             REJECT_INVALID, "bad-blk-sigops");

        txdata.emplace_back(tx);
        if (!tx.IsCoinBase())
        {
            std::vector<CScriptCheck> vChecks;
            bool fCacheResults = fJustCheck; /* Don't cache results if we're actually connecting blocks (still consult the cache, though) */
            if (!CheckInputs(tx, state, view, fScriptChecks, flags, fCacheResults, fCacheResults, txdata[i], nScriptCheckThreads ? &vChecks : nullptr))
                return error("ConnectBlock(): CheckInputs on %s failed with %s",
                    tx.GetHash().ToString(), FormatStateMessage(state));
            control.Add(vChecks);
        }

        CTxUndo undoDummy;
        if (i > 0) {
            blockundo.vtxundo.push_back(CTxUndo());
        }
        UpdateCoins(tx, view, i == 0 ? undoDummy : blockundo.vtxundo.back(), pindex->nHeight);
    }
    int64_t nTime3 = GetTimeMicros(); nTimeConnect += nTime3 - nTime2;
    LogPrint(BCLog::BENCH, "      - Connect %u transactions: %.2fms (%.3fms/tx, %.3fms/txin) [%.2fs (%.2fms/blk)]\n", (unsigned)block.vtx.size(), MILLI * (nTime3 - nTime2), MILLI * (nTime3 - nTime2) / block.vtx.size(), nInputs <= 1 ? 0 : MILLI * (nTime3 - nTime2) / (nInputs-1), nTimeConnect * MICRO, nTimeConnect * MILLI / nBlocksTotal);

    CAmount blockReward = nFees + GetBlockSubsidy(pindex->nHeight, chainparams.GetConsensus());
    if (block.vtx[0]->GetValueOut() > blockReward)
        return state.DoS(100,
                         error("ConnectBlock(): coinbase pays too much (actual=%d vs limit=%d)",
                               block.vtx[0]->GetValueOut(), blockReward),
                               REJECT_INVALID, "bad-cb-amount");

    if (!control.Wait())
        return state.DoS(100, error("%s: CheckQueue failed", __func__), REJECT_INVALID, "block-validation-failed");
    int64_t nTime4 = GetTimeMicros(); nTimeVerify += nTime4 - nTime2;
    LogPrint(BCLog::BENCH, "    - Verify %u txins: %.2fms (%.3fms/txin) [%.2fs (%.2fms/blk)]\n", nInputs - 1, MILLI * (nTime4 - nTime2), nInputs <= 1 ? 0 : MILLI * (nTime4 - nTime2) / (nInputs-1), nTimeVerify * MICRO, nTimeVerify * MILLI / nBlocksTotal);

    if (fJustCheck)
        return true;

    if (!WriteUndoDataForBlock(blockundo, state, pindex, chainparams))
        return false;

    if (!pindex->IsValid(BLOCK_VALID_SCRIPTS)) {
        pindex->RaiseValidity(BLOCK_VALID_SCRIPTS);
        setDirtyBlockIndex.insert(pindex);
    }

    if (!WriteTxIndexDataForBlock(block, state, pindex))
        return false;

    assert(pindex->phashBlock);
    // add this block to the view's block chain
    view.SetBestBlock(pindex->GetBlockHash());

    int64_t nTime5 = GetTimeMicros(); nTimeIndex += nTime5 - nTime4;
    LogPrint(BCLog::BENCH, "    - Index writing: %.2fms [%.2fs (%.2fms/blk)]\n", MILLI * (nTime5 - nTime4), nTimeIndex * MICRO, nTimeIndex * MILLI / nBlocksTotal);

    int64_t nTime6 = GetTimeMicros(); nTimeCallbacks += nTime6 - nTime5;
    LogPrint(BCLog::BENCH, "    - Callbacks: %.2fms [%.2fs (%.2fms/blk)]\n", MILLI * (nTime6 - nTime5), nTimeCallbacks * MICRO, nTimeCallbacks * MILLI / nBlocksTotal);

    return true;
}

/**
 * Update the on-disk chain state.
 * The caches and indexes are flushed depending on the mode we're called with
 * if they're too large, if it's been a while since the last write,
 * or always and in all cases if we're in prune mode and are deleting files.
 */
bool static FlushStateToDisk(const CChainParams& chainparams, CValidationState &state, FlushStateMode mode, int nManualPruneHeight) {
    int64_t nMempoolUsage = mempool.DynamicMemoryUsage();
    LOCK(cs_main);
    static int64_t nLastWrite = 0;
    static int64_t nLastFlush = 0;
    static int64_t nLastSetChain = 0;
    std::set<int> setFilesToPrune;
    bool fFlushForPrune = false;
    bool fDoFullFlush = false;
    int64_t nNow = 0;
    try {
    {
        LOCK(cs_LastBlockFile);
        if (fPruneMode && (fCheckForPruning || nManualPruneHeight > 0) && !fReindex) {
            if (nManualPruneHeight > 0) {
                FindFilesToPruneManual(setFilesToPrune, nManualPruneHeight);
            } else {
                FindFilesToPrune(setFilesToPrune, chainparams.PruneAfterHeight());
                fCheckForPruning = false;
            }
            if (!setFilesToPrune.empty()) {
                fFlushForPrune = true;
                if (!fHavePruned) {
                    pblocktree->WriteFlag("prunedblockfiles", true);
                    fHavePruned = true;
                }
            }
        }
        nNow = GetTimeMicros();
        // Avoid writing/flushing immediately after startup.
        if (nLastWrite == 0) {
            nLastWrite = nNow;
        }
        if (nLastFlush == 0) {
            nLastFlush = nNow;
        }
        if (nLastSetChain == 0) {
            nLastSetChain = nNow;
        }
        int64_t nMempoolSizeMax = gArgs.GetArg("-maxmempool", DEFAULT_MAX_MEMPOOL_SIZE) * 1000000;
        int64_t cacheSize = pcoinsTip->DynamicMemoryUsage();
        int64_t nTotalSpace = nCoinCacheUsage + std::max<int64_t>(nMempoolSizeMax - nMempoolUsage, 0);
        // The cache is large and we're within 10% and 10 MiB of the limit, but we have time now (not in the middle of a block processing).
        bool fCacheLarge = mode == FLUSH_STATE_PERIODIC && cacheSize > std::max((9 * nTotalSpace) / 10, nTotalSpace - MAX_BLOCK_COINSDB_USAGE * 1024 * 1024);
        // The cache is over the limit, we have to write now.
        bool fCacheCritical = mode == FLUSH_STATE_IF_NEEDED && cacheSize > nTotalSpace;
        // It's been a while since we wrote the block index to disk. Do this frequently, so we don't need to redownload after a crash.
        bool fPeriodicWrite = mode == FLUSH_STATE_PERIODIC && nNow > nLastWrite + (int64_t)DATABASE_WRITE_INTERVAL * 1000000;
        // It's been very long since we flushed the cache. Do this infrequently, to optimize cache usage.
        bool fPeriodicFlush = mode == FLUSH_STATE_PERIODIC && nNow > nLastFlush + (int64_t)DATABASE_FLUSH_INTERVAL * 1000000;
        // Combine all conditions that result in a full cache flush.
        fDoFullFlush = (mode == FLUSH_STATE_ALWAYS) || fCacheLarge || fCacheCritical || fPeriodicFlush || fFlushForPrune;
        // Write blocks and block index to disk.
        if (fDoFullFlush || fPeriodicWrite) {
            // Depend on nMinDiskSpace to ensure we can write block index
            if (!CheckDiskSpace(0))
                return state.Error("out of disk space");
            // First make sure all block and undo data is flushed to disk.
            FlushBlockFile();
            // Then update all block file information (which may refer to block and undo files).
            {
                std::vector<std::pair<int, const CBlockFileInfo*> > vFiles;
                vFiles.reserve(setDirtyFileInfo.size());
                for (std::set<int>::iterator it = setDirtyFileInfo.begin(); it != setDirtyFileInfo.end(); ) {
                    vFiles.push_back(std::make_pair(*it, &vinfoBlockFile[*it]));
                    setDirtyFileInfo.erase(it++);
                }
                std::vector<const CBlockIndex*> vBlocks;
                vBlocks.reserve(setDirtyBlockIndex.size());
                for (std::set<CBlockIndex*>::iterator it = setDirtyBlockIndex.begin(); it != setDirtyBlockIndex.end(); ) {
                    vBlocks.push_back(*it);
                    setDirtyBlockIndex.erase(it++);
                }
                if (!pblocktree->WriteBatchSync(vFiles, nLastBlockFile, vBlocks)) {
                    return AbortNode(state, "Failed to write to block index database");
                }
            }
            // Finally remove any pruned files
            if (fFlushForPrune)
                UnlinkPrunedFiles(setFilesToPrune);
            nLastWrite = nNow;
        }
        // Flush best chain related state. This can only be done if the blocks / block index write was also done.
        if (fDoFullFlush && !pcoinsTip->GetBestBlock().IsNull()) {
            // Typical Coin structures on disk are around 48 bytes in size.
            // Pushing a new one to the database can cause it to be written
            // twice (once in the log, and once in the tables). This is already
            // an overestimation, as most will delete an existing entry or
            // overwrite one. Still, use a conservative safety factor of 2.
            if (!CheckDiskSpace(48 * 2 * 2 * pcoinsTip->GetCacheSize()))
                return state.Error("out of disk space");
            // Flush the chainstate (which may refer to block index entries).
            if (!pcoinsTip->Flush())
                return AbortNode(state, "Failed to write to coin database");
            nLastFlush = nNow;
        }
    }
    if (fDoFullFlush || ((mode == FLUSH_STATE_ALWAYS || mode == FLUSH_STATE_PERIODIC) && nNow > nLastSetChain + (int64_t)DATABASE_WRITE_INTERVAL * 1000000)) {
        // Update best block in wallet (so we can detect restored wallets).
        GetMainSignals().SetBestChain(chainActive.GetLocator());
        nLastSetChain = nNow;
    }
    } catch (const std::runtime_error& e) {
        return AbortNode(state, std::string("System error while flushing: ") + e.what());
    }
    return true;
}

void FlushStateToDisk() {
    CValidationState state;
    const CChainParams& chainparams = Params();
    FlushStateToDisk(chainparams, state, FLUSH_STATE_ALWAYS);
}

void PruneAndFlush() {
    CValidationState state;
    fCheckForPruning = true;
    const CChainParams& chainparams = Params();
    FlushStateToDisk(chainparams, state, FLUSH_STATE_NONE);
}

static void DoWarning(const std::string& strWarning)
{
    static bool fWarned = false;
    SetMiscWarning(strWarning);
    if (!fWarned) {
        AlertNotify(strWarning);
        fWarned = true;
    }
}

/** Check warning conditions and do some notifications on new chain tip set. */
void static UpdateTip(const CBlockIndex *pindexNew, const CChainParams& chainParams) {
    // New best block
    mempool.AddTransactionsUpdated(1);

    cvBlockChange.notify_all();

    std::vector<std::string> warningMessages;
    if (!IsInitialBlockDownload())
    {
        int nUpgraded = 0;
        const CBlockIndex* pindex = pindexNew;
        for (int bit = 0; bit < VERSIONBITS_NUM_BITS; bit++) {
            WarningBitsConditionChecker checker(bit);
            ThresholdState state = checker.GetStateFor(pindex, chainParams.GetConsensus(), warningcache[bit]);
            if (state == THRESHOLD_ACTIVE || state == THRESHOLD_LOCKED_IN) {
                const std::string strWarning = strprintf(_("Warning: unknown new rules activated (versionbit %i)"), bit);
                if (state == THRESHOLD_ACTIVE) {
                    DoWarning(strWarning);
                } else {
                    warningMessages.push_back(strWarning);
                }
            }
        }
        // Check the version of the last 100 blocks to see if we need to upgrade:
        for (int i = 0; i < 100 && pindex != nullptr; i++)
        {
            int32_t nExpectedVersion = ComputeBlockVersion(pindex->pprev, chainParams.GetConsensus());
            if (pindex->nVersion > VERSIONBITS_LAST_OLD_BLOCK_VERSION && (pindex->nVersion & ~nExpectedVersion) != 0)
                ++nUpgraded;
            pindex = pindex->pprev;
        }
        if (nUpgraded > 0)
            warningMessages.push_back(strprintf(_("%d of last 100 blocks have unexpected version"), nUpgraded));
        if (nUpgraded > 100/2)
        {
            std::string strWarning = _("Warning: Unknown block versions being mined! It's possible unknown rules are in effect");
            // notify GetWarnings(), called by Qt and the JSON-RPC code to warn the user:
            DoWarning(strWarning);
        }
    }
    LogPrintf("%s: new best=%s height=%d version=0x%08x log2_work=%.8g tx=%lu date='%s' progress=%f cache=%.1fMiB(%utxo)", __func__,
      pindexNew->GetBlockHash().ToString(), pindexNew->nHeight, pindexNew->nVersion,
      log(pindexNew->nChainWork.getdouble())/log(2.0), (unsigned long)pindexNew->nChainTx,
      DateTimeStrFormat("%Y-%m-%d %H:%M:%S", pindexNew->GetBlockTime()),
      GuessVerificationProgress(chainParams.TxData(), pindexNew), pcoinsTip->DynamicMemoryUsage() * (1.0 / (1<<20)), pcoinsTip->GetCacheSize());
    if (!warningMessages.empty())
        LogPrintf(" warning='%s'", boost::algorithm::join(warningMessages, ", "));
    LogPrintf("\n");

}

/** Disconnect chainActive's tip.
  * After calling, the mempool will be in an inconsistent state, with
  * transactions from disconnected blocks being added to disconnectpool.  You
  * should make the mempool consistent again by calling UpdateMempoolForReorg.
  * with cs_main held.
  *
  * If disconnectpool is nullptr, then no disconnected transactions are added to
  * disconnectpool (note that the caller is responsible for mempool consistency
  * in any case).
  */
bool CChainState::DisconnectTip(CValidationState& state, const CChainParams& chainparams, DisconnectedBlockTransactions *disconnectpool)
{
    CBlockIndex *pindexDelete = chainActive.Tip();
    assert(pindexDelete);
    // Read block from disk.
    std::shared_ptr<CBlock> pblock = std::make_shared<CBlock>();
    CBlock& block = *pblock;
    if (!ReadBlockFromDisk(block, pindexDelete, chainparams.GetConsensus()))
        return AbortNode(state, "Failed to read block");
    // Apply the block atomically to the chain state.
    int64_t nStart = GetTimeMicros();
    {
        CCoinsViewCache view(pcoinsTip.get());
        assert(view.GetBestBlock() == pindexDelete->GetBlockHash());
        if (DisconnectBlock(block, pindexDelete, view) != DISCONNECT_OK)
            return error("DisconnectTip(): DisconnectBlock %s failed", pindexDelete->GetBlockHash().ToString());
        bool flushed = view.Flush();
        assert(flushed);
    }
    LogPrint(BCLog::BENCH, "- Disconnect block: %.2fms\n", (GetTimeMicros() - nStart) * MILLI);
    // Write the chain state to disk, if necessary.
    if (!FlushStateToDisk(chainparams, state, FLUSH_STATE_IF_NEEDED))
        return false;

    if (disconnectpool) {
        // Save transactions to re-add to mempool at end of reorg
        for (auto it = block.vtx.rbegin(); it != block.vtx.rend(); ++it) {
            disconnectpool->addTransaction(*it);
        }
        while (disconnectpool->DynamicMemoryUsage() > MAX_DISCONNECTED_TX_POOL_SIZE * 1000) {
            // Drop the earliest entry, and remove its children from the mempool.
            auto it = disconnectpool->queuedTx.get<insertion_order>().begin();
            mempool.removeRecursive(**it, MemPoolRemovalReason::REORG);
            disconnectpool->removeEntry(it);
        }
    }

    chainActive.SetTip(pindexDelete->pprev);

    UpdateTip(pindexDelete->pprev, chainparams);
    // Let wallets know transactions went from 1-confirmed to
    // 0-confirmed or conflicted:
    GetMainSignals().BlockDisconnected(pblock);
    // add mempool stats sample
    CStats::DefaultStats()->addMempoolSample(mempool.size(), mempool.DynamicMemoryUsage(), mempool.GetMinFee(gArgs.GetArg("-maxmempool", DEFAULT_MAX_MEMPOOL_SIZE) * 1000000).GetFeePerK());
    return true;
}

static int64_t nTimeReadFromDisk = 0;
static int64_t nTimeConnectTotal = 0;
static int64_t nTimeFlush = 0;
static int64_t nTimeChainState = 0;
static int64_t nTimePostConnect = 0;

struct PerBlockConnectTrace {
    CBlockIndex* pindex = nullptr;
    std::shared_ptr<const CBlock> pblock;
    std::shared_ptr<std::vector<CTransactionRef>> conflictedTxs;
    PerBlockConnectTrace() : conflictedTxs(std::make_shared<std::vector<CTransactionRef>>()) {}
};
/**
 * Used to track blocks whose transactions were applied to the UTXO state as a
 * part of a single ActivateBestChainStep call.
 *
 * This class also tracks transactions that are removed from the mempool as
 * conflicts (per block) and can be used to pass all those transactions
 * through SyncTransaction.
 *
 * This class assumes (and asserts) that the conflicted transactions for a given
 * block are added via mempool callbacks prior to the BlockConnected() associated
 * with those transactions. If any transactions are marked conflicted, it is
 * assumed that an associated block will always be added.
 *
 * This class is single-use, once you call GetBlocksConnected() you have to throw
 * it away and make a new one.
 */
class ConnectTrace {
private:
    std::vector<PerBlockConnectTrace> blocksConnected;
    CTxMemPool &pool;

public:
    explicit ConnectTrace(CTxMemPool &_pool) : blocksConnected(1), pool(_pool) {
        pool.NotifyEntryRemoved.connect(boost::bind(&ConnectTrace::NotifyEntryRemoved, this, _1, _2));
    }

    ~ConnectTrace() {
        pool.NotifyEntryRemoved.disconnect(boost::bind(&ConnectTrace::NotifyEntryRemoved, this, _1, _2));
    }

    void BlockConnected(CBlockIndex* pindex, std::shared_ptr<const CBlock> pblock) {
        assert(!blocksConnected.back().pindex);
        assert(pindex);
        assert(pblock);
        blocksConnected.back().pindex = pindex;
        blocksConnected.back().pblock = std::move(pblock);
        blocksConnected.emplace_back();
    }

    std::vector<PerBlockConnectTrace>& GetBlocksConnected() {
        // We always keep one extra block at the end of our list because
        // blocks are added after all the conflicted transactions have
        // been filled in. Thus, the last entry should always be an empty
        // one waiting for the transactions from the next block. We pop
        // the last entry here to make sure the list we return is sane.
        assert(!blocksConnected.back().pindex);
        assert(blocksConnected.back().conflictedTxs->empty());
        blocksConnected.pop_back();
        return blocksConnected;
    }

    void NotifyEntryRemoved(CTransactionRef txRemoved, MemPoolRemovalReason reason) {
        assert(!blocksConnected.back().pindex);
        if (reason == MemPoolRemovalReason::CONFLICT) {
            blocksConnected.back().conflictedTxs->emplace_back(std::move(txRemoved));
        }
    }
};

/**
 * Connect a new block to chainActive. pblock is either nullptr or a pointer to a CBlock
 * corresponding to pindexNew, to bypass loading it again from disk.
 *
 * The block is added to connectTrace if connection succeeds.
 */
bool CChainState::ConnectTip(CValidationState& state, const CChainParams& chainparams, CBlockIndex* pindexNew, const std::shared_ptr<const CBlock>& pblock, ConnectTrace& connectTrace, DisconnectedBlockTransactions &disconnectpool)
{
    assert(pindexNew->pprev == chainActive.Tip());
    // Read block from disk.
    int64_t nTime1 = GetTimeMicros();
    std::shared_ptr<const CBlock> pthisBlock;
    if (!pblock) {
        std::shared_ptr<CBlock> pblockNew = std::make_shared<CBlock>();
        if (!ReadBlockFromDisk(*pblockNew, pindexNew, chainparams.GetConsensus()))
            return AbortNode(state, "Failed to read block");
        pthisBlock = pblockNew;
    } else {
        pthisBlock = pblock;
    }
    const CBlock& blockConnecting = *pthisBlock;
    // Apply the block atomically to the chain state.
    int64_t nTime2 = GetTimeMicros(); nTimeReadFromDisk += nTime2 - nTime1;
    int64_t nTime3;
    LogPrint(BCLog::BENCH, "  - Load block from disk: %.2fms [%.2fs]\n", (nTime2 - nTime1) * MILLI, nTimeReadFromDisk * MICRO);
    {
        CCoinsViewCache view(pcoinsTip.get());
        bool rv = ConnectBlock(blockConnecting, state, pindexNew, view, chainparams);
        GetMainSignals().BlockChecked(blockConnecting, state);
        if (!rv) {
            if (state.IsInvalid())
                InvalidBlockFound(pindexNew, state);
            return error("ConnectTip(): ConnectBlock %s failed", pindexNew->GetBlockHash().ToString());
        }
        nTime3 = GetTimeMicros(); nTimeConnectTotal += nTime3 - nTime2;
        LogPrint(BCLog::BENCH, "  - Connect total: %.2fms [%.2fs (%.2fms/blk)]\n", (nTime3 - nTime2) * MILLI, nTimeConnectTotal * MICRO, nTimeConnectTotal * MILLI / nBlocksTotal);
        bool flushed = view.Flush();
        assert(flushed);
    }
    int64_t nTime4 = GetTimeMicros(); nTimeFlush += nTime4 - nTime3;
    LogPrint(BCLog::BENCH, "  - Flush: %.2fms [%.2fs (%.2fms/blk)]\n", (nTime4 - nTime3) * MILLI, nTimeFlush * MICRO, nTimeFlush * MILLI / nBlocksTotal);
    // Write the chain state to disk, if necessary.
    if (!FlushStateToDisk(chainparams, state, FLUSH_STATE_IF_NEEDED))
        return false;
    int64_t nTime5 = GetTimeMicros(); nTimeChainState += nTime5 - nTime4;
    LogPrint(BCLog::BENCH, "  - Writing chainstate: %.2fms [%.2fs (%.2fms/blk)]\n", (nTime5 - nTime4) * MILLI, nTimeChainState * MICRO, nTimeChainState * MILLI / nBlocksTotal);
    // Remove conflicting transactions from the mempool.;
    mempool.removeForBlock(blockConnecting.vtx, pindexNew->nHeight);
    disconnectpool.removeForBlock(blockConnecting.vtx);
    // Update chainActive & related variables.
    chainActive.SetTip(pindexNew);
    UpdateTip(pindexNew, chainparams);

    // add mempool stats sample
    CStats::DefaultStats()->addMempoolSample(mempool.size(), mempool.DynamicMemoryUsage(), mempool.GetMinFee(gArgs.GetArg("-maxmempool", DEFAULT_MAX_MEMPOOL_SIZE) * 1000000).GetFeePerK());

    int64_t nTime6 = GetTimeMicros(); nTimePostConnect += nTime6 - nTime5; nTimeTotal += nTime6 - nTime1;
    LogPrint(BCLog::BENCH, "  - Connect postprocess: %.2fms [%.2fs (%.2fms/blk)]\n", (nTime6 - nTime5) * MILLI, nTimePostConnect * MICRO, nTimePostConnect * MILLI / nBlocksTotal);
    LogPrint(BCLog::BENCH, "- Connect block: %.2fms [%.2fs (%.2fms/blk)]\n", (nTime6 - nTime1) * MILLI, nTimeTotal * MICRO, nTimeTotal * MILLI / nBlocksTotal);

    connectTrace.BlockConnected(pindexNew, std::move(pthisBlock));
    return true;
}

/**
 * Return the tip of the chain with the most work in it, that isn't
 * known to be invalid (it's however far from certain to be valid).
 */
CBlockIndex* CChainState::FindMostWorkChain() {
    do {
        CBlockIndex *pindexNew = nullptr;

        // Find the best candidate header.
        {
            std::set<CBlockIndex*, CBlockIndexWorkComparator>::reverse_iterator it = setBlockIndexCandidates.rbegin();
            if (it == setBlockIndexCandidates.rend())
                return nullptr;
            pindexNew = *it;
        }

        // Check whether all blocks on the path between the currently active chain and the candidate are valid.
        // Just going until the active chain is an optimization, as we know all blocks in it are valid already.
        CBlockIndex *pindexTest = pindexNew;
        bool fInvalidAncestor = false;
        while (pindexTest && !chainActive.Contains(pindexTest)) {
            assert(pindexTest->nChainTx || pindexTest->nHeight == 0);

            // Pruned nodes may have entries in setBlockIndexCandidates for
            // which block files have been deleted.  Remove those as candidates
            // for the most work chain if we come across them; we can't switch
            // to a chain unless we have all the non-active-chain parent blocks.
            bool fFailedChain = pindexTest->nStatus & BLOCK_FAILED_MASK;
            bool fMissingData = !(pindexTest->nStatus & BLOCK_HAVE_DATA);
            if (fFailedChain || fMissingData) {
                // Candidate chain is not usable (either invalid or missing data)
                if (fFailedChain && (pindexBestInvalid == nullptr || pindexNew->nChainWork > pindexBestInvalid->nChainWork))
                    pindexBestInvalid = pindexNew;
                CBlockIndex *pindexFailed = pindexNew;
                // Remove the entire chain from the set.
                while (pindexTest != pindexFailed) {
                    if (fFailedChain) {
                        pindexFailed->nStatus |= BLOCK_FAILED_CHILD;
                    } else if (fMissingData) {
                        // If we're missing data, then add back to mapBlocksUnlinked,
                        // so that if the block arrives in the future we can try adding
                        // to setBlockIndexCandidates again.
                        mapBlocksUnlinked.insert(std::make_pair(pindexFailed->pprev, pindexFailed));
                    }
                    setBlockIndexCandidates.erase(pindexFailed);
                    pindexFailed = pindexFailed->pprev;
                }
                setBlockIndexCandidates.erase(pindexTest);
                fInvalidAncestor = true;
                break;
            }
            pindexTest = pindexTest->pprev;
        }
        if (!fInvalidAncestor)
            return pindexNew;
    } while(true);
}

/** Delete all entries in setBlockIndexCandidates that are worse than the current tip. */
void CChainState::PruneBlockIndexCandidates() {
    // Note that we can't delete the current block itself, as we may need to return to it later in case a
    // reorganization to a better block fails.
    std::set<CBlockIndex*, CBlockIndexWorkComparator>::iterator it = setBlockIndexCandidates.begin();
    while (it != setBlockIndexCandidates.end() && setBlockIndexCandidates.value_comp()(*it, chainActive.Tip())) {
        setBlockIndexCandidates.erase(it++);
    }
    // Either the current tip or a successor of it we're working towards is left in setBlockIndexCandidates.
    assert(!setBlockIndexCandidates.empty());
}

/**
 * Try to make some progress towards making pindexMostWork the active block.
 * pblock is either nullptr or a pointer to a CBlock corresponding to pindexMostWork.
 */
bool CChainState::ActivateBestChainStep(CValidationState& state, const CChainParams& chainparams, CBlockIndex* pindexMostWork, const std::shared_ptr<const CBlock>& pblock, bool& fInvalidFound, ConnectTrace& connectTrace)
{
    AssertLockHeld(cs_main);
    const CBlockIndex *pindexOldTip = chainActive.Tip();
    const CBlockIndex *pindexFork = chainActive.FindFork(pindexMostWork);

    // Disconnect active blocks which are no longer in the best chain.
    bool fBlocksDisconnected = false;
    DisconnectedBlockTransactions disconnectpool;
    while (chainActive.Tip() && chainActive.Tip() != pindexFork) {
        if (!DisconnectTip(state, chainparams, &disconnectpool)) {
            // This is likely a fatal error, but keep the mempool consistent,
            // just in case. Only remove from the mempool in this case.
            UpdateMempoolForReorg(disconnectpool, false);
            return false;
        }
        fBlocksDisconnected = true;
    }

    // Build list of new blocks to connect.
    std::vector<CBlockIndex*> vpindexToConnect;
    bool fContinue = true;
    int nHeight = pindexFork ? pindexFork->nHeight : -1;
    while (fContinue && nHeight != pindexMostWork->nHeight) {
        // Don't iterate the entire list of potential improvements toward the best tip, as we likely only need
        // a few blocks along the way.
        int nTargetHeight = std::min(nHeight + 32, pindexMostWork->nHeight);
        vpindexToConnect.clear();
        vpindexToConnect.reserve(nTargetHeight - nHeight);
        CBlockIndex *pindexIter = pindexMostWork->GetAncestor(nTargetHeight);
        while (pindexIter && pindexIter->nHeight != nHeight) {
            vpindexToConnect.push_back(pindexIter);
            pindexIter = pindexIter->pprev;
        }
        nHeight = nTargetHeight;

        // Connect new blocks.
        for (CBlockIndex *pindexConnect : reverse_iterate(vpindexToConnect)) {
            if (!ConnectTip(state, chainparams, pindexConnect, pindexConnect == pindexMostWork ? pblock : std::shared_ptr<const CBlock>(), connectTrace, disconnectpool)) {
                if (state.IsInvalid()) {
                    // The block violates a consensus rule.
                    if (!state.CorruptionPossible())
                        InvalidChainFound(vpindexToConnect.back());
                    state = CValidationState();
                    fInvalidFound = true;
                    fContinue = false;
                    break;
                } else {
                    // A system error occurred (disk space, database error, ...).
                    // Make the mempool consistent with the current tip, just in case
                    // any observers try to use it before shutdown.
                    UpdateMempoolForReorg(disconnectpool, false);
                    return false;
                }
            } else {
                PruneBlockIndexCandidates();
                if (!pindexOldTip || chainActive.Tip()->nChainWork > pindexOldTip->nChainWork) {
                    // We're in a better position than we were. Return temporarily to release the lock.
                    fContinue = false;
                    break;
                }
            }
        }
    }

    if (fBlocksDisconnected) {
        // If any blocks were disconnected, disconnectpool may be non empty.  Add
        // any disconnected transactions back to the mempool.
        UpdateMempoolForReorg(disconnectpool, true);
    }
    mempool.check(pcoinsTip.get());

    // Callbacks/notifications for a new best chain.
    if (fInvalidFound)
        CheckForkWarningConditionsOnNewFork(vpindexToConnect.back());
    else
        CheckForkWarningConditions();

    return true;
}

static void NotifyHeaderTip() {
    bool fNotify = false;
    bool fInitialBlockDownload = false;
    static CBlockIndex* pindexHeaderOld = nullptr;
    CBlockIndex* pindexHeader = nullptr;
    {
        LOCK(cs_main);
        pindexHeader = pindexBestHeader;

        if (pindexHeader != pindexHeaderOld) {
            fNotify = true;
            fInitialBlockDownload = IsInitialBlockDownload();
            pindexHeaderOld = pindexHeader;
        }
    }
    // Send block tip changed notifications without cs_main
    if (fNotify) {
        uiInterface.NotifyHeaderTip(fInitialBlockDownload, pindexHeader);
    }
}

/**
 * Make the best chain active, in multiple steps. The result is either failure
 * or an activated best chain. pblock is either nullptr or a pointer to a block
 * that is already loaded (to avoid loading it again from disk).
 */
bool CChainState::ActivateBestChain(CValidationState &state, const CChainParams& chainparams, std::shared_ptr<const CBlock> pblock) {
    // Note that while we're often called here from ProcessNewBlock, this is
    // far from a guarantee. Things in the P2P/RPC will often end up calling
    // us in the middle of ProcessNewBlock - do not assume pblock is set
    // sanely for performance or correctness!
    AssertLockNotHeld(cs_main);

    CBlockIndex *pindexMostWork = nullptr;
    CBlockIndex *pindexNewTip = nullptr;
    int nStopAtHeight = gArgs.GetArg("-stopatheight", DEFAULT_STOPATHEIGHT);
    do {
        boost::this_thread::interruption_point();

        if (GetMainSignals().CallbacksPending() > 10) {
            // Block until the validation queue drains. This should largely
            // never happen in normal operation, however may happen during
            // reindex, causing memory blowup  if we run too far ahead.
            SyncWithValidationInterfaceQueue();
        }

        const CBlockIndex *pindexFork;
        bool fInitialDownload;
        {
            LOCK(cs_main);
            ConnectTrace connectTrace(mempool); // Destructed before cs_main is unlocked

            CBlockIndex *pindexOldTip = chainActive.Tip();
            if (pindexMostWork == nullptr) {
                pindexMostWork = FindMostWorkChain();
            }

            // Whether we have anything to do at all.
            if (pindexMostWork == nullptr || pindexMostWork == chainActive.Tip())
                return true;

            bool fInvalidFound = false;
            std::shared_ptr<const CBlock> nullBlockPtr;
            if (!ActivateBestChainStep(state, chainparams, pindexMostWork, pblock && pblock->GetHash() == pindexMostWork->GetBlockHash() ? pblock : nullBlockPtr, fInvalidFound, connectTrace))
                return false;

            if (fInvalidFound) {
                // Wipe cache, we may need another branch now.
                pindexMostWork = nullptr;
            }
            pindexNewTip = chainActive.Tip();
            pindexFork = chainActive.FindFork(pindexOldTip);
            fInitialDownload = IsInitialBlockDownload();

            for (const PerBlockConnectTrace& trace : connectTrace.GetBlocksConnected()) {
                assert(trace.pblock && trace.pindex);
                GetMainSignals().BlockConnected(trace.pblock, trace.pindex, trace.conflictedTxs);
            }
        }
        // When we reach this point, we switched to a new tip (stored in pindexNewTip).

        // Notifications/callbacks that can run without cs_main

        // Notify external listeners about the new tip.
        GetMainSignals().UpdatedBlockTip(pindexNewTip, pindexFork, fInitialDownload);

        // Always notify the UI if a new block tip was connected
        if (pindexFork != pindexNewTip) {
            uiInterface.NotifyBlockTip(fInitialDownload, pindexNewTip);
        }

        if (nStopAtHeight && pindexNewTip && pindexNewTip->nHeight >= nStopAtHeight) StartShutdown();

        // We check shutdown only after giving ActivateBestChainStep a chance to run once so that we
        // never shutdown before connecting the genesis block during LoadChainTip(). Previously this
        // caused an assert() failure during shutdown in such cases as the UTXO DB flushing checks
        // that the best block hash is non-null.
        if (ShutdownRequested())
            break;
    } while (pindexNewTip != pindexMostWork);
    CheckBlockIndex(chainparams.GetConsensus());

    // Write changes periodically to disk, after relay.
    if (!FlushStateToDisk(chainparams, state, FLUSH_STATE_PERIODIC)) {
        return false;
    }

    return true;
}
bool ActivateBestChain(CValidationState &state, const CChainParams& chainparams, std::shared_ptr<const CBlock> pblock) {
    return g_chainstate.ActivateBestChain(state, chainparams, std::move(pblock));
}

bool CChainState::PreciousBlock(CValidationState& state, const CChainParams& params, CBlockIndex *pindex)
{
    {
        LOCK(cs_main);
        if (pindex->nChainWork < chainActive.Tip()->nChainWork) {
            // Nothing to do, this block is not at the tip.
            return true;
        }
        if (chainActive.Tip()->nChainWork > nLastPreciousChainwork) {
            // The chain has been extended since the last call, reset the counter.
            nBlockReverseSequenceId = -1;
        }
        nLastPreciousChainwork = chainActive.Tip()->nChainWork;
        setBlockIndexCandidates.erase(pindex);
        pindex->nSequenceId = nBlockReverseSequenceId;
        if (nBlockReverseSequenceId > std::numeric_limits<int32_t>::min()) {
            // We can't keep reducing the counter if somebody really wants to
            // call preciousblock 2**31-1 times on the same set of tips...
            nBlockReverseSequenceId--;
        }
        if (pindex->IsValid(BLOCK_VALID_TRANSACTIONS) && pindex->nChainTx) {
            setBlockIndexCandidates.insert(pindex);
            PruneBlockIndexCandidates();
        }
    }

    return ActivateBestChain(state, params, std::shared_ptr<const CBlock>());
}
bool PreciousBlock(CValidationState& state, const CChainParams& params, CBlockIndex *pindex) {
    return g_chainstate.PreciousBlock(state, params, pindex);
}

bool CChainState::InvalidateBlock(CValidationState& state, const CChainParams& chainparams, CBlockIndex *pindex)
{
    AssertLockHeld(cs_main);

    // We first disconnect backwards and then mark the blocks as invalid.
    // This prevents a case where pruned nodes may fail to invalidateblock
    // and be left unable to start as they have no tip candidates (as there
    // are no blocks that meet the "have data and are not invalid per
    // nStatus" criteria for inclusion in setBlockIndexCandidates).

    bool pindex_was_in_chain = false;
    CBlockIndex *invalid_walk_tip = chainActive.Tip();

    DisconnectedBlockTransactions disconnectpool;
    while (chainActive.Contains(pindex)) {
        pindex_was_in_chain = true;
        // ActivateBestChain considers blocks already in chainActive
        // unconditionally valid already, so force disconnect away from it.
        if (!DisconnectTip(state, chainparams, &disconnectpool)) {
            // It's probably hopeless to try to make the mempool consistent
            // here if DisconnectTip failed, but we can try.
            UpdateMempoolForReorg(disconnectpool, false);
            return false;
        }
    }

    // Now mark the blocks we just disconnected as descendants invalid
    // (note this may not be all descendants).
    while (pindex_was_in_chain && invalid_walk_tip != pindex) {
        invalid_walk_tip->nStatus |= BLOCK_FAILED_CHILD;
        setDirtyBlockIndex.insert(invalid_walk_tip);
        setBlockIndexCandidates.erase(invalid_walk_tip);
        invalid_walk_tip = invalid_walk_tip->pprev;
    }

    // Mark the block itself as invalid.
    pindex->nStatus |= BLOCK_FAILED_VALID;
    setDirtyBlockIndex.insert(pindex);
    setBlockIndexCandidates.erase(pindex);
    g_failed_blocks.insert(pindex);

    // DisconnectTip will add transactions to disconnectpool; try to add these
    // back to the mempool.
    UpdateMempoolForReorg(disconnectpool, true);

    // The resulting new best tip may not be in setBlockIndexCandidates anymore, so
    // add it again.
    BlockMap::iterator it = mapBlockIndex.begin();
    while (it != mapBlockIndex.end()) {
        if (it->second->IsValid(BLOCK_VALID_TRANSACTIONS) && it->second->nChainTx && !setBlockIndexCandidates.value_comp()(it->second, chainActive.Tip())) {
            setBlockIndexCandidates.insert(it->second);
        }
        it++;
    }

    InvalidChainFound(pindex);
    uiInterface.NotifyBlockTip(IsInitialBlockDownload(), pindex->pprev);
    return true;
}
bool InvalidateBlock(CValidationState& state, const CChainParams& chainparams, CBlockIndex *pindex) {
    return g_chainstate.InvalidateBlock(state, chainparams, pindex);
}

bool CChainState::ResetBlockFailureFlags(CBlockIndex *pindex) {
    AssertLockHeld(cs_main);

    int nHeight = pindex->nHeight;

    // Remove the invalidity flag from this block and all its descendants.
    BlockMap::iterator it = mapBlockIndex.begin();
    while (it != mapBlockIndex.end()) {
        if (!it->second->IsValid() && it->second->GetAncestor(nHeight) == pindex) {
            it->second->nStatus &= ~BLOCK_FAILED_MASK;
            setDirtyBlockIndex.insert(it->second);
            if (it->second->IsValid(BLOCK_VALID_TRANSACTIONS) && it->second->nChainTx && setBlockIndexCandidates.value_comp()(chainActive.Tip(), it->second)) {
                setBlockIndexCandidates.insert(it->second);
            }
            if (it->second == pindexBestInvalid) {
                // Reset invalid block marker if it was pointing to one of those.
                pindexBestInvalid = nullptr;
            }
            g_failed_blocks.erase(it->second);
        }
        it++;
    }

    // Remove the invalidity flag from all ancestors too.
    while (pindex != nullptr) {
        if (pindex->nStatus & BLOCK_FAILED_MASK) {
            pindex->nStatus &= ~BLOCK_FAILED_MASK;
            setDirtyBlockIndex.insert(pindex);
        }
        pindex = pindex->pprev;
    }
    return true;
}
bool ResetBlockFailureFlags(CBlockIndex *pindex) {
    return g_chainstate.ResetBlockFailureFlags(pindex);
}

CBlockIndex* CChainState::AddToBlockIndex(const CBlockHeader& block)
{
    // Check for duplicate
    uint256 hash = block.GetHash();
    BlockMap::iterator it = mapBlockIndex.find(hash);
    if (it != mapBlockIndex.end())
        return it->second;

    // Construct new block index object
    CBlockIndex* pindexNew = new CBlockIndex(block);
    // We assign the sequence id to blocks only when the full data is available,
    // to avoid miners withholding blocks but broadcasting headers, to get a
    // competitive advantage.
    pindexNew->nSequenceId = 0;
    BlockMap::iterator mi = mapBlockIndex.insert(std::make_pair(hash, pindexNew)).first;
    pindexNew->phashBlock = &((*mi).first);
    BlockMap::iterator miPrev = mapBlockIndex.find(block.hashPrevBlock);
    if (miPrev != mapBlockIndex.end())
    {
        pindexNew->pprev = (*miPrev).second;
        pindexNew->nHeight = pindexNew->pprev->nHeight + 1;
        pindexNew->BuildSkip();
    }
    pindexNew->nTimeMax = (pindexNew->pprev ? std::max(pindexNew->pprev->nTimeMax, pindexNew->nTime) : pindexNew->nTime);
    pindexNew->nChainWork = (pindexNew->pprev ? pindexNew->pprev->nChainWork : 0) + GetBlockProof(*pindexNew);
    pindexNew->RaiseValidity(BLOCK_VALID_TREE);
    if (pindexBestHeader == nullptr || pindexBestHeader->nChainWork < pindexNew->nChainWork)
        pindexBestHeader = pindexNew;

    setDirtyBlockIndex.insert(pindexNew);

    return pindexNew;
}

/** Mark a block as having its data received and checked (up to BLOCK_VALID_TRANSACTIONS). */
bool CChainState::ReceivedBlockTransactions(const CBlock &block, CValidationState& state, CBlockIndex *pindexNew, const CDiskBlockPos& pos, const Consensus::Params& consensusParams)
{
    pindexNew->nTx = block.vtx.size();
    pindexNew->nChainTx = 0;
    pindexNew->nFile = pos.nFile;
    pindexNew->nDataPos = pos.nPos;
    pindexNew->nUndoPos = 0;
    pindexNew->nStatus |= BLOCK_HAVE_DATA;
    if (IsWitnessEnabled(pindexNew->pprev, consensusParams)) {
        pindexNew->nStatus |= BLOCK_OPT_WITNESS;
    }
    pindexNew->RaiseValidity(BLOCK_VALID_TRANSACTIONS);
    setDirtyBlockIndex.insert(pindexNew);

    if (pindexNew->pprev == nullptr || pindexNew->pprev->nChainTx) {
        // If pindexNew is the genesis block or all parents are BLOCK_VALID_TRANSACTIONS.
        std::deque<CBlockIndex*> queue;
        queue.push_back(pindexNew);

        // Recursively process any descendant blocks that now may be eligible to be connected.
        while (!queue.empty()) {
            CBlockIndex *pindex = queue.front();
            queue.pop_front();
            pindex->nChainTx = (pindex->pprev ? pindex->pprev->nChainTx : 0) + pindex->nTx;
            {
                LOCK(cs_nBlockSequenceId);
                pindex->nSequenceId = nBlockSequenceId++;
            }
            if (chainActive.Tip() == nullptr || !setBlockIndexCandidates.value_comp()(pindex, chainActive.Tip())) {
                setBlockIndexCandidates.insert(pindex);
            }
            std::pair<std::multimap<CBlockIndex*, CBlockIndex*>::iterator, std::multimap<CBlockIndex*, CBlockIndex*>::iterator> range = mapBlocksUnlinked.equal_range(pindex);
            while (range.first != range.second) {
                std::multimap<CBlockIndex*, CBlockIndex*>::iterator it = range.first;
                queue.push_back(it->second);
                range.first++;
                mapBlocksUnlinked.erase(it);
            }
        }
    } else {
        if (pindexNew->pprev && pindexNew->pprev->IsValid(BLOCK_VALID_TREE)) {
            mapBlocksUnlinked.insert(std::make_pair(pindexNew->pprev, pindexNew));
        }
    }

    return true;
}

static bool FindBlockPos(CDiskBlockPos &pos, unsigned int nAddSize, unsigned int nHeight, uint64_t nTime, bool fKnown = false)
{
    LOCK(cs_LastBlockFile);

    unsigned int nFile = fKnown ? pos.nFile : nLastBlockFile;
    if (vinfoBlockFile.size() <= nFile) {
        vinfoBlockFile.resize(nFile + 1);
    }

    if (!fKnown) {
        while (vinfoBlockFile[nFile].nSize + nAddSize >= MAX_BLOCKFILE_SIZE) {
            nFile++;
            if (vinfoBlockFile.size() <= nFile) {
                vinfoBlockFile.resize(nFile + 1);
            }
        }
        pos.nFile = nFile;
        pos.nPos = vinfoBlockFile[nFile].nSize;
    }

    if ((int)nFile != nLastBlockFile) {
        if (!fKnown) {
            LogPrintf("Leaving block file %i: %s\n", nLastBlockFile, vinfoBlockFile[nLastBlockFile].ToString());
        }
        FlushBlockFile(!fKnown);
        nLastBlockFile = nFile;
    }

    vinfoBlockFile[nFile].AddBlock(nHeight, nTime);
    if (fKnown)
        vinfoBlockFile[nFile].nSize = std::max(pos.nPos + nAddSize, vinfoBlockFile[nFile].nSize);
    else
        vinfoBlockFile[nFile].nSize += nAddSize;

    if (!fKnown) {
        unsigned int nOldChunks = (pos.nPos + BLOCKFILE_CHUNK_SIZE - 1) / BLOCKFILE_CHUNK_SIZE;
        unsigned int nNewChunks = (vinfoBlockFile[nFile].nSize + BLOCKFILE_CHUNK_SIZE - 1) / BLOCKFILE_CHUNK_SIZE;
        if (nNewChunks > nOldChunks) {
            if (fPruneMode)
                fCheckForPruning = true;
            if (CheckDiskSpace(nNewChunks * BLOCKFILE_CHUNK_SIZE - pos.nPos)) {
                FILE *file = OpenBlockFile(pos);
                if (file) {
                    LogPrintf("Pre-allocating up to position 0x%x in blk%05u.dat\n", nNewChunks * BLOCKFILE_CHUNK_SIZE, pos.nFile);
                    AllocateFileRange(file, pos.nPos, nNewChunks * BLOCKFILE_CHUNK_SIZE - pos.nPos);
                    fclose(file);
                }
            }
            else
                return error("out of disk space");
        }
    }

    setDirtyFileInfo.insert(nFile);
    return true;
}

static bool FindUndoPos(CValidationState &state, int nFile, CDiskBlockPos &pos, unsigned int nAddSize)
{
    pos.nFile = nFile;

    LOCK(cs_LastBlockFile);

    unsigned int nNewSize;
    pos.nPos = vinfoBlockFile[nFile].nUndoSize;
    nNewSize = vinfoBlockFile[nFile].nUndoSize += nAddSize;
    setDirtyFileInfo.insert(nFile);

    unsigned int nOldChunks = (pos.nPos + UNDOFILE_CHUNK_SIZE - 1) / UNDOFILE_CHUNK_SIZE;
    unsigned int nNewChunks = (nNewSize + UNDOFILE_CHUNK_SIZE - 1) / UNDOFILE_CHUNK_SIZE;
    if (nNewChunks > nOldChunks) {
        if (fPruneMode)
            fCheckForPruning = true;
        if (CheckDiskSpace(nNewChunks * UNDOFILE_CHUNK_SIZE - pos.nPos)) {
            FILE *file = OpenUndoFile(pos);
            if (file) {
                LogPrintf("Pre-allocating up to position 0x%x in rev%05u.dat\n", nNewChunks * UNDOFILE_CHUNK_SIZE, pos.nFile);
                AllocateFileRange(file, pos.nPos, nNewChunks * UNDOFILE_CHUNK_SIZE - pos.nPos);
                fclose(file);
            }
        }
        else
            return state.Error("out of disk space");
    }

    return true;
}

static bool CheckBlockHeader(const CBlockHeader& block, CValidationState& state, const Consensus::Params& consensusParams, bool fCheckPOW = true)
{
    // Check proof of work matches claimed amount
    if (fCheckPOW && !CheckProofOfWork(block.GetHash(), block.nBits, consensusParams))
        return state.DoS(50, false, REJECT_INVALID, "high-hash", false, "proof of work failed");

    return true;
}

bool CheckBlock(const CBlock& block, CValidationState& state, const Consensus::Params& consensusParams, bool fCheckPOW, bool fCheckMerkleRoot)
{
    // These are checks that are independent of context.

    if (block.fChecked)
        return true;

    // Check that the header is valid (particularly PoW).  This is mostly
    // redundant with the call in AcceptBlockHeader.
    if (!CheckBlockHeader(block, state, consensusParams, fCheckPOW))
        return false;

    // Check the merkle root.
    if (fCheckMerkleRoot) {
        bool mutated;
        uint256 hashMerkleRoot2 = BlockMerkleRoot(block, &mutated);
        if (block.hashMerkleRoot != hashMerkleRoot2)
            return state.DoS(100, false, REJECT_INVALID, "bad-txnmrklroot", true, "hashMerkleRoot mismatch");

        // Check for merkle tree malleability (CVE-2012-2459): repeating sequences
        // of transactions in a block without affecting the merkle root of a block,
        // while still invalidating it.
        if (mutated)
            return state.DoS(100, false, REJECT_INVALID, "bad-txns-duplicate", true, "duplicate transaction");
    }

    // All potential-corruption validation must be done before we do any
    // transaction validation, as otherwise we may mark the header as invalid
    // because we receive the wrong transactions for it.
    // Note that witness malleability is checked in ContextualCheckBlock, so no
    // checks that use witness data may be performed here.

    // Size limits
    if (block.vtx.empty() || block.vtx.size() * WITNESS_SCALE_FACTOR > MAX_BLOCK_WEIGHT || ::GetSerializeSize(block, SER_NETWORK, PROTOCOL_VERSION | SERIALIZE_TRANSACTION_NO_WITNESS) * WITNESS_SCALE_FACTOR > MAX_BLOCK_WEIGHT)
        return state.DoS(100, false, REJECT_INVALID, "bad-blk-length", false, "size limits failed");

    // First transaction must be coinbase, the rest must not be
    if (block.vtx.empty() || !block.vtx[0]->IsCoinBase())
        return state.DoS(100, false, REJECT_INVALID, "bad-cb-missing", false, "first tx is not coinbase");
    for (unsigned int i = 1; i < block.vtx.size(); i++)
        if (block.vtx[i]->IsCoinBase())
            return state.DoS(100, false, REJECT_INVALID, "bad-cb-multiple", false, "more than one coinbase");

    // Check transactions
    for (const auto& tx : block.vtx)
        if (!CheckTransaction(*tx, state, false))
            return state.Invalid(false, state.GetRejectCode(), state.GetRejectReason(),
                                 strprintf("Transaction check failed (tx hash %s) %s", tx->GetHash().ToString(), state.GetDebugMessage()));

    unsigned int nSigOps = 0;
    for (const auto& tx : block.vtx)
    {
        nSigOps += GetLegacySigOpCount(*tx);
    }
    if (nSigOps * WITNESS_SCALE_FACTOR > MAX_BLOCK_SIGOPS_COST)
        return state.DoS(100, false, REJECT_INVALID, "bad-blk-sigops", false, "out-of-bounds SigOpCount");

    if (fCheckPOW && fCheckMerkleRoot)
        block.fChecked = true;

    return true;
}

bool IsWitnessEnabled(const CBlockIndex* pindexPrev, const Consensus::Params& params)
{
    LOCK(cs_main);
    return (VersionBitsState(pindexPrev, params, Consensus::DEPLOYMENT_SEGWIT, versionbitscache) == THRESHOLD_ACTIVE);
}

// Compute at which vout of the block's coinbase transaction the witness
// commitment occurs, or -1 if not found.
static int GetWitnessCommitmentIndex(const CBlock& block)
{
    int commitpos = -1;
    if (!block.vtx.empty()) {
        for (size_t o = 0; o < block.vtx[0]->vout.size(); o++) {
            if (block.vtx[0]->vout[o].scriptPubKey.size() >= 38 && block.vtx[0]->vout[o].scriptPubKey[0] == OP_RETURN && block.vtx[0]->vout[o].scriptPubKey[1] == 0x24 && block.vtx[0]->vout[o].scriptPubKey[2] == 0xaa && block.vtx[0]->vout[o].scriptPubKey[3] == 0x21 && block.vtx[0]->vout[o].scriptPubKey[4] == 0xa9 && block.vtx[0]->vout[o].scriptPubKey[5] == 0xed) {
                commitpos = o;
            }
        }
    }
    return commitpos;
}

void UpdateUncommittedBlockStructures(CBlock& block, const CBlockIndex* pindexPrev, const Consensus::Params& consensusParams)
{
    int commitpos = GetWitnessCommitmentIndex(block);
    static const std::vector<unsigned char> nonce(32, 0x00);
    if (commitpos != -1 && IsWitnessEnabled(pindexPrev, consensusParams) && !block.vtx[0]->HasWitness()) {
        CMutableTransaction tx(*block.vtx[0]);
        tx.vin[0].scriptWitness.stack.resize(1);
        tx.vin[0].scriptWitness.stack[0] = nonce;
        block.vtx[0] = MakeTransactionRef(std::move(tx));
    }
}

std::vector<unsigned char> GenerateCoinbaseCommitment(CBlock& block, const CBlockIndex* pindexPrev, const Consensus::Params& consensusParams)
{
    std::vector<unsigned char> commitment;
    int commitpos = GetWitnessCommitmentIndex(block);
    std::vector<unsigned char> ret(32, 0x00);
    if (consensusParams.vDeployments[Consensus::DEPLOYMENT_SEGWIT].nTimeout != 0) {
        if (commitpos == -1) {
            uint256 witnessroot = BlockWitnessMerkleRoot(block, nullptr);
            CHash256().Write(witnessroot.begin(), 32).Write(ret.data(), 32).Finalize(witnessroot.begin());
            CTxOut out;
            out.nValue = 0;
            out.scriptPubKey.resize(38);
            out.scriptPubKey[0] = OP_RETURN;
            out.scriptPubKey[1] = 0x24;
            out.scriptPubKey[2] = 0xaa;
            out.scriptPubKey[3] = 0x21;
            out.scriptPubKey[4] = 0xa9;
            out.scriptPubKey[5] = 0xed;
            memcpy(&out.scriptPubKey[6], witnessroot.begin(), 32);
            commitment = std::vector<unsigned char>(out.scriptPubKey.begin(), out.scriptPubKey.end());
            CMutableTransaction tx(*block.vtx[0]);
            tx.vout.push_back(out);
            block.vtx[0] = MakeTransactionRef(std::move(tx));
        }
    }
    UpdateUncommittedBlockStructures(block, pindexPrev, consensusParams);
    return commitment;
}

/** Context-dependent validity checks.
 *  By "context", we mean only the previous block headers, but not the UTXO
 *  set; UTXO-related validity checks are done in ConnectBlock().
 *  NOTE: This function is not currently invoked by ConnectBlock(), so we
 *  should consider upgrade issues if we change which consensus rules are
 *  enforced in this function (eg by adding a new consensus rule). See comment
 *  in ConnectBlock().
 *  Note that -reindex-chainstate skips the validation that happens here!
 */
static bool ContextualCheckBlockHeader(const CBlockHeader& block, CValidationState& state, const CChainParams& params, const CBlockIndex* pindexPrev, int64_t nAdjustedTime)
{
    assert(pindexPrev != nullptr);
    const int nHeight = pindexPrev->nHeight + 1;

    // Check proof of work
    const Consensus::Params& consensusParams = params.GetConsensus();
    if (block.nBits != GetNextWorkRequired(pindexPrev, &block, consensusParams))
        return state.DoS(100, false, REJECT_INVALID, "bad-diffbits", false, "incorrect proof of work");

    // Check against checkpoints
    if (fCheckpointsEnabled) {
        // Don't accept any forks from the main chain prior to last checkpoint.
        // GetLastCheckpoint finds the last checkpoint in MapCheckpoints that's in our
        // MapBlockIndex.
        CBlockIndex* pcheckpoint = Checkpoints::GetLastCheckpoint(params.Checkpoints());
        if (pcheckpoint && nHeight < pcheckpoint->nHeight)
            return state.DoS(100, error("%s: forked chain older than last checkpoint (height %d)", __func__, nHeight), REJECT_CHECKPOINT, "bad-fork-prior-to-checkpoint");
    }

    // Check timestamp against prev
    if (block.GetBlockTime() <= pindexPrev->GetMedianTimePast())
        return state.Invalid(false, REJECT_INVALID, "time-too-old", "block's timestamp is too early");

    // Check timestamp
    if (block.GetBlockTime() > nAdjustedTime + MAX_FUTURE_BLOCK_TIME)
        return state.Invalid(false, REJECT_INVALID, "time-too-new", "block timestamp too far in the future");

    // Reject outdated version blocks when 95% (75% on testnet) of the network has upgraded:
    // check for version 2, 3 and 4 upgrades
    if((block.nVersion < 2 && nHeight >= consensusParams.BIP34Height) ||
       (block.nVersion < 3 && nHeight >= consensusParams.BIP66Height) ||
       (block.nVersion < 4 && nHeight >= consensusParams.BIP65Height))
            return state.Invalid(false, REJECT_OBSOLETE, strprintf("bad-version(0x%08x)", block.nVersion),
                                 strprintf("rejected nVersion=0x%08x block", block.nVersion));

    return true;
}

/** NOTE: This function is not currently invoked by ConnectBlock(), so we
 *  should consider upgrade issues if we change which consensus rules are
 *  enforced in this function (eg by adding a new consensus rule). See comment
 *  in ConnectBlock().
 *  Note that -reindex-chainstate skips the validation that happens here!
 */
static bool ContextualCheckBlock(const CBlock& block, CValidationState& state, const Consensus::Params& consensusParams, const CBlockIndex* pindexPrev)
{
    const int nHeight = pindexPrev == nullptr ? 0 : pindexPrev->nHeight + 1;

    // Start enforcing BIP113 (Median Time Past) using versionbits logic.
    int nLockTimeFlags = 0;
    if (VersionBitsState(pindexPrev, consensusParams, Consensus::DEPLOYMENT_CSV, versionbitscache) == THRESHOLD_ACTIVE) {
        nLockTimeFlags |= LOCKTIME_MEDIAN_TIME_PAST;
    }

    int64_t nLockTimeCutoff = (nLockTimeFlags & LOCKTIME_MEDIAN_TIME_PAST)
                              ? pindexPrev->GetMedianTimePast()
                              : block.GetBlockTime();

    // Check that all transactions are finalized
    for (const auto& tx : block.vtx) {
        if (!IsFinalTx(*tx, nHeight, nLockTimeCutoff)) {
            return state.DoS(10, false, REJECT_INVALID, "bad-txns-nonfinal", false, "non-final transaction");
        }
    }

    // Enforce rule that the coinbase starts with serialized block height
    if (nHeight >= consensusParams.BIP34Height)
    {
        CScript expect = CScript() << nHeight;
        if (block.vtx[0]->vin[0].scriptSig.size() < expect.size() ||
            !std::equal(expect.begin(), expect.end(), block.vtx[0]->vin[0].scriptSig.begin())) {
            return state.DoS(100, false, REJECT_INVALID, "bad-cb-height", false, "block height mismatch in coinbase");
        }
    }

    // Validation for witness commitments.
    // * We compute the witness hash (which is the hash including witnesses) of all the block's transactions, except the
    //   coinbase (where 0x0000....0000 is used instead).
    // * The coinbase scriptWitness is a stack of a single 32-byte vector, containing a witness nonce (unconstrained).
    // * We build a merkle tree with all those witness hashes as leaves (similar to the hashMerkleRoot in the block header).
    // * There must be at least one output whose scriptPubKey is a single 36-byte push, the first 4 bytes of which are
    //   {0xaa, 0x21, 0xa9, 0xed}, and the following 32 bytes are SHA256^2(witness root, witness nonce). In case there are
    //   multiple, the last one is used.
    bool fHaveWitness = false;
    if (VersionBitsState(pindexPrev, consensusParams, Consensus::DEPLOYMENT_SEGWIT, versionbitscache) == THRESHOLD_ACTIVE) {
        int commitpos = GetWitnessCommitmentIndex(block);
        if (commitpos != -1) {
            bool malleated = false;
            uint256 hashWitness = BlockWitnessMerkleRoot(block, &malleated);
            // The malleation check is ignored; as the transaction tree itself
            // already does not permit it, it is impossible to trigger in the
            // witness tree.
            if (block.vtx[0]->vin[0].scriptWitness.stack.size() != 1 || block.vtx[0]->vin[0].scriptWitness.stack[0].size() != 32) {
                return state.DoS(100, false, REJECT_INVALID, "bad-witness-nonce-size", true, strprintf("%s : invalid witness nonce size", __func__));
            }
            CHash256().Write(hashWitness.begin(), 32).Write(&block.vtx[0]->vin[0].scriptWitness.stack[0][0], 32).Finalize(hashWitness.begin());
            if (memcmp(hashWitness.begin(), &block.vtx[0]->vout[commitpos].scriptPubKey[6], 32)) {
                return state.DoS(100, false, REJECT_INVALID, "bad-witness-merkle-match", true, strprintf("%s : witness merkle commitment mismatch", __func__));
            }
            fHaveWitness = true;
        }
    }

    // No witness data is allowed in blocks that don't commit to witness data, as this would otherwise leave room for spam
    if (!fHaveWitness) {
      for (const auto& tx : block.vtx) {
            if (tx->HasWitness()) {
                return state.DoS(100, false, REJECT_INVALID, "unexpected-witness", true, strprintf("%s : unexpected witness data found", __func__));
            }
        }
    }

    // After the coinbase witness nonce and commitment are verified,
    // we can check if the block weight passes (before we've checked the
    // coinbase witness, it would be possible for the weight to be too
    // large by filling up the coinbase witness, which doesn't change
    // the block hash, so we couldn't mark the block as permanently
    // failed).
    if (GetBlockWeight(block) > MAX_BLOCK_WEIGHT) {
        return state.DoS(100, false, REJECT_INVALID, "bad-blk-weight", false, strprintf("%s : weight limit failed", __func__));
    }

    return true;
}

bool CChainState::AcceptBlockHeader(const CBlockHeader& block, CValidationState& state, const CChainParams& chainparams, CBlockIndex** ppindex)
{
    AssertLockHeld(cs_main);
    // Check for duplicate
    uint256 hash = block.GetHash();
    BlockMap::iterator miSelf = mapBlockIndex.find(hash);
    CBlockIndex *pindex = nullptr;
    if (hash != chainparams.GetConsensus().hashGenesisBlock) {

        if (miSelf != mapBlockIndex.end()) {
            // Block header is already known.
            pindex = miSelf->second;
            if (ppindex)
                *ppindex = pindex;
            if (pindex->nStatus & BLOCK_FAILED_MASK)
                return state.Invalid(error("%s: block %s is marked invalid", __func__, hash.ToString()), 0, "duplicate");
            return true;
        }

        if (!CheckBlockHeader(block, state, chainparams.GetConsensus()))
            return error("%s: Consensus::CheckBlockHeader: %s, %s", __func__, hash.ToString(), FormatStateMessage(state));

        // Get prev block index
        CBlockIndex* pindexPrev = nullptr;
        BlockMap::iterator mi = mapBlockIndex.find(block.hashPrevBlock);
        if (mi == mapBlockIndex.end())
            return state.DoS(10, error("%s: prev block not found", __func__), 0, "prev-blk-not-found");
        pindexPrev = (*mi).second;
        if (pindexPrev->nStatus & BLOCK_FAILED_MASK)
            return state.DoS(100, error("%s: prev block invalid", __func__), REJECT_INVALID, "bad-prevblk");
        if (!ContextualCheckBlockHeader(block, state, chainparams, pindexPrev, GetAdjustedTime()))
            return error("%s: Consensus::ContextualCheckBlockHeader: %s, %s", __func__, hash.ToString(), FormatStateMessage(state));

        if (!pindexPrev->IsValid(BLOCK_VALID_SCRIPTS)) {
            for (const CBlockIndex* failedit : g_failed_blocks) {
                if (pindexPrev->GetAncestor(failedit->nHeight) == failedit) {
                    assert(failedit->nStatus & BLOCK_FAILED_VALID);
                    CBlockIndex* invalid_walk = pindexPrev;
                    while (invalid_walk != failedit) {
                        invalid_walk->nStatus |= BLOCK_FAILED_CHILD;
                        setDirtyBlockIndex.insert(invalid_walk);
                        invalid_walk = invalid_walk->pprev;
                    }
                    return state.DoS(100, error("%s: prev block invalid", __func__), REJECT_INVALID, "bad-prevblk");
                }
            }
        }
    }
    if (pindex == nullptr)
        pindex = AddToBlockIndex(block);

    if (ppindex)
        *ppindex = pindex;

    CheckBlockIndex(chainparams.GetConsensus());

    return true;
}

// Exposed wrapper for AcceptBlockHeader
bool ProcessNewBlockHeaders(const std::vector<CBlockHeader>& headers, CValidationState& state, const CChainParams& chainparams, const CBlockIndex** ppindex, CBlockHeader *first_invalid)
{
    if (first_invalid != nullptr) first_invalid->SetNull();
    {
        LOCK(cs_main);
        for (const CBlockHeader& header : headers) {
            CBlockIndex *pindex = nullptr; // Use a temp pindex instead of ppindex to avoid a const_cast
            if (!g_chainstate.AcceptBlockHeader(header, state, chainparams, &pindex)) {
                if (first_invalid) *first_invalid = header;
                return false;
            }
            if (ppindex) {
                *ppindex = pindex;
            }
        }
    }
    NotifyHeaderTip();
    return true;
}

/** Store block on disk. If dbp is non-nullptr, the file is known to already reside on disk */
static CDiskBlockPos SaveBlockToDisk(const CBlock& block, int nHeight, const CChainParams& chainparams, const CDiskBlockPos* dbp) {
    unsigned int nBlockSize = ::GetSerializeSize(block, SER_DISK, CLIENT_VERSION);
    CDiskBlockPos blockPos;
    if (dbp != nullptr)
        blockPos = *dbp;
    if (!FindBlockPos(blockPos, nBlockSize+8, nHeight, block.GetBlockTime(), dbp != nullptr)) {
        error("%s: FindBlockPos failed", __func__);
        return CDiskBlockPos();
    }
    if (dbp == nullptr) {
        if (!WriteBlockToDisk(block, blockPos, chainparams.MessageStart())) {
            AbortNode("Failed to write block");
            return CDiskBlockPos();
        }
    }
    return blockPos;
}

/** Store block on disk. If dbp is non-nullptr, the file is known to already reside on disk */
bool CChainState::AcceptBlock(const std::shared_ptr<const CBlock>& pblock, CValidationState& state, const CChainParams& chainparams, CBlockIndex** ppindex, bool fRequested, const CDiskBlockPos* dbp, bool* fNewBlock)
{
    const CBlock& block = *pblock;

    if (fNewBlock) *fNewBlock = false;
    AssertLockHeld(cs_main);

    CBlockIndex *pindexDummy = nullptr;
    CBlockIndex *&pindex = ppindex ? *ppindex : pindexDummy;

    if (!AcceptBlockHeader(block, state, chainparams, &pindex))
        return false;

    // Try to process all requested blocks that we don't have, but only
    // process an unrequested block if it's new and has enough work to
    // advance our tip, and isn't too many blocks ahead.
    bool fAlreadyHave = pindex->nStatus & BLOCK_HAVE_DATA;
    bool fHasMoreOrSameWork = (chainActive.Tip() ? pindex->nChainWork >= chainActive.Tip()->nChainWork : true);
    // Blocks that are too out-of-order needlessly limit the effectiveness of
    // pruning, because pruning will not delete block files that contain any
    // blocks which are too close in height to the tip.  Apply this test
    // regardless of whether pruning is enabled; it should generally be safe to
    // not process unrequested blocks.
    bool fTooFarAhead = (pindex->nHeight > int(chainActive.Height() + MIN_BLOCKS_TO_KEEP));

    // TODO: Decouple this function from the block download logic by removing fRequested
    // This requires some new chain data structure to efficiently look up if a
    // block is in a chain leading to a candidate for best tip, despite not
    // being such a candidate itself.

    // TODO: deal better with return value and error conditions for duplicate
    // and unrequested blocks.
    if (fAlreadyHave) return true;
    if (!fRequested) {  // If we didn't ask for it:
        if (pindex->nTx != 0) return true;    // This is a previously-processed block that was pruned
        if (!fHasMoreOrSameWork) return true; // Don't process less-work chains
        if (fTooFarAhead) return true;        // Block height is too high

        // Protect against DoS attacks from low-work chains.
        // If our tip is behind, a peer could try to send us
        // low-work blocks on a fake chain that we would never
        // request; don't process these.
        if (pindex->nChainWork < nMinimumChainWork) return true;
    }
    if (fNewBlock) *fNewBlock = true;

    if (!CheckBlock(block, state, chainparams.GetConsensus()) ||
        !ContextualCheckBlock(block, state, chainparams.GetConsensus(), pindex->pprev)) {
        if (state.IsInvalid() && !state.CorruptionPossible()) {
            pindex->nStatus |= BLOCK_FAILED_VALID;
            setDirtyBlockIndex.insert(pindex);
        }
        return error("%s: %s", __func__, FormatStateMessage(state));
    }

    // Header is valid/has work, merkle tree and segwit merkle tree are good...RELAY NOW
    // (but if it does not build on our best tip, let the SendMessages loop relay it)
    if (!IsInitialBlockDownload() && chainActive.Tip() == pindex->pprev)
        GetMainSignals().NewPoWValidBlock(pindex, pblock);

    // Write block to history file
    try {
        CDiskBlockPos blockPos = SaveBlockToDisk(block, pindex->nHeight, chainparams, dbp);
        if (blockPos.IsNull()) {
            state.Error(strprintf("%s: Failed to find position to write new block to disk", __func__));
            return false;
        }
        if (!ReceivedBlockTransactions(block, state, pindex, blockPos, chainparams.GetConsensus()))
            return error("AcceptBlock(): ReceivedBlockTransactions failed");
    } catch (const std::runtime_error& e) {
        return AbortNode(state, std::string("System error: ") + e.what());
    }

    if (fCheckForPruning)
        FlushStateToDisk(chainparams, state, FLUSH_STATE_NONE); // we just allocated more disk space for block files

    CheckBlockIndex(chainparams.GetConsensus());

    return true;
}

bool ProcessNewBlock(const CChainParams& chainparams, const std::shared_ptr<const CBlock> pblock, bool fForceProcessing, bool *fNewBlock)
{
    AssertLockNotHeld(cs_main);

    {
        CBlockIndex *pindex = nullptr;
        if (fNewBlock) *fNewBlock = false;
        CValidationState state;
        // Ensure that CheckBlock() passes before calling AcceptBlock, as
        // belt-and-suspenders.
        bool ret = CheckBlock(*pblock, state, chainparams.GetConsensus());

        LOCK(cs_main);

        if (ret) {
            // Store to disk
            ret = g_chainstate.AcceptBlock(pblock, state, chainparams, &pindex, fForceProcessing, nullptr, fNewBlock);
        }
        if (!ret) {
            GetMainSignals().BlockChecked(*pblock, state);
            return error("%s: AcceptBlock FAILED (%s)", __func__, state.GetDebugMessage());
        }
    }

    NotifyHeaderTip();

    CValidationState state; // Only used to report errors, not invalidity - ignore it
    if (!g_chainstate.ActivateBestChain(state, chainparams, pblock))
        return error("%s: ActivateBestChain failed", __func__);

    return true;
}

bool TestBlockValidity(CValidationState& state, const CChainParams& chainparams, const CBlock& block, CBlockIndex* pindexPrev, bool fCheckPOW, bool fCheckMerkleRoot)
{
    AssertLockHeld(cs_main);
    assert(pindexPrev && pindexPrev == chainActive.Tip());
    CCoinsViewCache viewNew(pcoinsTip.get());
    CBlockIndex indexDummy(block);
    indexDummy.pprev = pindexPrev;
    indexDummy.nHeight = pindexPrev->nHeight + 1;

    // NOTE: CheckBlockHeader is called by CheckBlock
    if (!ContextualCheckBlockHeader(block, state, chainparams, pindexPrev, GetAdjustedTime()))
        return error("%s: Consensus::ContextualCheckBlockHeader: %s", __func__, FormatStateMessage(state));
    if (!CheckBlock(block, state, chainparams.GetConsensus(), fCheckPOW, fCheckMerkleRoot))
        return error("%s: Consensus::CheckBlock: %s", __func__, FormatStateMessage(state));
    if (!ContextualCheckBlock(block, state, chainparams.GetConsensus(), pindexPrev))
        return error("%s: Consensus::ContextualCheckBlock: %s", __func__, FormatStateMessage(state));
    if (!g_chainstate.ConnectBlock(block, state, &indexDummy, viewNew, chainparams, true))
        return false;
    assert(state.IsValid());

    return true;
}

/**
 * BLOCK PRUNING CODE
 */

/* Calculate the amount of disk space the block & undo files currently use */
uint64_t CalculateCurrentUsage()
{
    LOCK(cs_LastBlockFile);

    uint64_t retval = 0;
    for (const CBlockFileInfo &file : vinfoBlockFile) {
        retval += file.nSize + file.nUndoSize;
    }
    return retval;
}

/* Prune a block file (modify associated database entries)*/
void PruneOneBlockFile(const int fileNumber)
{
    LOCK(cs_LastBlockFile);

    for (const auto& entry : mapBlockIndex) {
        CBlockIndex* pindex = entry.second;
        if (pindex->nFile == fileNumber) {
            pindex->nStatus &= ~BLOCK_HAVE_DATA;
            pindex->nStatus &= ~BLOCK_HAVE_UNDO;
            pindex->nFile = 0;
            pindex->nDataPos = 0;
            pindex->nUndoPos = 0;
            setDirtyBlockIndex.insert(pindex);

            // Prune from mapBlocksUnlinked -- any block we prune would have
            // to be downloaded again in order to consider its chain, at which
            // point it would be considered as a candidate for
            // mapBlocksUnlinked or setBlockIndexCandidates.
            std::pair<std::multimap<CBlockIndex*, CBlockIndex*>::iterator, std::multimap<CBlockIndex*, CBlockIndex*>::iterator> range = mapBlocksUnlinked.equal_range(pindex->pprev);
            while (range.first != range.second) {
                std::multimap<CBlockIndex *, CBlockIndex *>::iterator _it = range.first;
                range.first++;
                if (_it->second == pindex) {
                    mapBlocksUnlinked.erase(_it);
                }
            }
        }
    }

    vinfoBlockFile[fileNumber].SetNull();
    setDirtyFileInfo.insert(fileNumber);
}


void UnlinkPrunedFiles(const std::set<int>& setFilesToPrune)
{
    for (std::set<int>::iterator it = setFilesToPrune.begin(); it != setFilesToPrune.end(); ++it) {
        CDiskBlockPos pos(*it, 0);
        fs::remove(GetBlockPosFilename(pos, "blk"));
        fs::remove(GetBlockPosFilename(pos, "rev"));
        LogPrintf("Prune: %s deleted blk/rev (%05u)\n", __func__, *it);
    }
}

/* Calculate the block/rev files to delete based on height specified by user with RPC command pruneblockchain */
static void FindFilesToPruneManual(std::set<int>& setFilesToPrune, int nManualPruneHeight)
{
    assert(fPruneMode && nManualPruneHeight > 0);

    LOCK2(cs_main, cs_LastBlockFile);
    if (chainActive.Tip() == nullptr)
        return;

    // last block to prune is the lesser of (user-specified height, MIN_BLOCKS_TO_KEEP from the tip)
    unsigned int nLastBlockWeCanPrune = std::min((unsigned)nManualPruneHeight, chainActive.Tip()->nHeight - MIN_BLOCKS_TO_KEEP);
    int count=0;
    for (int fileNumber = 0; fileNumber < nLastBlockFile; fileNumber++) {
        if (vinfoBlockFile[fileNumber].nSize == 0 || vinfoBlockFile[fileNumber].nHeightLast > nLastBlockWeCanPrune)
            continue;
        PruneOneBlockFile(fileNumber);
        setFilesToPrune.insert(fileNumber);
        count++;
    }
    LogPrintf("Prune (Manual): prune_height=%d removed %d blk/rev pairs\n", nLastBlockWeCanPrune, count);
}

/* This function is called from the RPC code for pruneblockchain */
void PruneBlockFilesManual(int nManualPruneHeight)
{
    CValidationState state;
    const CChainParams& chainparams = Params();
    FlushStateToDisk(chainparams, state, FLUSH_STATE_NONE, nManualPruneHeight);
}

/**
 * Prune block and undo files (blk???.dat and undo???.dat) so that the disk space used is less than a user-defined target.
 * The user sets the target (in MB) on the command line or in config file.  This will be run on startup and whenever new
 * space is allocated in a block or undo file, staying below the target. Changing back to unpruned requires a reindex
 * (which in this case means the blockchain must be re-downloaded.)
 *
 * Pruning functions are called from FlushStateToDisk when the global fCheckForPruning flag has been set.
 * Block and undo files are deleted in lock-step (when blk00003.dat is deleted, so is rev00003.dat.)
 * Pruning cannot take place until the longest chain is at least a certain length (100000 on mainnet, 1000 on testnet, 1000 on regtest).
 * Pruning will never delete a block within a defined distance (currently 288) from the active chain's tip.
 * The block index is updated by unsetting HAVE_DATA and HAVE_UNDO for any blocks that were stored in the deleted files.
 * A db flag records the fact that at least some block files have been pruned.
 *
 * @param[out]   setFilesToPrune   The set of file indices that can be unlinked will be returned
 */
static void FindFilesToPrune(std::set<int>& setFilesToPrune, uint64_t nPruneAfterHeight)
{
    LOCK2(cs_main, cs_LastBlockFile);
    if (chainActive.Tip() == nullptr || nPruneTarget == 0) {
        return;
    }
    if ((uint64_t)chainActive.Tip()->nHeight <= nPruneAfterHeight) {
        return;
    }

    unsigned int nLastBlockWeCanPrune = chainActive.Tip()->nHeight - MIN_BLOCKS_TO_KEEP;
    uint64_t nCurrentUsage = CalculateCurrentUsage();
    // We don't check to prune until after we've allocated new space for files
    // So we should leave a buffer under our target to account for another allocation
    // before the next pruning.
    uint64_t nBuffer = BLOCKFILE_CHUNK_SIZE + UNDOFILE_CHUNK_SIZE;
    uint64_t nBytesToPrune;
    int count=0;

    if (nCurrentUsage + nBuffer >= nPruneTarget) {
        // On a prune event, the chainstate DB is flushed.
        // To avoid excessive prune events negating the benefit of high dbcache
        // values, we should not prune too rapidly.
        // So when pruning in IBD, increase the buffer a bit to avoid a re-prune too soon.
        if (IsInitialBlockDownload()) {
            // Since this is only relevant during IBD, we use a fixed 10%
            nBuffer += nPruneTarget / 10;
        }

        for (int fileNumber = 0; fileNumber < nLastBlockFile; fileNumber++) {
            nBytesToPrune = vinfoBlockFile[fileNumber].nSize + vinfoBlockFile[fileNumber].nUndoSize;

            if (vinfoBlockFile[fileNumber].nSize == 0)
                continue;

            if (nCurrentUsage + nBuffer < nPruneTarget)  // are we below our target?
                break;

            // don't prune files that could have a block within MIN_BLOCKS_TO_KEEP of the main chain's tip but keep scanning
            if (vinfoBlockFile[fileNumber].nHeightLast > nLastBlockWeCanPrune)
                continue;

            PruneOneBlockFile(fileNumber);
            // Queue up the files for removal
            setFilesToPrune.insert(fileNumber);
            nCurrentUsage -= nBytesToPrune;
            count++;
        }
    }

    LogPrint(BCLog::PRUNE, "Prune: target=%dMiB actual=%dMiB diff=%dMiB max_prune_height=%d removed %d blk/rev pairs\n",
           nPruneTarget/1024/1024, nCurrentUsage/1024/1024,
           ((int64_t)nPruneTarget - (int64_t)nCurrentUsage)/1024/1024,
           nLastBlockWeCanPrune, count);
}

bool CheckDiskSpace(uint64_t nAdditionalBytes)
{
    uint64_t nFreeBytesAvailable = fs::space(GetDataDir()).available;

    // Check for nMinDiskSpace bytes (currently 50MB)
    if (nFreeBytesAvailable < nMinDiskSpace + nAdditionalBytes)
        return AbortNode("Disk space is low!", _("Error: Disk space is low!"));

    return true;
}

static FILE* OpenDiskFile(const CDiskBlockPos &pos, const char *prefix, bool fReadOnly)
{
    if (pos.IsNull())
        return nullptr;
    fs::path path = GetBlockPosFilename(pos, prefix);
    fs::create_directories(path.parent_path());
    FILE* file = fsbridge::fopen(path, fReadOnly ? "rb": "rb+");
    if (!file && !fReadOnly)
        file = fsbridge::fopen(path, "wb+");
    if (!file) {
        LogPrintf("Unable to open file %s\n", path.string());
        return nullptr;
    }
    if (pos.nPos) {
        if (fseek(file, pos.nPos, SEEK_SET)) {
            LogPrintf("Unable to seek to position %u of %s\n", pos.nPos, path.string());
            fclose(file);
            return nullptr;
        }
    }
    return file;
}

FILE* OpenBlockFile(const CDiskBlockPos &pos, bool fReadOnly) {
    return OpenDiskFile(pos, "blk", fReadOnly);
}

/** Open an undo file (rev?????.dat) */
static FILE* OpenUndoFile(const CDiskBlockPos &pos, bool fReadOnly) {
    return OpenDiskFile(pos, "rev", fReadOnly);
}

fs::path GetBlockPosFilename(const CDiskBlockPos &pos, const char *prefix)
{
    return GetDataDir() / "blocks" / strprintf("%s%05u.dat", prefix, pos.nFile);
}

CBlockIndex * CChainState::InsertBlockIndex(const uint256& hash)
{
    if (hash.IsNull())
        return nullptr;

    // Return existing
    BlockMap::iterator mi = mapBlockIndex.find(hash);
    if (mi != mapBlockIndex.end())
        return (*mi).second;

    // Create new
    CBlockIndex* pindexNew = new CBlockIndex();
    mi = mapBlockIndex.insert(std::make_pair(hash, pindexNew)).first;
    pindexNew->phashBlock = &((*mi).first);

    return pindexNew;
}

bool CChainState::LoadBlockIndex(const Consensus::Params& consensus_params, CBlockTreeDB& blocktree)
{
    if (!blocktree.LoadBlockIndexGuts(consensus_params, [this](const uint256& hash){ return this->InsertBlockIndex(hash); }))
        return false;

    boost::this_thread::interruption_point();

    // Calculate nChainWork
    std::vector<std::pair<int, CBlockIndex*> > vSortedByHeight;
    vSortedByHeight.reserve(mapBlockIndex.size());
    for (const std::pair<uint256, CBlockIndex*>& item : mapBlockIndex)
    {
        CBlockIndex* pindex = item.second;
        vSortedByHeight.push_back(std::make_pair(pindex->nHeight, pindex));
    }
    sort(vSortedByHeight.begin(), vSortedByHeight.end());
    for (const std::pair<int, CBlockIndex*>& item : vSortedByHeight)
    {
        CBlockIndex* pindex = item.second;
        pindex->nChainWork = (pindex->pprev ? pindex->pprev->nChainWork : 0) + GetBlockProof(*pindex);
        pindex->nTimeMax = (pindex->pprev ? std::max(pindex->pprev->nTimeMax, pindex->nTime) : pindex->nTime);
        // We can link the chain of blocks for which we've received transactions at some point.
        // Pruned nodes may have deleted the block.
        if (pindex->nTx > 0) {
            if (pindex->pprev) {
                if (pindex->pprev->nChainTx) {
                    pindex->nChainTx = pindex->pprev->nChainTx + pindex->nTx;
                } else {
                    pindex->nChainTx = 0;
                    mapBlocksUnlinked.insert(std::make_pair(pindex->pprev, pindex));
                }
            } else {
                pindex->nChainTx = pindex->nTx;
            }
        }
        if (!(pindex->nStatus & BLOCK_FAILED_MASK) && pindex->pprev && (pindex->pprev->nStatus & BLOCK_FAILED_MASK)) {
            pindex->nStatus |= BLOCK_FAILED_CHILD;
            setDirtyBlockIndex.insert(pindex);
        }
        if (pindex->IsValid(BLOCK_VALID_TRANSACTIONS) && (pindex->nChainTx || pindex->pprev == nullptr))
            setBlockIndexCandidates.insert(pindex);
        if (pindex->nStatus & BLOCK_FAILED_MASK && (!pindexBestInvalid || pindex->nChainWork > pindexBestInvalid->nChainWork))
            pindexBestInvalid = pindex;
        if (pindex->pprev)
            pindex->BuildSkip();
        if (pindex->IsValid(BLOCK_VALID_TREE) && (pindexBestHeader == nullptr || CBlockIndexWorkComparator()(pindexBestHeader, pindex)))
            pindexBestHeader = pindex;
    }

    return true;
}

bool static LoadBlockIndexDB(const CChainParams& chainparams)
{
    if (!g_chainstate.LoadBlockIndex(chainparams.GetConsensus(), *pblocktree))
        return false;

    // Load block file info
    pblocktree->ReadLastBlockFile(nLastBlockFile);
    vinfoBlockFile.resize(nLastBlockFile + 1);
    LogPrintf("%s: last block file = %i\n", __func__, nLastBlockFile);
    for (int nFile = 0; nFile <= nLastBlockFile; nFile++) {
        pblocktree->ReadBlockFileInfo(nFile, vinfoBlockFile[nFile]);
    }
    LogPrintf("%s: last block file info: %s\n", __func__, vinfoBlockFile[nLastBlockFile].ToString());
    for (int nFile = nLastBlockFile + 1; true; nFile++) {
        CBlockFileInfo info;
        if (pblocktree->ReadBlockFileInfo(nFile, info)) {
            vinfoBlockFile.push_back(info);
        } else {
            break;
        }
    }

    // Check presence of blk files
    LogPrintf("Checking all blk files are present...\n");
    std::set<int> setBlkDataFiles;
    for (const std::pair<uint256, CBlockIndex*>& item : mapBlockIndex)
    {
        CBlockIndex* pindex = item.second;
        if (pindex->nStatus & BLOCK_HAVE_DATA) {
            setBlkDataFiles.insert(pindex->nFile);
        }
    }
    for (std::set<int>::iterator it = setBlkDataFiles.begin(); it != setBlkDataFiles.end(); it++)
    {
        CDiskBlockPos pos(*it, 0);
        if (CAutoFile(OpenBlockFile(pos, true), SER_DISK, CLIENT_VERSION).IsNull()) {
            return false;
        }
    }

    // Check whether we have ever pruned block & undo files
    pblocktree->ReadFlag("prunedblockfiles", fHavePruned);
    if (fHavePruned)
        LogPrintf("LoadBlockIndexDB(): Block files have previously been pruned\n");

    // Check whether we need to continue reindexing
    bool fReindexing = false;
    pblocktree->ReadReindexing(fReindexing);
    if(fReindexing) fReindex = true;

    // Check whether we have a transaction index
    pblocktree->ReadFlag("txindex", fTxIndex);
    LogPrintf("%s: transaction index %s\n", __func__, fTxIndex ? "enabled" : "disabled");

    return true;
}

bool LoadChainTip(const CChainParams& chainparams)
{
    if (chainActive.Tip() && chainActive.Tip()->GetBlockHash() == pcoinsTip->GetBestBlock()) return true;

    if (pcoinsTip->GetBestBlock().IsNull() && mapBlockIndex.size() == 1) {
        // In case we just added the genesis block, connect it now, so
        // that we always have a chainActive.Tip() when we return.
        LogPrintf("%s: Connecting genesis block...\n", __func__);
        CValidationState state;
        if (!ActivateBestChain(state, chainparams)) {
            return false;
        }
    }

    // Load pointer to end of best chain
    BlockMap::iterator it = mapBlockIndex.find(pcoinsTip->GetBestBlock());
    if (it == mapBlockIndex.end())
        return false;
    chainActive.SetTip(it->second);

    g_chainstate.PruneBlockIndexCandidates();

    LogPrintf("Loaded best chain: hashBestChain=%s height=%d date=%s progress=%f\n",
        chainActive.Tip()->GetBlockHash().ToString(), chainActive.Height(),
        DateTimeStrFormat("%Y-%m-%d %H:%M:%S", chainActive.Tip()->GetBlockTime()),
        GuessVerificationProgress(chainparams.TxData(), chainActive.Tip()));
    return true;
}

CVerifyDB::CVerifyDB()
{
    uiInterface.ShowProgress(_("Verifying blocks..."), 0, false);
}

CVerifyDB::~CVerifyDB()
{
    uiInterface.ShowProgress("", 100, false);
}

bool CVerifyDB::VerifyDB(const CChainParams& chainparams, CCoinsView *coinsview, int nCheckLevel, int nCheckDepth)
{
    LOCK(cs_main);
    if (chainActive.Tip() == nullptr || chainActive.Tip()->pprev == nullptr)
        return true;

    // Verify blocks in the best chain
    if (nCheckDepth <= 0 || nCheckDepth > chainActive.Height())
        nCheckDepth = chainActive.Height();
    nCheckLevel = std::max(0, std::min(4, nCheckLevel));
    LogPrintf("Verifying last %i blocks at level %i\n", nCheckDepth, nCheckLevel);
    CCoinsViewCache coins(coinsview);
    CBlockIndex* pindexState = chainActive.Tip();
    CBlockIndex* pindexFailure = nullptr;
    int nGoodTransactions = 0;
    CValidationState state;
    int reportDone = 0;
    LogPrintf("[0%%]...");
    for (CBlockIndex* pindex = chainActive.Tip(); pindex && pindex->pprev; pindex = pindex->pprev)
    {
        boost::this_thread::interruption_point();
        int percentageDone = std::max(1, std::min(99, (int)(((double)(chainActive.Height() - pindex->nHeight)) / (double)nCheckDepth * (nCheckLevel >= 4 ? 50 : 100))));
        if (reportDone < percentageDone/10) {
            // report every 10% step
            LogPrintf("[%d%%]...", percentageDone);
            reportDone = percentageDone/10;
        }
        uiInterface.ShowProgress(_("Verifying blocks..."), percentageDone, false);
        if (pindex->nHeight < chainActive.Height()-nCheckDepth)
            break;
        if (fPruneMode && !(pindex->nStatus & BLOCK_HAVE_DATA)) {
            // If pruning, only go back as far as we have data.
            LogPrintf("VerifyDB(): block verification stopping at height %d (pruning, no data)\n", pindex->nHeight);
            break;
        }
        CBlock block;
        // check level 0: read from disk
        if (!ReadBlockFromDisk(block, pindex, chainparams.GetConsensus(), true))
            return error("VerifyDB(): *** ReadBlockFromDisk failed at %d, hash=%s", pindex->nHeight, pindex->GetBlockHash().ToString());
        // check level 1: verify block validity
        if (nCheckLevel >= 1 && !CheckBlock(block, state, chainparams.GetConsensus()))
            return error("%s: *** found bad block at %d, hash=%s (%s)\n", __func__,
                         pindex->nHeight, pindex->GetBlockHash().ToString(), FormatStateMessage(state));
        // check level 2: verify undo validity
        if (nCheckLevel >= 2 && pindex) {
            CBlockUndo undo;
            if (!pindex->GetUndoPos().IsNull()) {
                if (!UndoReadFromDisk(undo, pindex)) {
                    return error("VerifyDB(): *** found bad undo data at %d, hash=%s\n", pindex->nHeight, pindex->GetBlockHash().ToString());
                }
            }
        }
        // check level 3: check for inconsistencies during memory-only disconnect of tip blocks
        if (nCheckLevel >= 3 && pindex == pindexState && (coins.DynamicMemoryUsage() + pcoinsTip->DynamicMemoryUsage()) <= nCoinCacheUsage) {
            assert(coins.GetBestBlock() == pindex->GetBlockHash());
            DisconnectResult res = g_chainstate.DisconnectBlock(block, pindex, coins);
            if (res == DISCONNECT_FAILED) {
                return error("VerifyDB(): *** irrecoverable inconsistency in block data at %d, hash=%s", pindex->nHeight, pindex->GetBlockHash().ToString());
            }
            pindexState = pindex->pprev;
            if (res == DISCONNECT_UNCLEAN) {
                nGoodTransactions = 0;
                pindexFailure = pindex;
            } else {
                nGoodTransactions += block.vtx.size();
            }
        }
        if (ShutdownRequested())
            return true;
    }
    if (pindexFailure)
        return error("VerifyDB(): *** coin database inconsistencies found (last %i blocks, %i good transactions before that)\n", chainActive.Height() - pindexFailure->nHeight + 1, nGoodTransactions);

    // check level 4: try reconnecting blocks
    if (nCheckLevel >= 4) {
        CBlockIndex *pindex = pindexState;
        while (pindex != chainActive.Tip()) {
            boost::this_thread::interruption_point();
            uiInterface.ShowProgress(_("Verifying blocks..."), std::max(1, std::min(99, 100 - (int)(((double)(chainActive.Height() - pindex->nHeight)) / (double)nCheckDepth * 50))), false);
            pindex = chainActive.Next(pindex);
            CBlock block;
            if (!ReadBlockFromDisk(block, pindex, chainparams.GetConsensus(), true))
                return error("VerifyDB(): *** ReadBlockFromDisk failed at %d, hash=%s", pindex->nHeight, pindex->GetBlockHash().ToString());
            if (!g_chainstate.ConnectBlock(block, state, pindex, coins, chainparams))
                return error("VerifyDB(): *** found unconnectable block at %d, hash=%s", pindex->nHeight, pindex->GetBlockHash().ToString());
        }
    }

    LogPrintf("[DONE].\n");
    LogPrintf("No coin database inconsistencies in last %i blocks (%i transactions)\n", chainActive.Height() - pindexState->nHeight, nGoodTransactions);

    return true;
}

/** Apply the effects of a block on the utxo cache, ignoring that it may already have been applied. */
bool CChainState::RollforwardBlock(const CBlockIndex* pindex, CCoinsViewCache& inputs, const CChainParams& params)
{
    // TODO: merge with ConnectBlock
    CBlock block;
    if (!ReadBlockFromDisk(block, pindex, params.GetConsensus())) {
        return error("ReplayBlock(): ReadBlockFromDisk failed at %d, hash=%s", pindex->nHeight, pindex->GetBlockHash().ToString());
    }

    for (const CTransactionRef& tx : block.vtx) {
        if (!tx->IsCoinBase()) {
            for (const CTxIn &txin : tx->vin) {
                inputs.SpendCoin(txin.prevout);
            }
        }
        // Pass check = true as every addition may be an overwrite.
        AddCoins(inputs, *tx, pindex->nHeight, true);
    }
    return true;
}

bool CChainState::ReplayBlocks(const CChainParams& params, CCoinsView* view)
{
    LOCK(cs_main);

    CCoinsViewCache cache(view);

    std::vector<uint256> hashHeads = view->GetHeadBlocks();
    if (hashHeads.empty()) return true; // We're already in a consistent state.
    if (hashHeads.size() != 2) return error("ReplayBlocks(): unknown inconsistent state");

    uiInterface.ShowProgress(_("Replaying blocks..."), 0, false);
    LogPrintf("Replaying blocks\n");

    const CBlockIndex* pindexOld = nullptr;  // Old tip during the interrupted flush.
    const CBlockIndex* pindexNew;            // New tip during the interrupted flush.
    const CBlockIndex* pindexFork = nullptr; // Latest block common to both the old and the new tip.

    if (mapBlockIndex.count(hashHeads[0]) == 0) {
        return error("ReplayBlocks(): reorganization to unknown block requested");
    }
    pindexNew = mapBlockIndex[hashHeads[0]];

    if (!hashHeads[1].IsNull()) { // The old tip is allowed to be 0, indicating it's the first flush.
        if (mapBlockIndex.count(hashHeads[1]) == 0) {
            return error("ReplayBlocks(): reorganization from unknown block requested");
        }
        pindexOld = mapBlockIndex[hashHeads[1]];
        pindexFork = LastCommonAncestor(pindexOld, pindexNew);
        assert(pindexFork != nullptr);
    }

    // Rollback along the old branch.
    while (pindexOld != pindexFork) {
        if (pindexOld->nHeight > 0) { // Never disconnect the genesis block.
            CBlock block;
            if (!ReadBlockFromDisk(block, pindexOld, params.GetConsensus())) {
                return error("RollbackBlock(): ReadBlockFromDisk() failed at %d, hash=%s", pindexOld->nHeight, pindexOld->GetBlockHash().ToString());
            }
            LogPrintf("Rolling back %s (%i)\n", pindexOld->GetBlockHash().ToString(), pindexOld->nHeight);
            DisconnectResult res = DisconnectBlock(block, pindexOld, cache);
            if (res == DISCONNECT_FAILED) {
                return error("RollbackBlock(): DisconnectBlock failed at %d, hash=%s", pindexOld->nHeight, pindexOld->GetBlockHash().ToString());
            }
            // If DISCONNECT_UNCLEAN is returned, it means a non-existing UTXO was deleted, or an existing UTXO was
            // overwritten. It corresponds to cases where the block-to-be-disconnect never had all its operations
            // applied to the UTXO set. However, as both writing a UTXO and deleting a UTXO are idempotent operations,
            // the result is still a version of the UTXO set with the effects of that block undone.
        }
        pindexOld = pindexOld->pprev;
    }

    // Roll forward from the forking point to the new tip.
    int nForkHeight = pindexFork ? pindexFork->nHeight : 0;
    for (int nHeight = nForkHeight + 1; nHeight <= pindexNew->nHeight; ++nHeight) {
        const CBlockIndex* pindex = pindexNew->GetAncestor(nHeight);
        LogPrintf("Rolling forward %s (%i)\n", pindex->GetBlockHash().ToString(), nHeight);
        if (!RollforwardBlock(pindex, cache, params)) return false;
    }

    cache.SetBestBlock(pindexNew->GetBlockHash());
    cache.Flush();
    uiInterface.ShowProgress("", 100, false);
    return true;
}

bool ReplayBlocks(const CChainParams& params, CCoinsView* view) {
    return g_chainstate.ReplayBlocks(params, view);
}

bool CChainState::RewindBlockIndex(const CChainParams& params)
{
    LOCK(cs_main);

    // Note that during -reindex-chainstate we are called with an empty chainActive!

    int nHeight = 1;
    while (nHeight <= chainActive.Height()) {
        if (IsWitnessEnabled(chainActive[nHeight - 1], params.GetConsensus()) && !(chainActive[nHeight]->nStatus & BLOCK_OPT_WITNESS)) {
            break;
        }
        nHeight++;
    }

    // nHeight is now the height of the first insufficiently-validated block, or tipheight + 1
    CValidationState state;
    CBlockIndex* pindex = chainActive.Tip();
    while (chainActive.Height() >= nHeight) {
        if (fPruneMode && !(chainActive.Tip()->nStatus & BLOCK_HAVE_DATA)) {
            // If pruning, don't try rewinding past the HAVE_DATA point;
            // since older blocks can't be served anyway, there's
            // no need to walk further, and trying to DisconnectTip()
            // will fail (and require a needless reindex/redownload
            // of the blockchain).
            break;
        }
        if (!DisconnectTip(state, params, nullptr)) {
            return error("RewindBlockIndex: unable to disconnect block at height %i", pindex->nHeight);
        }
        // Occasionally flush state to disk.
        if (!FlushStateToDisk(params, state, FLUSH_STATE_PERIODIC))
            return false;
    }

    // Reduce validity flag and have-data flags.
    // We do this after actual disconnecting, otherwise we'll end up writing the lack of data
    // to disk before writing the chainstate, resulting in a failure to continue if interrupted.
    for (const auto& entry : mapBlockIndex) {
        CBlockIndex* pindexIter = entry.second;

        // Note: If we encounter an insufficiently validated block that
        // is on chainActive, it must be because we are a pruning node, and
        // this block or some successor doesn't HAVE_DATA, so we were unable to
        // rewind all the way.  Blocks remaining on chainActive at this point
        // must not have their validity reduced.
        if (IsWitnessEnabled(pindexIter->pprev, params.GetConsensus()) && !(pindexIter->nStatus & BLOCK_OPT_WITNESS) && !chainActive.Contains(pindexIter)) {
            // Reduce validity
            pindexIter->nStatus = std::min<unsigned int>(pindexIter->nStatus & BLOCK_VALID_MASK, BLOCK_VALID_TREE) | (pindexIter->nStatus & ~BLOCK_VALID_MASK);
            // Remove have-data flags.
            pindexIter->nStatus &= ~(BLOCK_HAVE_DATA | BLOCK_HAVE_UNDO);
            // Remove storage location.
            pindexIter->nFile = 0;
            pindexIter->nDataPos = 0;
            pindexIter->nUndoPos = 0;
            // Remove various other things
            pindexIter->nTx = 0;
            pindexIter->nChainTx = 0;
            pindexIter->nSequenceId = 0;
            // Make sure it gets written.
            setDirtyBlockIndex.insert(pindexIter);
            // Update indexes
            setBlockIndexCandidates.erase(pindexIter);
            std::pair<std::multimap<CBlockIndex*, CBlockIndex*>::iterator, std::multimap<CBlockIndex*, CBlockIndex*>::iterator> ret = mapBlocksUnlinked.equal_range(pindexIter->pprev);
            while (ret.first != ret.second) {
                if (ret.first->second == pindexIter) {
                    mapBlocksUnlinked.erase(ret.first++);
                } else {
                    ++ret.first;
                }
            }
        } else if (pindexIter->IsValid(BLOCK_VALID_TRANSACTIONS) && pindexIter->nChainTx) {
            setBlockIndexCandidates.insert(pindexIter);
        }
    }

    if (chainActive.Tip() != nullptr) {
        // We can't prune block index candidates based on our tip if we have
        // no tip due to chainActive being empty!
        PruneBlockIndexCandidates();

        CheckBlockIndex(params.GetConsensus());
    }

    return true;
}

bool RewindBlockIndex(const CChainParams& params) {
    if (!g_chainstate.RewindBlockIndex(params)) {
        return false;
    }

    if (chainActive.Tip() != nullptr) {
        // FlushStateToDisk can possibly read chainActive. Be conservative
        // and skip it here, we're about to -reindex-chainstate anyway, so
        // it'll get called a bunch real soon.
        CValidationState state;
        if (!FlushStateToDisk(params, state, FLUSH_STATE_ALWAYS)) {
            return false;
        }
    }

    return true;
}

void CChainState::UnloadBlockIndex() {
    nBlockSequenceId = 1;
    g_failed_blocks.clear();
    setBlockIndexCandidates.clear();
}

// May NOT be used after any connections are up as much
// of the peer-processing logic assumes a consistent
// block index state
void UnloadBlockIndex()
{
    LOCK(cs_main);
    chainActive.SetTip(nullptr);
    pindexBestInvalid = nullptr;
    pindexBestHeader = nullptr;
    mempool.clear();
    mapBlocksUnlinked.clear();
    vinfoBlockFile.clear();
    nLastBlockFile = 0;
    setDirtyBlockIndex.clear();
    setDirtyFileInfo.clear();
    versionbitscache.Clear();
    for (int b = 0; b < VERSIONBITS_NUM_BITS; b++) {
        warningcache[b].clear();
    }

    for (BlockMap::value_type& entry : mapBlockIndex) {
        delete entry.second;
    }
    mapBlockIndex.clear();
    fHavePruned = false;

    g_chainstate.UnloadBlockIndex();
}

bool LoadBlockIndex(const CChainParams& chainparams)
{
    // Load block index from databases
    bool needs_init = fReindex;
    if (!fReindex) {
        bool ret = LoadBlockIndexDB(chainparams);
        if (!ret) return false;
        needs_init = mapBlockIndex.empty();
    }

    if (needs_init) {
        // Everything here is for *new* reindex/DBs. Thus, though
        // LoadBlockIndexDB may have set fReindex if we shut down
        // mid-reindex previously, we don't check fReindex and
        // instead only check it prior to LoadBlockIndexDB to set
        // needs_init.

        LogPrintf("Initializing databases...\n");
        // Use the provided setting for -txindex in the new database
        fTxIndex = gArgs.GetBoolArg("-txindex", DEFAULT_TXINDEX);
        pblocktree->WriteFlag("txindex", fTxIndex);
    }
    return true;
}

bool CChainState::LoadGenesisBlock(const CChainParams& chainparams)
{
    LOCK(cs_main);

    // Check whether we're already initialized by checking for genesis in
    // mapBlockIndex. Note that we can't use chainActive here, since it is
    // set based on the coins db, not the block index db, which is the only
    // thing loaded at this point.
    if (mapBlockIndex.count(chainparams.GenesisBlock().GetHash()))
        return true;

    try {
        CBlock &block = const_cast<CBlock&>(chainparams.GenesisBlock());
        CDiskBlockPos blockPos = SaveBlockToDisk(block, 0, chainparams, nullptr);
        if (blockPos.IsNull())
            return error("%s: writing genesis block to disk failed", __func__);
        CBlockIndex *pindex = AddToBlockIndex(block);
        CValidationState state;
        if (!ReceivedBlockTransactions(block, state, pindex, blockPos, chainparams.GetConsensus()))
            return error("%s: genesis block not accepted", __func__);
    } catch (const std::runtime_error& e) {
        return error("%s: failed to write genesis block: %s", __func__, e.what());
    }

    return true;
}

bool LoadGenesisBlock(const CChainParams& chainparams)
{
    return g_chainstate.LoadGenesisBlock(chainparams);
}

bool LoadExternalBlockFile(const CChainParams& chainparams, FILE* fileIn, CDiskBlockPos *dbp)
{
    // Map of disk positions for blocks with unknown parent (only used for reindex)
    static std::multimap<uint256, CDiskBlockPos> mapBlocksUnknownParent;
    int64_t nStart = GetTimeMillis();

    int nLoaded = 0;
    try {
        // This takes over fileIn and calls fclose() on it in the CBufferedFile destructor
        CBufferedFile blkdat(fileIn, 2*MAX_BLOCK_SERIALIZED_SIZE, MAX_BLOCK_SERIALIZED_SIZE+8, SER_DISK, CLIENT_VERSION);
        uint64_t nRewind = blkdat.GetPos();
        while (!blkdat.eof()) {
            boost::this_thread::interruption_point();

            blkdat.SetPos(nRewind);
            nRewind++; // start one byte further next time, in case of failure
            blkdat.SetLimit(); // remove former limit
            unsigned int nSize = 0;
            try {
                // locate a header
                unsigned char buf[CMessageHeader::MESSAGE_START_SIZE];
                blkdat.FindByte(chainparams.MessageStart()[0]);
                nRewind = blkdat.GetPos()+1;
                blkdat >> FLATDATA(buf);
                if (memcmp(buf, chainparams.MessageStart(), CMessageHeader::MESSAGE_START_SIZE))
                    continue;
                // read size
                blkdat >> nSize;
                if (nSize < 80 || nSize > MAX_BLOCK_SERIALIZED_SIZE)
                    continue;
            } catch (const std::exception&) {
                // no valid block header found; don't complain
                break;
            }
            try {
                // read block
                uint64_t nBlockPos = blkdat.GetPos();
                if (dbp)
                    dbp->nPos = nBlockPos;
                blkdat.SetLimit(nBlockPos + nSize);
                blkdat.SetPos(nBlockPos);
                std::shared_ptr<CBlock> pblock = std::make_shared<CBlock>();
                CBlock& block = *pblock;
                blkdat >> block;
                nRewind = blkdat.GetPos();

                // detect out of order blocks, and store them for later
                uint256 hash = block.GetHash();
                if (hash != chainparams.GetConsensus().hashGenesisBlock && mapBlockIndex.find(block.hashPrevBlock) == mapBlockIndex.end()) {
                    LogPrint(BCLog::REINDEX, "%s: Out of order block %s, parent %s not known\n", __func__, hash.ToString(),
                            block.hashPrevBlock.ToString());
                    if (dbp)
                        mapBlocksUnknownParent.insert(std::make_pair(block.hashPrevBlock, *dbp));
                    continue;
                }

                // process in case the block isn't known yet
                if (mapBlockIndex.count(hash) == 0 || (mapBlockIndex[hash]->nStatus & BLOCK_HAVE_DATA) == 0) {
                    LOCK(cs_main);
                    CValidationState state;
                    if (g_chainstate.AcceptBlock(pblock, state, chainparams, nullptr, true, dbp, nullptr))
                        nLoaded++;
                    if (state.IsError())
                        break;
                } else if (hash != chainparams.GetConsensus().hashGenesisBlock && mapBlockIndex[hash]->nHeight % 1000 == 0) {
                    LogPrint(BCLog::REINDEX, "Block Import: already had block %s at height %d\n", hash.ToString(), mapBlockIndex[hash]->nHeight);
                }

                // Activate the genesis block so normal node progress can continue
                if (hash == chainparams.GetConsensus().hashGenesisBlock) {
                    CValidationState state;
                    if (!ActivateBestChain(state, chainparams)) {
                        break;
                    }
                }

                NotifyHeaderTip();

                // Recursively process earlier encountered successors of this block
                std::deque<uint256> queue;
                queue.push_back(hash);
                while (!queue.empty()) {
                    uint256 head = queue.front();
                    queue.pop_front();
                    std::pair<std::multimap<uint256, CDiskBlockPos>::iterator, std::multimap<uint256, CDiskBlockPos>::iterator> range = mapBlocksUnknownParent.equal_range(head);
                    while (range.first != range.second) {
                        std::multimap<uint256, CDiskBlockPos>::iterator it = range.first;
                        std::shared_ptr<CBlock> pblockrecursive = std::make_shared<CBlock>();
                        if (ReadBlockFromDisk(*pblockrecursive, it->second, chainparams.GetConsensus()))
                        {
                            LogPrint(BCLog::REINDEX, "%s: Processing out of order child %s of %s\n", __func__, pblockrecursive->GetHash().ToString(),
                                    head.ToString());
                            LOCK(cs_main);
                            CValidationState dummy;
                            if (g_chainstate.AcceptBlock(pblockrecursive, dummy, chainparams, nullptr, true, &it->second, nullptr))
                            {
                                nLoaded++;
                                queue.push_back(pblockrecursive->GetHash());
                            }
                        }
                        range.first++;
                        mapBlocksUnknownParent.erase(it);
                        NotifyHeaderTip();
                    }
                }
            } catch (const std::exception& e) {
                LogPrintf("%s: Deserialize or I/O error - %s\n", __func__, e.what());
            }
        }
    } catch (const std::runtime_error& e) {
        AbortNode(std::string("System error: ") + e.what());
    }
    if (nLoaded > 0)
        LogPrintf("Loaded %i blocks from external file in %dms\n", nLoaded, GetTimeMillis() - nStart);
    return nLoaded > 0;
}

void CChainState::CheckBlockIndex(const Consensus::Params& consensusParams)
{
    if (!fCheckBlockIndex) {
        return;
    }

    LOCK(cs_main);

    // During a reindex, we read the genesis block and call CheckBlockIndex before ActivateBestChain,
    // so we have the genesis block in mapBlockIndex but no active chain.  (A few of the tests when
    // iterating the block tree require that chainActive has been initialized.)
    if (chainActive.Height() < 0) {
        assert(mapBlockIndex.size() <= 1);
        return;
    }

    // Build forward-pointing map of the entire block tree.
    std::multimap<CBlockIndex*,CBlockIndex*> forward;
    for (auto& entry : mapBlockIndex) {
        forward.insert(std::make_pair(entry.second->pprev, entry.second));
    }

    assert(forward.size() == mapBlockIndex.size());

    std::pair<std::multimap<CBlockIndex*,CBlockIndex*>::iterator,std::multimap<CBlockIndex*,CBlockIndex*>::iterator> rangeGenesis = forward.equal_range(nullptr);
    CBlockIndex *pindex = rangeGenesis.first->second;
    rangeGenesis.first++;
    assert(rangeGenesis.first == rangeGenesis.second); // There is only one index entry with parent nullptr.

    // Iterate over the entire block tree, using depth-first search.
    // Along the way, remember whether there are blocks on the path from genesis
    // block being explored which are the first to have certain properties.
    size_t nNodes = 0;
    int nHeight = 0;
    CBlockIndex* pindexFirstInvalid = nullptr; // Oldest ancestor of pindex which is invalid.
    CBlockIndex* pindexFirstMissing = nullptr; // Oldest ancestor of pindex which does not have BLOCK_HAVE_DATA.
    CBlockIndex* pindexFirstNeverProcessed = nullptr; // Oldest ancestor of pindex for which nTx == 0.
    CBlockIndex* pindexFirstNotTreeValid = nullptr; // Oldest ancestor of pindex which does not have BLOCK_VALID_TREE (regardless of being valid or not).
    CBlockIndex* pindexFirstNotTransactionsValid = nullptr; // Oldest ancestor of pindex which does not have BLOCK_VALID_TRANSACTIONS (regardless of being valid or not).
    CBlockIndex* pindexFirstNotChainValid = nullptr; // Oldest ancestor of pindex which does not have BLOCK_VALID_CHAIN (regardless of being valid or not).
    CBlockIndex* pindexFirstNotScriptsValid = nullptr; // Oldest ancestor of pindex which does not have BLOCK_VALID_SCRIPTS (regardless of being valid or not).
    while (pindex != nullptr) {
        nNodes++;
        if (pindexFirstInvalid == nullptr && pindex->nStatus & BLOCK_FAILED_VALID) pindexFirstInvalid = pindex;
        if (pindexFirstMissing == nullptr && !(pindex->nStatus & BLOCK_HAVE_DATA)) pindexFirstMissing = pindex;
        if (pindexFirstNeverProcessed == nullptr && pindex->nTx == 0) pindexFirstNeverProcessed = pindex;
        if (pindex->pprev != nullptr && pindexFirstNotTreeValid == nullptr && (pindex->nStatus & BLOCK_VALID_MASK) < BLOCK_VALID_TREE) pindexFirstNotTreeValid = pindex;
        if (pindex->pprev != nullptr && pindexFirstNotTransactionsValid == nullptr && (pindex->nStatus & BLOCK_VALID_MASK) < BLOCK_VALID_TRANSACTIONS) pindexFirstNotTransactionsValid = pindex;
        if (pindex->pprev != nullptr && pindexFirstNotChainValid == nullptr && (pindex->nStatus & BLOCK_VALID_MASK) < BLOCK_VALID_CHAIN) pindexFirstNotChainValid = pindex;
        if (pindex->pprev != nullptr && pindexFirstNotScriptsValid == nullptr && (pindex->nStatus & BLOCK_VALID_MASK) < BLOCK_VALID_SCRIPTS) pindexFirstNotScriptsValid = pindex;

        // Begin: actual consistency checks.
        if (pindex->pprev == nullptr) {
            // Genesis block checks.
            assert(pindex->GetBlockHash() == consensusParams.hashGenesisBlock); // Genesis block's hash must match.
            assert(pindex == chainActive.Genesis()); // The current active chain's genesis block must be this block.
        }
        if (pindex->nChainTx == 0) assert(pindex->nSequenceId <= 0);  // nSequenceId can't be set positive for blocks that aren't linked (negative is used for preciousblock)
        // VALID_TRANSACTIONS is equivalent to nTx > 0 for all nodes (whether or not pruning has occurred).
        // HAVE_DATA is only equivalent to nTx > 0 (or VALID_TRANSACTIONS) if no pruning has occurred.
        if (!fHavePruned) {
            // If we've never pruned, then HAVE_DATA should be equivalent to nTx > 0
            assert(!(pindex->nStatus & BLOCK_HAVE_DATA) == (pindex->nTx == 0));
            assert(pindexFirstMissing == pindexFirstNeverProcessed);
        } else {
            // If we have pruned, then we can only say that HAVE_DATA implies nTx > 0
            if (pindex->nStatus & BLOCK_HAVE_DATA) assert(pindex->nTx > 0);
        }
        if (pindex->nStatus & BLOCK_HAVE_UNDO) assert(pindex->nStatus & BLOCK_HAVE_DATA);
        assert(((pindex->nStatus & BLOCK_VALID_MASK) >= BLOCK_VALID_TRANSACTIONS) == (pindex->nTx > 0)); // This is pruning-independent.
        // All parents having had data (at some point) is equivalent to all parents being VALID_TRANSACTIONS, which is equivalent to nChainTx being set.
        assert((pindexFirstNeverProcessed != nullptr) == (pindex->nChainTx == 0)); // nChainTx != 0 is used to signal that all parent blocks have been processed (but may have been pruned).
        assert((pindexFirstNotTransactionsValid != nullptr) == (pindex->nChainTx == 0));
        assert(pindex->nHeight == nHeight); // nHeight must be consistent.
        assert(pindex->pprev == nullptr || pindex->nChainWork >= pindex->pprev->nChainWork); // For every block except the genesis block, the chainwork must be larger than the parent's.
        assert(nHeight < 2 || (pindex->pskip && (pindex->pskip->nHeight < nHeight))); // The pskip pointer must point back for all but the first 2 blocks.
        assert(pindexFirstNotTreeValid == nullptr); // All mapBlockIndex entries must at least be TREE valid
        if ((pindex->nStatus & BLOCK_VALID_MASK) >= BLOCK_VALID_TREE) assert(pindexFirstNotTreeValid == nullptr); // TREE valid implies all parents are TREE valid
        if ((pindex->nStatus & BLOCK_VALID_MASK) >= BLOCK_VALID_CHAIN) assert(pindexFirstNotChainValid == nullptr); // CHAIN valid implies all parents are CHAIN valid
        if ((pindex->nStatus & BLOCK_VALID_MASK) >= BLOCK_VALID_SCRIPTS) assert(pindexFirstNotScriptsValid == nullptr); // SCRIPTS valid implies all parents are SCRIPTS valid
        if (pindexFirstInvalid == nullptr) {
            // Checks for not-invalid blocks.
            assert((pindex->nStatus & BLOCK_FAILED_MASK) == 0); // The failed mask cannot be set for blocks without invalid parents.
        }
        if (!CBlockIndexWorkComparator()(pindex, chainActive.Tip()) && pindexFirstNeverProcessed == nullptr) {
            if (pindexFirstInvalid == nullptr) {
                // If this block sorts at least as good as the current tip and
                // is valid and we have all data for its parents, it must be in
                // setBlockIndexCandidates.  chainActive.Tip() must also be there
                // even if some data has been pruned.
                if (pindexFirstMissing == nullptr || pindex == chainActive.Tip()) {
                    assert(setBlockIndexCandidates.count(pindex));
                }
                // If some parent is missing, then it could be that this block was in
                // setBlockIndexCandidates but had to be removed because of the missing data.
                // In this case it must be in mapBlocksUnlinked -- see test below.
            }
        } else { // If this block sorts worse than the current tip or some ancestor's block has never been seen, it cannot be in setBlockIndexCandidates.
            assert(setBlockIndexCandidates.count(pindex) == 0);
        }
        // Check whether this block is in mapBlocksUnlinked.
        std::pair<std::multimap<CBlockIndex*,CBlockIndex*>::iterator,std::multimap<CBlockIndex*,CBlockIndex*>::iterator> rangeUnlinked = mapBlocksUnlinked.equal_range(pindex->pprev);
        bool foundInUnlinked = false;
        while (rangeUnlinked.first != rangeUnlinked.second) {
            assert(rangeUnlinked.first->first == pindex->pprev);
            if (rangeUnlinked.first->second == pindex) {
                foundInUnlinked = true;
                break;
            }
            rangeUnlinked.first++;
        }
        if (pindex->pprev && (pindex->nStatus & BLOCK_HAVE_DATA) && pindexFirstNeverProcessed != nullptr && pindexFirstInvalid == nullptr) {
            // If this block has block data available, some parent was never received, and has no invalid parents, it must be in mapBlocksUnlinked.
            assert(foundInUnlinked);
        }
        if (!(pindex->nStatus & BLOCK_HAVE_DATA)) assert(!foundInUnlinked); // Can't be in mapBlocksUnlinked if we don't HAVE_DATA
        if (pindexFirstMissing == nullptr) assert(!foundInUnlinked); // We aren't missing data for any parent -- cannot be in mapBlocksUnlinked.
        if (pindex->pprev && (pindex->nStatus & BLOCK_HAVE_DATA) && pindexFirstNeverProcessed == nullptr && pindexFirstMissing != nullptr) {
            // We HAVE_DATA for this block, have received data for all parents at some point, but we're currently missing data for some parent.
            assert(fHavePruned); // We must have pruned.
            // This block may have entered mapBlocksUnlinked if:
            //  - it has a descendant that at some point had more work than the
            //    tip, and
            //  - we tried switching to that descendant but were missing
            //    data for some intermediate block between chainActive and the
            //    tip.
            // So if this block is itself better than chainActive.Tip() and it wasn't in
            // setBlockIndexCandidates, then it must be in mapBlocksUnlinked.
            if (!CBlockIndexWorkComparator()(pindex, chainActive.Tip()) && setBlockIndexCandidates.count(pindex) == 0) {
                if (pindexFirstInvalid == nullptr) {
                    assert(foundInUnlinked);
                }
            }
        }
        // assert(pindex->GetBlockHash() == pindex->GetBlockHeader().GetHash()); // Perhaps too slow
        // End: actual consistency checks.

        // Try descending into the first subnode.
        std::pair<std::multimap<CBlockIndex*,CBlockIndex*>::iterator,std::multimap<CBlockIndex*,CBlockIndex*>::iterator> range = forward.equal_range(pindex);
        if (range.first != range.second) {
            // A subnode was found.
            pindex = range.first->second;
            nHeight++;
            continue;
        }
        // This is a leaf node.
        // Move upwards until we reach a node of which we have not yet visited the last child.
        while (pindex) {
            // We are going to either move to a parent or a sibling of pindex.
            // If pindex was the first with a certain property, unset the corresponding variable.
            if (pindex == pindexFirstInvalid) pindexFirstInvalid = nullptr;
            if (pindex == pindexFirstMissing) pindexFirstMissing = nullptr;
            if (pindex == pindexFirstNeverProcessed) pindexFirstNeverProcessed = nullptr;
            if (pindex == pindexFirstNotTreeValid) pindexFirstNotTreeValid = nullptr;
            if (pindex == pindexFirstNotTransactionsValid) pindexFirstNotTransactionsValid = nullptr;
            if (pindex == pindexFirstNotChainValid) pindexFirstNotChainValid = nullptr;
            if (pindex == pindexFirstNotScriptsValid) pindexFirstNotScriptsValid = nullptr;
            // Find our parent.
            CBlockIndex* pindexPar = pindex->pprev;
            // Find which child we just visited.
            std::pair<std::multimap<CBlockIndex*,CBlockIndex*>::iterator,std::multimap<CBlockIndex*,CBlockIndex*>::iterator> rangePar = forward.equal_range(pindexPar);
            while (rangePar.first->second != pindex) {
                assert(rangePar.first != rangePar.second); // Our parent must have at least the node we're coming from as child.
                rangePar.first++;
            }
            // Proceed to the next one.
            rangePar.first++;
            if (rangePar.first != rangePar.second) {
                // Move to the sibling.
                pindex = rangePar.first->second;
                break;
            } else {
                // Move up further.
                pindex = pindexPar;
                nHeight--;
                continue;
            }
        }
    }

    // Check that we actually traversed the entire map.
    assert(nNodes == forward.size());
}

std::string CBlockFileInfo::ToString() const
{
    return strprintf("CBlockFileInfo(blocks=%u, size=%u, heights=%u...%u, time=%s...%s)", nBlocks, nSize, nHeightFirst, nHeightLast, DateTimeStrFormat("%Y-%m-%d", nTimeFirst), DateTimeStrFormat("%Y-%m-%d", nTimeLast));
}

CBlockFileInfo* GetBlockFileInfo(size_t n)
{
    LOCK(cs_LastBlockFile);

    return &vinfoBlockFile.at(n);
}

ThresholdState VersionBitsTipState(const Consensus::Params& params, Consensus::DeploymentPos pos)
{
    LOCK(cs_main);
    return VersionBitsState(chainActive.Tip(), params, pos, versionbitscache);
}

BIP9Stats VersionBitsTipStatistics(const Consensus::Params& params, Consensus::DeploymentPos pos)
{
    LOCK(cs_main);
    return VersionBitsStatistics(chainActive.Tip(), params, pos);
}

int VersionBitsTipStateSinceHeight(const Consensus::Params& params, Consensus::DeploymentPos pos)
{
    LOCK(cs_main);
    return VersionBitsStateSinceHeight(chainActive.Tip(), params, pos, versionbitscache);
}

static const uint64_t MEMPOOL_DUMP_VERSION = 2;

bool LoadMempool(void)
{
    const CChainParams& chainparams = Params();
    int64_t nExpiryTimeout = gArgs.GetArg("-mempoolexpiry", DEFAULT_MEMPOOL_EXPIRY) * 60 * 60;
    FILE* filestr = fsbridge::fopen(GetDataDir() / "mempool.dat", "rb");
    CAutoFile file(filestr, SER_DISK, CLIENT_VERSION);
    if (file.IsNull()) {
        LogPrintf("Failed to open mempool file from disk. Continuing anyway.\n");
        return false;
    }

    int64_t count = 0;
    int64_t expired = 0;
    int64_t failed = 0;
    int64_t already_there = 0;
    int64_t nNow = GetTime();

    try {
        uint64_t version;
        file >> version;
        if (version != MEMPOOL_DUMP_VERSION) {
            return false;
        }
        std::map<std::string, std::vector<unsigned char>> mapData;
        file >> mapData;

        auto it = mapData.find("minfee");
        if (it != mapData.end()) {
            try {
                CDataStream ss(it->second, SER_DISK, CLIENT_VERSION);
                mempool.LoadMinFeeInternal(ss);
            } catch (const std::exception& e) {
                LogPrintf("Failed to deserialize mempool %s from disk: %s. Continuing anyway.\n", "minfee", e.what());
            }
        }

        it = mapData.find("deltas");
        if (it != mapData.end()) {
            try {
                CDataStream ss(it->second, SER_DISK, CLIENT_VERSION);
                std::map<uint256, std::pair<double, CAmount>> mapDeltas;
                ss >> mapDeltas;
                LOCK(mempool.cs);
                for (const auto& it : mapDeltas) {
                    const uint256& txid = it.first;
                    const CAmount& amountdelta = it.second.second;
                    mempool.PrioritiseTransaction(txid, amountdelta);
                }
            } catch (const std::exception& e) {
                LogPrintf("Failed to deserialize mempool %s from disk: %s. Continuing anyway.\n", "deltas", e.what());
            }
        }

        it = mapData.find("txs");
        if (it != mapData.end()) {
            std::vector<std::map<std::string, std::vector<unsigned char>>> txMapDatas;
            try {
                CDataStream(it->second, SER_DISK, CLIENT_VERSION) >> txMapDatas;
            } catch (const std::exception& e) {
                LogPrintf("Failed to deserialize mempool %s from disk: %s. Continuing anyway.\n", "transactions", e.what());
            }
            for (auto mapTxData : txMapDatas) {
                try {
                    it = mapTxData.find("t");
                    if (it == mapTxData.end()) {
                        throw std::runtime_error("mapTxData \"t\" key missing");
                    }
                    int64_t nTime;
                    CDataStream(it->second, SER_DISK, CLIENT_VERSION) >> nTime;
                    if (nTime + nExpiryTimeout <= nNow) {
                        ++expired;
                        continue;
                    }

                    it = mapTxData.find("");
                    if (it == mapTxData.end()) {
                        throw std::runtime_error("mapTxData null key missing");
                    }
                    CDataStream ssTx(it->second, SER_DISK, CLIENT_VERSION);
                    CTransactionRef tx;
                    ssTx >> tx;

                    // mempool may contain the transaction already, e.g. from
                    // wallet(s) having loaded it while we were processing
                    // mempool transactions; consider these as valid, instead of
                    // failing, but mark them as 'already there'
                    if (mempool.exists(tx->GetHash())) {
                        ++count;
                        ++already_there;
                        continue;
                    }

                    CValidationState state;
                    LOCK(cs_main);
                    AcceptToMemoryPoolWithTime(chainparams, mempool, state, tx, nullptr /* pfMissingInputs */, nTime,
<<<<<<< HEAD
                                               nullptr /* plTxnReplaced */, false /* bypass_limits */, 0 /* nAbsurdFee */);
=======
                                               nullptr /* plTxnReplaced */, empty_ignore_rejects, 0 /* nAbsurdFee */);
>>>>>>> e44861aa
                    if (!state.IsValid()) {
                        throw std::runtime_error(state.GetRejectReason());
                    }
                    ++count;
                } catch (const std::exception& e) {
                    ++failed;
                }
            }
            if (ShutdownRequested())
                return false;
        }
    } catch (const std::exception& e) {
        LogPrintf("Failed to deserialize mempool data on disk: %s. Continuing anyway.\n", e.what());
        return false;
    }

    LogPrintf("Imported mempool transactions from disk: %i succeeded, %i failed, %i expired, %i already there\n", count, failed, expired, already_there);
    return true;
}

template <class T>
std::vector<unsigned char> SerializeToVector(T o) {
    CDataStream ss(SER_DISK, CLIENT_VERSION);
    ss << o;
    return std::vector<unsigned char>(ss.begin(), ss.end());
}

bool DumpMempool(void)
{
    int64_t start = GetTimeMicros();

    std::vector<TxMempoolInfo> vinfo;
    std::map<uint256, std::pair<double, CAmount>> mapDeltas;

    {
        LOCK(mempool.cs);
        for (const auto &i : mempool.mapDeltas) {
            mapDeltas[i.first] = std::make_pair(0.0, i.second);
        }
        vinfo = mempool.infoAll();
    }

    int64_t mid = GetTimeMicros();

    try {
        std::map<std::string, std::vector<unsigned char>> mapData;
        mapData["deltas"] = SerializeToVector(mapDeltas);
        {
            std::vector<std::map<std::string, std::vector<unsigned char>>> txMapDatas;
            for (TxMempoolInfo info : vinfo) {
                std::map<std::string, std::vector<unsigned char>> mapTxData;
                mapTxData[""] = SerializeToVector(*(info.tx));
                mapTxData["t"] = SerializeToVector(info.nTime);
                txMapDatas.push_back(std::move(mapTxData));
            }

            mapData["txs"] = SerializeToVector(txMapDatas);
        }
        {
            CDataStream ss(SER_DISK, CLIENT_VERSION);
            mempool.DumpMinFeeInternal(ss);
            mapData["minfee"] = std::vector<unsigned char>(ss.begin(), ss.end());
        }

        FILE* filestr = fsbridge::fopen(GetDataDir() / "mempool.dat.new", "wb");
        if (!filestr) {
            return false;
        }

        CAutoFile file(filestr, SER_DISK, CLIENT_VERSION);

        uint64_t version = MEMPOOL_DUMP_VERSION;
        file << version;

        file << mapData;

        FileCommit(file.Get());
        file.fclose();
        RenameOver(GetDataDir() / "mempool.dat.new", GetDataDir() / "mempool.dat");
        int64_t last = GetTimeMicros();
        LogPrintf("Dumped mempool: %gs to copy, %gs to dump\n", (mid-start)*MICRO, (last-mid)*MICRO);
    } catch (const std::exception& e) {
        LogPrintf("Failed to dump mempool: %s. Continuing anyway.\n", e.what());
        return false;
    }
    return true;
}

//! Guess how far we are in the verification process at the given block index
double GuessVerificationProgress(const ChainTxData& data, const CBlockIndex *pindex) {
    if (pindex == nullptr)
        return 0.0;

    int64_t nNow = time(nullptr);

    double fTxTotal;

    if (pindex->nChainTx <= data.nTxCount) {
        fTxTotal = data.nTxCount + (nNow - data.nTime) * data.dTxRate;
    } else {
        fTxTotal = pindex->nChainTx + (nNow - pindex->GetBlockTime()) * data.dTxRate;
    }

    return pindex->nChainTx / fTxTotal;
}

class CMainCleanup
{
public:
    CMainCleanup() {}
    ~CMainCleanup() {
        // block headers
        BlockMap::iterator it1 = mapBlockIndex.begin();
        for (; it1 != mapBlockIndex.end(); it1++)
            delete (*it1).second;
        mapBlockIndex.clear();
    }
} instance_of_cmaincleanup;<|MERGE_RESOLUTION|>--- conflicted
+++ resolved
@@ -740,13 +740,8 @@
 
         poolMinFeeRate = pool.GetMinFee(gArgs.GetArg("-maxmempool", DEFAULT_MAX_MEMPOOL_SIZE) * 1000000);
         CAmount mempoolRejectFee = poolMinFeeRate.GetFee(nSize);
-<<<<<<< HEAD
-        if (!bypass_limits && mempoolRejectFee > 0 && nModifiedFees < mempoolRejectFee) {
-            return state.DoS(0, false, REJECT_INSUFFICIENTFEE, "mempool min fee not met", false, strprintf("%d < %d", nFees, mempoolRejectFee));
-=======
         if (!ignore_rejects.count(rejectmsg_lowfee_mempool) && mempoolRejectFee > 0 && nModifiedFees < mempoolRejectFee) {
             MaybeRejectDbg(REJECT_INSUFFICIENTFEE, rejectmsg_lowfee_mempool, false, strprintf("%d < %d", nFees, mempoolRejectFee));
->>>>>>> e44861aa
         }
 
         // No transactions are allowed below minRelayTxFee except from disconnected blocks
@@ -4689,11 +4684,7 @@
                     CValidationState state;
                     LOCK(cs_main);
                     AcceptToMemoryPoolWithTime(chainparams, mempool, state, tx, nullptr /* pfMissingInputs */, nTime,
-<<<<<<< HEAD
-                                               nullptr /* plTxnReplaced */, false /* bypass_limits */, 0 /* nAbsurdFee */);
-=======
                                                nullptr /* plTxnReplaced */, empty_ignore_rejects, 0 /* nAbsurdFee */);
->>>>>>> e44861aa
                     if (!state.IsValid()) {
                         throw std::runtime_error(state.GetRejectReason());
                     }
