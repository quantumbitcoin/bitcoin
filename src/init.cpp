// Copyright (c) 2009-2010 Satoshi Nakamoto
// Copyright (c) 2009-2016 The Bitcoin Core developers
// Distributed under the MIT software license, see the accompanying
// file COPYING or http://www.opensource.org/licenses/mit-license.php.

#if defined(HAVE_CONFIG_H)
#include "config/bitcoin-config.h"
#endif

#include "init.h"

#include "addrman.h"
#include "amount.h"
#include "chain.h"
#include "chainparams.h"
#include "checkpoints.h"
#include "clientversion.h"
#include "compat/sanity.h"
#include "consensus/validation.h"
#include "fs.h"
#include "httpserver.h"
#include "httprpc.h"
#include "key.h"
#include "validation.h"
#include "miner.h"
#include "netbase.h"
#include "net.h"
#include "net_processing.h"
#include "policy/feerate.h"
#include "policy/fees.h"
#include "policy/policy.h"
#include "rpc/server.h"
#include "rpc/register.h"
#include "rpc/blockchain.h"
#include "script/standard.h"
#include "script/sigcache.h"
#include "scheduler.h"
#include "stats/stats.h"
#include "timedata.h"
#include "txdb.h"
#include "txmempool.h"
#include "torcontrol.h"
#include "ui_interface.h"
#include "util.h"
#include "utilmoneystr.h"
#include "validationinterface.h"
#ifdef ENABLE_WALLET
#include "wallet/wallet.h"
#endif
#include "warnings.h"
#include <stdint.h>
#include <stdio.h>
#include <memory>

#ifndef WIN32
#include <signal.h>
#endif

#include <boost/algorithm/string/classification.hpp>
#include <boost/algorithm/string/replace.hpp>
#include <boost/algorithm/string/split.hpp>
#include <boost/bind.hpp>
#include <boost/interprocess/sync/file_lock.hpp>
#include <boost/thread.hpp>
#include <openssl/crypto.h>

#if ENABLE_ZMQ
#include "zmq/zmqnotificationinterface.h"
#endif

bool fFeeEstimatesInitialized = false;
<<<<<<< HEAD
=======
static const bool DEFAULT_COREPOLICY = false;
>>>>>>> 488c683b
static const bool DEFAULT_PROXYRANDOMIZE = true;
static const bool DEFAULT_REST_ENABLE = false;
static const bool DEFAULT_DISABLE_SAFEMODE = false;
static const bool DEFAULT_STOPAFTERBLOCKIMPORT = false;

std::unique_ptr<CConnman> g_connman;
std::unique_ptr<PeerLogicValidation> peerLogic;

#if ENABLE_ZMQ
static CZMQNotificationInterface* pzmqNotificationInterface = nullptr;
#endif

#ifdef WIN32
// Win32 LevelDB doesn't use filedescriptors, and the ones used for
// accessing block files don't count towards the fd_set size limit
// anyway.
#define MIN_CORE_FILEDESCRIPTORS 0
#else
#define MIN_CORE_FILEDESCRIPTORS 150
#endif

static const char* FEE_ESTIMATES_FILENAME="fee_estimates.dat";

//////////////////////////////////////////////////////////////////////////////
//
// Shutdown
//

//
// Thread management and startup/shutdown:
//
// The network-processing threads are all part of a thread group
// created by AppInit() or the Qt main() function.
//
// A clean exit happens when StartShutdown() or the SIGTERM
// signal handler sets fRequestShutdown, which triggers
// the DetectShutdownThread(), which interrupts the main thread group.
// DetectShutdownThread() then exits, which causes AppInit() to
// continue (it .joins the shutdown thread).
// Shutdown() is then
// called to clean up database connections, and stop other
// threads that should only be stopped after the main network-processing
// threads have exited.
//
// Shutdown for Qt is very similar, only it uses a QTimer to detect
// fRequestShutdown getting set, and then does the normal Qt
// shutdown thing.
//

std::atomic<bool> fRequestShutdown(false);
std::atomic<bool> fDumpMempoolLater(false);

void StartShutdown()
{
    fRequestShutdown = true;
}
bool ShutdownRequested()
{
    return fRequestShutdown;
}

/**
 * This is a minimally invasive approach to shutdown on LevelDB read errors from the
 * chainstate, while keeping user interface out of the common library, which is shared
 * between bitcoind, and bitcoin-qt and non-server tools.
*/
class CCoinsViewErrorCatcher : public CCoinsViewBacked
{
public:
    CCoinsViewErrorCatcher(CCoinsView* view) : CCoinsViewBacked(view) {}
    bool GetCoin(const COutPoint &outpoint, Coin &coin) const override {
        try {
            return CCoinsViewBacked::GetCoin(outpoint, coin);
        } catch(const std::runtime_error& e) {
            uiInterface.ThreadSafeMessageBox(_("Error reading from database, shutting down."), "", CClientUIInterface::MSG_ERROR);
            LogPrintf("Error reading from database: %s\n", e.what());
            // Starting the shutdown sequence and returning false to the caller would be
            // interpreted as 'entry not found' (as opposed to unable to read data), and
            // could lead to invalid interpretation. Just exit immediately, as we can't
            // continue anyway, and all writes should be atomic.
            abort();
        }
    }
    // Writes do not need similar protection, as failure to write is handled by the caller.
};

static CCoinsViewErrorCatcher *pcoinscatcher = nullptr;
static std::unique_ptr<ECCVerifyHandle> globalVerifyHandle;

void Interrupt(boost::thread_group& threadGroup)
{
#ifdef USE_LIBEVENT
    InterruptHTTPServer();
    InterruptHTTPRPC();
    InterruptREST();
    InterruptTorControl();
#endif
    InterruptRPC();
    if (g_connman)
        g_connman->Interrupt();
    threadGroup.interrupt_all();
}

void Shutdown()
{
    LogPrintf("%s: In progress...\n", __func__);
    static CCriticalSection cs_Shutdown;
    TRY_LOCK(cs_Shutdown, lockShutdown);
    if (!lockShutdown)
        return;

    /// Note: Shutdown() must be able to handle cases in which initialization failed part of the way,
    /// for example if the data directory was found to be locked.
    /// Be sure that anything that writes files or flushes caches only does this if the respective
    /// module was initialized.
    RenameThread("bitcoin-shutoff");
    mempool.AddTransactionsUpdated(1);

#ifdef USE_LIBEVENT
    StopHTTPRPC();
    StopREST();
#endif
    StopRPC();
#ifdef USE_LIBEVENT
    StopHTTPServer();
#endif
#ifdef ENABLE_WALLET
    for (CWalletRef pwallet : vpwallets) {
        pwallet->Flush(false);
    }
#endif
    MapPort(false);

    // Because these depend on each-other, we make sure that neither can be
    // using the other before destroying them.
    UnregisterValidationInterface(peerLogic.get());
    if(g_connman) g_connman->Stop();
    peerLogic.reset();
    g_connman.reset();

#ifdef USE_LIBEVENT
    StopTorControl();
#endif
    if (fDumpMempoolLater && gArgs.GetArg("-persistmempool", DEFAULT_PERSIST_MEMPOOL)) {
        DumpMempool();
    }

    if (fFeeEstimatesInitialized)
    {
        ::feeEstimator.FlushUnconfirmed(::mempool);
        fs::path est_path = GetDataDir() / FEE_ESTIMATES_FILENAME;
        CAutoFile est_fileout(fsbridge::fopen(est_path, "wb"), SER_DISK, CLIENT_VERSION);
        if (!est_fileout.IsNull())
            ::feeEstimator.Write(est_fileout);
        else
            LogPrintf("%s: Failed to write fee estimates to %s\n", __func__, est_path.string());
        fFeeEstimatesInitialized = false;
    }

    // FlushStateToDisk generates a SetBestChain callback, which we should avoid missing
    if (pcoinsTip != nullptr) {
        FlushStateToDisk();
    }

    // After there are no more peers/RPC left to give us new data which may generate
    // CValidationInterface callbacks, flush them...
    GetMainSignals().FlushBackgroundCallbacks();

    // Any future callbacks will be dropped. This should absolutely be safe - if
    // missing a callback results in an unrecoverable situation, unclean shutdown
    // would too. The only reason to do the above flushes is to let the wallet catch
    // up with our current chain to avoid any strange pruning edge cases and make
    // next startup faster by avoiding rescan.

    {
        LOCK(cs_main);
        if (pcoinsTip != nullptr) {
            FlushStateToDisk();
        }
        delete pcoinsTip;
        pcoinsTip = nullptr;
        delete pcoinscatcher;
        pcoinscatcher = nullptr;
        delete pcoinsdbview;
        pcoinsdbview = nullptr;
        delete pblocktree;
        pblocktree = nullptr;
    }
#ifdef ENABLE_WALLET
    for (CWalletRef pwallet : vpwallets) {
        pwallet->Flush(true);
    }
#endif

#if ENABLE_ZMQ
    if (pzmqNotificationInterface) {
        UnregisterValidationInterface(pzmqNotificationInterface);
        delete pzmqNotificationInterface;
        pzmqNotificationInterface = nullptr;
    }
#endif

#ifndef WIN32
    try {
        fs::remove(GetPidFile());
    } catch (const fs::filesystem_error& e) {
        LogPrintf("%s: Unable to remove pidfile: %s\n", __func__, e.what());
    }
#endif
    UnregisterAllValidationInterfaces();
    GetMainSignals().UnregisterBackgroundSignalScheduler();
#ifdef ENABLE_WALLET
    for (CWalletRef pwallet : vpwallets) {
        delete pwallet;
    }
    vpwallets.clear();
#endif
    globalVerifyHandle.reset();
    ECC_Stop();
    LogPrintf("%s: done\n", __func__);
}

/**
 * Signal handlers are very limited in what they are allowed to do.
 * The execution context the handler is invoked in is not guaranteed,
 * so we restrict handler operations to just touching variables:
 */
static void HandleSIGTERM(int)
{
    fRequestShutdown = true;
}

static void HandleSIGHUP(int)
{
    fReopenDebugLog = true;
}

#ifndef WIN32
static void registerSignalHandler(int signal, void(*handler)(int))
{
    struct sigaction sa;
    sa.sa_handler = handler;
    sigemptyset(&sa.sa_mask);
    sa.sa_flags = 0;
    sigaction(signal, &sa, nullptr);
}
#endif

void OnRPCStarted()
{
    uiInterface.NotifyBlockTip.connect(&RPCNotifyBlockChange);
}

void OnRPCStopped()
{
    uiInterface.NotifyBlockTip.disconnect(&RPCNotifyBlockChange);
    RPCNotifyBlockChange(false, nullptr);
    cvBlockChange.notify_all();
    LogPrint(BCLog::RPC, "RPC stopped.\n");
}

void OnRPCPreCommand(const CRPCCommand& cmd)
{
    // Observe safe mode
    std::string strWarning = GetWarnings("rpc");
    if (strWarning != "" && !gArgs.GetBoolArg("-disablesafemode", DEFAULT_DISABLE_SAFEMODE) &&
        !cmd.okSafeMode)
        throw JSONRPCError(RPC_FORBIDDEN_BY_SAFE_MODE, std::string("Safe mode: ") + strWarning);
}

std::string HelpMessage(HelpMessageMode mode)
{
    const auto defaultBaseParams = CreateBaseChainParams(CBaseChainParams::MAIN);
    const auto testnetBaseParams = CreateBaseChainParams(CBaseChainParams::TESTNET);
    const auto defaultChainParams = CreateChainParams(CBaseChainParams::MAIN);
    const auto testnetChainParams = CreateChainParams(CBaseChainParams::TESTNET);
    const bool showDebug = gArgs.GetBoolArg("-help-debug", false);

    // When adding new options to the categories, please keep and ensure alphabetical ordering.
    // Do not translate _(...) -help-debug options, Many technical terms, and only a very small audience, so is unnecessary stress to translators.
    std::string strUsage = HelpMessageGroup(_("Options:"));
    strUsage += HelpMessageOpt("-?", _("Print this help message and exit"));
    strUsage += HelpMessageOpt("-version", _("Print version and exit"));
    strUsage += HelpMessageOpt("-alertnotify=<cmd>", _("Execute command when a relevant alert is received or we see a really long fork (%s in cmd is replaced by message)"));
    strUsage += HelpMessageOpt("-blocknotify=<cmd>", _("Execute command when the best block changes (%s in cmd is replaced by block hash)"));
    if (showDebug)
        strUsage += HelpMessageOpt("-blocksonly", strprintf(_("Whether to operate in a blocks only mode (default: %u)"), DEFAULT_BLOCKSONLY));
    strUsage +=HelpMessageOpt("-assumevalid=<hex>", strprintf(_("If this block is in the chain assume that it and its ancestors are valid and potentially skip their script verification (0 to verify all, default: %s, testnet: %s)"), defaultChainParams->GetConsensus().defaultAssumeValid.GetHex(), testnetChainParams->GetConsensus().defaultAssumeValid.GetHex()));
    strUsage += HelpMessageOpt("-conf=<file>", strprintf(_("Specify configuration file (default: %s)"), BITCOIN_CONF_FILENAME));
    strUsage += HelpMessageOpt("-confrw=<file>", strprintf(_("Specify read/write configuration file (default: %s)"), BITCOIN_RW_CONF_FILENAME));
<<<<<<< HEAD
=======
    strUsage += HelpMessageOpt("-corepolicy", strprintf(_("Use Bitcoin Core policy defaults (default: %s)"), DEFAULT_COREPOLICY));
>>>>>>> 488c683b
    if (mode == HMM_BITCOIND)
    {
#if HAVE_DECL_DAEMON
        strUsage += HelpMessageOpt("-daemon", _("Run in the background as a daemon and accept commands"));
#endif
    }
    strUsage += HelpMessageOpt("-datadir=<dir>", _("Specify data directory"));
    if (showDebug) {
        strUsage += HelpMessageOpt("-dbbatchsize", strprintf("Maximum database write batch size in bytes (default: %u)", nDefaultDbBatchSize));
    }
    strUsage += HelpMessageOpt("-dbcache=<n>", strprintf(_("Set database cache size in megabytes (%d to %d, default: %d)"), nMinDbCache, nMaxDbCache, nDefaultDbCache));
    if (showDebug)
        strUsage += HelpMessageOpt("-feefilter", strprintf("Tell other nodes to filter invs to us by our mempool min fee (default: %u)", DEFAULT_FEEFILTER));
    strUsage += HelpMessageOpt("-loadblock=<file>", _("Imports blocks from external blk000??.dat file on startup"));
    strUsage += HelpMessageOpt("-maxorphantx=<n>", strprintf(_("Keep at most <n> unconnectable transactions in memory (default: %u)"), DEFAULT_MAX_ORPHAN_TRANSACTIONS));
    strUsage += HelpMessageOpt("-maxmempool=<n>", strprintf(_("Keep the transaction memory pool below <n> megabytes (default: %u)"), DEFAULT_MAX_MEMPOOL_SIZE));
    strUsage += HelpMessageOpt("-mempoolexpiry=<n>", strprintf(_("Do not keep transactions in the mempool longer than <n> hours (default: %u)"), DEFAULT_MEMPOOL_EXPIRY));
    if (showDebug) {
        strUsage += HelpMessageOpt("-minimumchainwork=<hex>", strprintf("Minimum work assumed to exist on a valid chain in hex (default: %s, testnet: %s)", defaultChainParams->GetConsensus().nMinimumChainWork.GetHex(), testnetChainParams->GetConsensus().nMinimumChainWork.GetHex()));
    }
    strUsage += HelpMessageOpt("-persistmempool", strprintf(_("Whether to save the mempool on shutdown and load on restart (default: %u)"), DEFAULT_PERSIST_MEMPOOL));
    strUsage += HelpMessageOpt("-blockreconstructionextratxn=<n>", strprintf(_("Extra transactions to keep in memory for compact block reconstructions (default: %u)"), DEFAULT_BLOCK_RECONSTRUCTION_EXTRA_TXN));
    if (showDebug) {
        strUsage += HelpMessageOpt("-softwareexpiry", strprintf("Stop working after this POSIX timestamp (default: %s)", DEFAULT_SOFTWARE_EXPIRY));
    }
    strUsage += HelpMessageOpt("-par=<n>", strprintf(_("Set the number of script verification threads (%u to %d, 0 = auto, <0 = leave that many cores free, default: %d)"),
        -GetNumCores(), MAX_SCRIPTCHECK_THREADS, DEFAULT_SCRIPTCHECK_THREADS));
#ifndef WIN32
    strUsage += HelpMessageOpt("-pid=<file>", strprintf(_("Specify pid file (default: %s)"), BITCOIN_PID_FILENAME));
#endif
    strUsage += HelpMessageOpt("-prune=<n>", strprintf(_("Reduce storage requirements by enabling pruning (deleting) of old blocks. This allows the pruneblockchain RPC to be called to delete specific blocks, and enables automatic pruning of old blocks if a target size in MiB is provided. This mode is incompatible with -txindex and -rescan. "
            "Warning: Reverting this setting requires re-downloading the entire blockchain. "
            "(default: 0 = disable pruning blocks, 1 = allow manual pruning via RPC, >%u = automatically prune block files to stay under the specified target size in MiB)"), MIN_DISK_SPACE_FOR_BLOCK_FILES / 1024 / 1024));
    strUsage += HelpMessageOpt("-reindex-chainstate", _("Rebuild chain state from the currently indexed blocks"));
    strUsage += HelpMessageOpt("-reindex", _("Rebuild chain state and block index from the blk*.dat files on disk"));
#ifndef WIN32
    strUsage += HelpMessageOpt("-sysperms", _("Create new files with system default permissions, instead of umask 077 (only effective with disabled wallet functionality)"));
#endif
    strUsage += HelpMessageOpt("-txindex", strprintf(_("Maintain a full transaction index, used by the getrawtransaction rpc call (default: %u)"), DEFAULT_TXINDEX));

    strUsage += HelpMessageGroup(_("Connection options:"));
    strUsage += HelpMessageOpt("-addnode=<ip>", _("Add a node to connect to and attempt to keep the connection open"));
    strUsage += HelpMessageOpt("-banscore=<n>", strprintf(_("Threshold for disconnecting misbehaving peers (default: %u)"), DEFAULT_BANSCORE_THRESHOLD));
    strUsage += HelpMessageOpt("-bantime=<n>", strprintf(_("Number of seconds to keep misbehaving peers from reconnecting (default: %u)"), DEFAULT_MISBEHAVING_BANTIME));
    strUsage += HelpMessageOpt("-bind=<addr>", _("Bind to given address and always listen on it. Use [host]:port notation for IPv6"));
    strUsage += HelpMessageOpt("-connect=<ip>", _("Connect only to the specified node(s); -connect=0 disables automatic connections"));
    strUsage += HelpMessageOpt("-discover", _("Discover own IP addresses (default: 1 when listening and no -externalip or -proxy)"));
    strUsage += HelpMessageOpt("-dns", _("Allow DNS lookups for -addnode, -seednode and -connect") + " " + strprintf(_("(default: %u)"), DEFAULT_NAME_LOOKUP));
    strUsage += HelpMessageOpt("-dnsseed", _("Query for peer addresses via DNS lookup, if low on addresses (default: 1 unless -connect used)"));
    strUsage += HelpMessageOpt("-externalip=<ip>", _("Specify your own public address"));
    strUsage += HelpMessageOpt("-forcednsseed", strprintf(_("Always query for peer addresses via DNS lookup (default: %u)"), DEFAULT_FORCEDNSSEED));
    strUsage += HelpMessageOpt("-listen", _("Accept connections from outside (default: 1 if no -proxy or -connect)"));
#ifdef USE_LIBEVENT
    strUsage += HelpMessageOpt("-listenonion", strprintf(_("Automatically create Tor hidden service (default: %d)"), DEFAULT_LISTEN_ONION));
#endif
    strUsage += HelpMessageOpt("-maxconnections=<n>", strprintf(_("Maintain at most <n> connections to peers (default: %u)"), DEFAULT_MAX_PEER_CONNECTIONS));
    strUsage += HelpMessageOpt("-maxreceivebuffer=<n>", strprintf(_("Maximum per-connection receive buffer, <n>*1000 bytes (default: %u)"), DEFAULT_MAXRECEIVEBUFFER));
    strUsage += HelpMessageOpt("-maxsendbuffer=<n>", strprintf(_("Maximum per-connection send buffer, <n>*1000 bytes (default: %u)"), DEFAULT_MAXSENDBUFFER));
    strUsage += HelpMessageOpt("-maxtimeadjustment", strprintf(_("Maximum allowed median peer time offset adjustment. Local perspective of time may be influenced by peers forward or backward by this amount. (default: %u seconds)"), DEFAULT_MAX_TIME_ADJUSTMENT));
    strUsage += HelpMessageOpt("-onion=<ip:port>", strprintf(_("Use separate SOCKS5 proxy to reach peers via Tor hidden services (default: %s)"), "-proxy"));
    strUsage += HelpMessageOpt("-onlynet=<net>", _("Only connect to nodes in network <net> (ipv4, ipv6 or onion)"));
    strUsage += HelpMessageOpt("-permitbaremultisig", strprintf(_("Relay non-P2SH multisig (default: %u)"), DEFAULT_PERMIT_BAREMULTISIG));
    strUsage += HelpMessageOpt("-peerbloomfilters", strprintf(_("Support filtering of blocks and transaction with bloom filters (default: %u)"), DEFAULT_PEERBLOOMFILTERS));
    strUsage += HelpMessageOpt("-port=<port>", strprintf(_("Listen for connections on <port> (default: %u or testnet: %u)"), defaultChainParams->GetDefaultPort(), testnetChainParams->GetDefaultPort()));
    strUsage += HelpMessageOpt("-proxy=<ip:port>", _("Connect through SOCKS5 proxy"));
    strUsage += HelpMessageOpt("-proxyrandomize", strprintf(_("Randomize credentials for every proxy connection. This enables Tor stream isolation (default: %u)"), DEFAULT_PROXYRANDOMIZE));
    strUsage += HelpMessageOpt("-seednode=<ip>", _("Connect to a node to retrieve peer addresses, and disconnect"));
    strUsage += HelpMessageOpt("-timeout=<n>", strprintf(_("Specify connection timeout in milliseconds (minimum: 1, default: %d)"), DEFAULT_CONNECT_TIMEOUT));
#ifdef USE_LIBEVENT
    strUsage += HelpMessageOpt("-torcontrol=<ip>:<port>", strprintf(_("Tor control port to use if onion listening enabled (default: %s)"), DEFAULT_TOR_CONTROL));
    strUsage += HelpMessageOpt("-torpassword=<pass>", _("Tor control port password (default: empty)"));
#endif
#ifdef USE_UPNP
#if USE_UPNP
    strUsage += HelpMessageOpt("-upnp", _("Use UPnP to map the listening port (default: 1 when listening and no -proxy)"));
#else
    strUsage += HelpMessageOpt("-upnp", strprintf(_("Use UPnP to map the listening port (default: %u)"), 0));
#endif
#endif
    strUsage += HelpMessageOpt("-whitebind=<addr>", _("Bind to given address and whitelist peers connecting to it. Use [host]:port notation for IPv6"));
    strUsage += HelpMessageOpt("-whitelist=<IP address or network>", _("Whitelist peers using the given IP address (e.g. 1.2.3.4) or CIDR notated network (e.g. 1.2.3.0/24). Can be specified multiple times.") +
        " " + _("Whitelisted peers cannot be DoS banned and their transactions are always relayed, even if they are already in the mempool, useful e.g. for a gateway"));
    strUsage += HelpMessageOpt("-maxuploadtarget=<n>", strprintf(_("Tries to keep outbound traffic under the given target (in MiB per 24h), 0 = no limit (default: %d)"), DEFAULT_MAX_UPLOAD_TARGET));

#ifdef ENABLE_WALLET
    strUsage += CWallet::GetWalletHelpString(showDebug);
#endif

#if ENABLE_ZMQ
    strUsage += HelpMessageGroup(_("ZeroMQ notification options:"));
    strUsage += HelpMessageOpt("-zmqpubhashblock=<address>", _("Enable publish hash block in <address>"));
    strUsage += HelpMessageOpt("-zmqpubhashtx=<address>", _("Enable publish hash transaction in <address>"));
    strUsage += HelpMessageOpt("-zmqpubhashwallettx=<address>", _("Enable publish hash wallet transaction in <address>"));
    strUsage += HelpMessageOpt("-zmqpubrawblock=<address>", _("Enable publish raw block in <address>"));
    strUsage += HelpMessageOpt("-zmqpubrawtx=<address>", _("Enable publish raw transaction in <address>"));
    strUsage += HelpMessageOpt("-zmqpubrawwallettx=<address>", _("Enable publish raw wallet transaction in <address>"));
#endif

    strUsage += HelpMessageGroup(_("Debugging/Testing options:"));
    strUsage += HelpMessageOpt("-uacomment=<cmt>", _("Append comment to the user agent string"));
    if (showDebug)
    {
        strUsage += HelpMessageOpt("-checkblocks=<n>", strprintf(_("How many blocks to check at startup (default: %u, 0 = all)"), DEFAULT_CHECKBLOCKS));
        strUsage += HelpMessageOpt("-checklevel=<n>", strprintf(_("How thorough the block verification of -checkblocks is (0-4, default: %u)"), DEFAULT_CHECKLEVEL));
        strUsage += HelpMessageOpt("-checkblockindex", strprintf("Do a full consistency check for mapBlockIndex, setBlockIndexCandidates, chainActive and mapBlocksUnlinked occasionally. Also sets -checkmempool (default: %u)", defaultChainParams->DefaultConsistencyChecks()));
        strUsage += HelpMessageOpt("-checkmempool=<n>", strprintf("Run checks every <n> transactions (default: %u)", defaultChainParams->DefaultConsistencyChecks()));
        strUsage += HelpMessageOpt("-checkpoints", strprintf("Disable expensive verification for known chain history (default: %u)", DEFAULT_CHECKPOINTS_ENABLED));
        strUsage += HelpMessageOpt("-disablesafemode", strprintf("Disable safemode, override a real safe mode event (default: %u)", DEFAULT_DISABLE_SAFEMODE));
        strUsage += HelpMessageOpt("-testsafemode", strprintf("Force safe mode (default: %u)", DEFAULT_TESTSAFEMODE));
        strUsage += HelpMessageOpt("-dropmessagestest=<n>", "Randomly drop 1 of every <n> network messages");
        strUsage += HelpMessageOpt("-fuzzmessagestest=<n>", "Randomly fuzz 1 of every <n> network messages");
        strUsage += HelpMessageOpt("-stopafterblockimport", strprintf("Stop running after importing blocks from disk (default: %u)", DEFAULT_STOPAFTERBLOCKIMPORT));
        strUsage += HelpMessageOpt("-stopatheight", strprintf("Stop running after reaching the given height in the main chain (default: %u)", DEFAULT_STOPATHEIGHT));

        strUsage += HelpMessageOpt("-limitancestorcount=<n>", strprintf("Do not accept transactions if number of in-mempool ancestors is <n> or more (default: %u)", DEFAULT_ANCESTOR_LIMIT));
        strUsage += HelpMessageOpt("-limitancestorsize=<n>", strprintf("Do not accept transactions whose size with all in-mempool ancestors exceeds <n> kilobytes (default: %u)", DEFAULT_ANCESTOR_SIZE_LIMIT));
        strUsage += HelpMessageOpt("-limitdescendantcount=<n>", strprintf("Do not accept transactions if any ancestor would have <n> or more in-mempool descendants (default: %u)", DEFAULT_DESCENDANT_LIMIT));
        strUsage += HelpMessageOpt("-limitdescendantsize=<n>", strprintf("Do not accept transactions if any ancestor would have more than <n> kilobytes of in-mempool descendants (default: %u).", DEFAULT_DESCENDANT_SIZE_LIMIT));
        strUsage += HelpMessageOpt("-vbparams=deployment:start:end", "Use given start/end times for specified version bits deployment (regtest-only)");
    }
    strUsage += HelpMessageOpt("-debug=<category>", strprintf(_("Output debugging information (default: %u, supplying <category> is optional)"), 0) + ". " +
        _("If <category> is not supplied or if <category> = 1, output all debugging information.") + " " + _("<category> can be:") + " " + ListLogCategories() + ".");
    strUsage += HelpMessageOpt("-debugexclude=<category>", strprintf(_("Exclude debugging information for a category. Can be used in conjunction with -debug=1 to output debug logs for all categories except one or more specified categories.")));
    strUsage += HelpMessageOpt("-help-debug", _("Show all debugging options (usage: --help -help-debug)"));
    strUsage += HelpMessageOpt("-logips", strprintf(_("Include IP addresses in debug output (default: %u)"), DEFAULT_LOGIPS));
    strUsage += HelpMessageOpt("-logtimestamps", strprintf(_("Prepend debug output with timestamp (default: %u)"), DEFAULT_LOGTIMESTAMPS));
    if (showDebug)
    {
        strUsage += HelpMessageOpt("-logtimemicros", strprintf("Add microsecond precision to debug timestamps (default: %u)", DEFAULT_LOGTIMEMICROS));
        strUsage += HelpMessageOpt("-mocktime=<n>", "Replace actual time with <n> seconds since epoch (default: 0)");
        strUsage += HelpMessageOpt("-maxsigcachesize=<n>", strprintf("Limit sum of signature cache and script execution cache sizes to <n> MiB (default: %u)", DEFAULT_MAX_SIG_CACHE_SIZE));
        strUsage += HelpMessageOpt("-maxtipage=<n>", strprintf("Maximum tip age in seconds to consider node in initial block download (default: %u)", DEFAULT_MAX_TIP_AGE));
    }
    strUsage += HelpMessageOpt("-maxtxfee=<amt>", strprintf(_("Maximum total fees (in %s) to use in a single wallet transaction or raw transaction; setting this too low may abort large transactions (default: %s)"),
        CURRENCY_UNIT, FormatMoney(DEFAULT_TRANSACTION_MAXFEE)));
    strUsage += HelpMessageOpt("-printtoconsole", _("Send trace/debug info to console instead of debug.log file"));
    if (showDebug)
    {
        strUsage += HelpMessageOpt("-printpriority", strprintf("Log transaction priority and fee per kB when mining blocks (default: %u)", DEFAULT_PRINTPRIORITY));
    }
    strUsage += HelpMessageOpt("-shrinkdebugfile", _("Shrink debug.log file on client startup (default: 1 when no -debug)"));

    AppendParamsHelpMessages(strUsage, showDebug);

    strUsage += HelpMessageGroup(_("Node relay options:"));
    strUsage += HelpMessageOpt("-acceptnonstdtxn", strprintf(_("Relay and mine \"non-standard\" transactions (%sdefault: %u)"), "", strprintf(_("%u or testnet: %u"), !defaultChainParams->RequireStandardDefault(), !testnetChainParams->RequireStandardDefault())));
    if (showDebug) {
        strUsage += HelpMessageOpt("-incrementalrelayfee=<amt>", strprintf("Fee rate (in %s/kB) used to define cost of relay, used for mempool limiting and BIP 125 replacement. (default: %s)", CURRENCY_UNIT, FormatMoney(DEFAULT_INCREMENTAL_RELAY_FEE)));
        strUsage += HelpMessageOpt("-dustrelayfee=<amt>", strprintf("Fee rate (in %s/kB) used to defined dust, the value of an output such that it will cost more than its value in fees at this fee rate to spend it. (default: %s)", CURRENCY_UNIT, FormatMoney(DUST_RELAY_TX_FEE)));
    }
    strUsage += HelpMessageOpt("-bytespersigop", strprintf(_("Equivalent bytes per sigop in transactions for relay and mining (default: %u)"), DEFAULT_BYTES_PER_SIGOP));
    strUsage += HelpMessageOpt("-bytespersigopstrict", strprintf(_("Minimum bytes per sigop in transactions we relay and mine (default: %u)"), DEFAULT_BYTES_PER_SIGOP_STRICT));
    strUsage += HelpMessageOpt("-datacarrier", strprintf(_("Relay and mine data carrier transactions (default: %u)"), DEFAULT_ACCEPT_DATACARRIER));
    strUsage += HelpMessageOpt("-datacarriersize", strprintf(_("Maximum size of data in data carrier transactions we relay and mine (default: %u)"), MAX_OP_RETURN_RELAY));
    strUsage += HelpMessageOpt("-mempoolreplacement", strprintf(_("Enable transaction replacement in the memory pool (default: %u)"), DEFAULT_ENABLE_REPLACEMENT));
    strUsage += HelpMessageOpt("-minrelaytxfee=<amt>", strprintf(_("Fees (in %s/kB) smaller than this are considered zero fee for relaying, mining and transaction creation (default: %s)"),
        CURRENCY_UNIT, FormatMoney(DEFAULT_MIN_RELAY_TX_FEE)));
    strUsage += HelpMessageOpt("-spkreuse", strprintf(_("Accept transactions reusing addresses or other pubkey scripts (default: %s)"), DEFAULT_SPKREUSE));
    strUsage += HelpMessageOpt("-whitelistrelay", strprintf(_("Accept relayed transactions received from whitelisted peers even when not relaying transactions (default: %d)"), DEFAULT_WHITELISTRELAY));
    strUsage += HelpMessageOpt("-whitelistforcerelay", strprintf(_("Force relay of transactions from whitelisted peers even if they violate local relay policy (default: %d)"), DEFAULT_WHITELISTFORCERELAY));

    strUsage += HelpMessageGroup(_("Block creation options:"));
    strUsage += HelpMessageOpt("-blockmaxweight=<n>", strprintf(_("Set maximum BIP141 block weight (default: %d)"), DEFAULT_BLOCK_MAX_WEIGHT));
    strUsage += HelpMessageOpt("-blockmaxsize=<n>", strprintf(_("Set maximum block size in bytes (default: %d)"), DEFAULT_BLOCK_MAX_SIZE));
    strUsage += HelpMessageOpt("-blockprioritysize=<n>", strprintf(_("Set maximum size of high-priority/low-fee transactions in bytes (default: %d)"), DEFAULT_BLOCK_PRIORITY_SIZE));
    strUsage += HelpMessageOpt("-blockmintxfee=<amt>", strprintf(_("Set lowest fee rate (in %s/kB) for transactions to be included in block creation. (default: %s)"), CURRENCY_UNIT, FormatMoney(DEFAULT_BLOCK_MIN_TX_FEE)));
    if (showDebug)
        strUsage += HelpMessageOpt("-blockversion=<n>", "Override block version to test forking scenarios");

#ifdef USE_LIBEVENT
    strUsage += HelpMessageGroup(_("RPC server options:"));
    strUsage += HelpMessageOpt("-server", _("Accept command line and JSON-RPC commands"));
    strUsage += HelpMessageOpt("-rest", strprintf(_("Accept public REST requests (default: %u)"), DEFAULT_REST_ENABLE));
    strUsage += HelpMessageOpt("-rpcbind=<addr>[:port]", _("Bind to given address to listen for JSON-RPC connections. This option is ignored unless -rpcallowip is also passed. Port is optional and overrides -rpcport. Use [host]:port notation for IPv6. This option can be specified multiple times (default: 127.0.0.1 and ::1 i.e., localhost, or if -rpcallowip has been specified, 0.0.0.0 and :: i.e., all addresses)"));
    strUsage += HelpMessageOpt("-rpccookiefile=<loc>", _("Location of the auth cookie (default: data dir)"));
    strUsage += HelpMessageOpt("-rpcuser=<user>", _("Username for JSON-RPC connections"));
    strUsage += HelpMessageOpt("-rpcpassword=<pw>", _("Password for JSON-RPC connections"));
    strUsage += HelpMessageOpt("-rpcauth=<userpw>", _("Username and hashed password for JSON-RPC connections. The field <userpw> comes in the format: <USERNAME>:<SALT>$<HASH>. A canonical python script is included in share/rpcuser. The client then connects normally using the rpcuser=<USERNAME>/rpcpassword=<PASSWORD> pair of arguments. This option can be specified multiple times"));
    strUsage += HelpMessageOpt("-rpcport=<port>", strprintf(_("Listen for JSON-RPC connections on <port> (default: %u or testnet: %u)"), defaultBaseParams->RPCPort(), testnetBaseParams->RPCPort()));
    strUsage += HelpMessageOpt("-rpcallowip=<ip>", _("Allow JSON-RPC connections from specified source. Valid for <ip> are a single IP (e.g. 1.2.3.4), a network/netmask (e.g. 1.2.3.4/255.255.255.0) or a network/CIDR (e.g. 1.2.3.4/24). This option can be specified multiple times"));
    strUsage += HelpMessageOpt("-rpcserialversion", strprintf(_("Sets the serialization of raw transaction or block hex returned in non-verbose mode, non-segwit(0) or segwit(1) (default: %d)"), DEFAULT_RPC_SERIALIZE_VERSION));
    strUsage += HelpMessageOpt("-rpcthreads=<n>", strprintf(_("Set the number of threads to service RPC calls (default: %d)"), DEFAULT_HTTP_THREADS));
    if (showDebug) {
        strUsage += HelpMessageOpt("-rpcworkqueue=<n>", strprintf("Set the depth of the work queue to service RPC calls (default: %d)", DEFAULT_HTTP_WORKQUEUE));
        strUsage += HelpMessageOpt("-rpcservertimeout=<n>", strprintf("Timeout during HTTP requests (default: %d)", DEFAULT_HTTP_SERVER_TIMEOUT));
    }
#endif

    strUsage += CStats::getHelpString(showDebug);
    return strUsage;
}

std::string LicenseInfo()
{
    const std::string URL_SOURCE_CODE = "<https://github.com/bitcoin/bitcoin>";
    const std::string URL_WEBSITE = "<https://bitcoincore.org>";

    return CopyrightHolders(strprintf(_("Copyright (C) %i-%i"), 2009, COPYRIGHT_YEAR) + " ") + "\n" +
           "\n" +
           strprintf(_("Please contribute if you find %s useful. "
                       "Visit %s for further information about the software."),
               PACKAGE_NAME, URL_WEBSITE) +
           "\n" +
           strprintf(_("The source code is available from %s."),
               URL_SOURCE_CODE) +
           "\n" +
           "\n" +
           _("This is experimental software.") + "\n" +
           strprintf(_("Distributed under the MIT software license, see the accompanying file %s or %s"), "COPYING", "<https://opensource.org/licenses/MIT>") + "\n" +
           "\n" +
           strprintf(_("This product includes software developed by the OpenSSL Project for use in the OpenSSL Toolkit %s and cryptographic software written by Eric Young and UPnP software written by Thomas Bernard."), "<https://www.openssl.org>") +
           "\n";
}

static void BlockNotifyCallback(bool initialSync, const CBlockIndex *pBlockIndex)
{
    if (initialSync || !pBlockIndex)
        return;

    std::string strCmd = gArgs.GetArg("-blocknotify", "");

    boost::replace_all(strCmd, "%s", pBlockIndex->GetBlockHash().GetHex());
    boost::thread t(runCommand, strCmd); // thread runs free
}

static bool fHaveGenesis = false;
static boost::mutex cs_GenesisWait;
static CConditionVariable condvar_GenesisWait;

static void BlockNotifyGenesisWait(bool, const CBlockIndex *pBlockIndex)
{
    if (pBlockIndex != nullptr) {
        {
            boost::unique_lock<boost::mutex> lock_GenesisWait(cs_GenesisWait);
            fHaveGenesis = true;
        }
        condvar_GenesisWait.notify_all();
    }
}

struct CImportingNow
{
    CImportingNow() {
        assert(fImporting == false);
        fImporting = true;
    }

    ~CImportingNow() {
        assert(fImporting == true);
        fImporting = false;
    }
};


// If we're using -prune with -reindex, then delete block files that will be ignored by the
// reindex.  Since reindexing works by starting at block file 0 and looping until a blockfile
// is missing, do the same here to delete any later block files after a gap.  Also delete all
// rev files since they'll be rewritten by the reindex anyway.  This ensures that vinfoBlockFile
// is in sync with what's actually on disk by the time we start downloading, so that pruning
// works correctly.
void CleanupBlockRevFiles()
{
    std::map<std::string, fs::path> mapBlockFiles;

    // Glob all blk?????.dat and rev?????.dat files from the blocks directory.
    // Remove the rev files immediately and insert the blk file paths into an
    // ordered map keyed by block file index.
    LogPrintf("Removing unusable blk?????.dat and rev?????.dat files for -reindex with -prune\n");
    fs::path blocksdir = GetDataDir() / "blocks";
    for (fs::directory_iterator it(blocksdir); it != fs::directory_iterator(); it++) {
        if (is_regular_file(*it) &&
            it->path().filename().string().length() == 12 &&
            it->path().filename().string().substr(8,4) == ".dat")
        {
            if (it->path().filename().string().substr(0,3) == "blk")
                mapBlockFiles[it->path().filename().string().substr(3,5)] = it->path();
            else if (it->path().filename().string().substr(0,3) == "rev")
                remove(it->path());
        }
    }

    // Remove all block files that aren't part of a contiguous set starting at
    // zero by walking the ordered map (keys are block file indices) by
    // keeping a separate counter.  Once we hit a gap (or if 0 doesn't exist)
    // start removing block files.
    int nContigCounter = 0;
    for (const std::pair<std::string, fs::path>& item : mapBlockFiles) {
        if (atoi(item.first) == nContigCounter) {
            nContigCounter++;
            continue;
        }
        remove(item.second);
    }
}

void ThreadImport(std::vector<fs::path> vImportFiles)
{
    const CChainParams& chainparams = Params();
    RenameThread("bitcoin-loadblk");

    {
    CImportingNow imp;

    // -reindex
    if (fReindex) {
        int nFile = 0;
        while (true) {
            CDiskBlockPos pos(nFile, 0);
            if (!fs::exists(GetBlockPosFilename(pos, "blk")))
                break; // No block files left to reindex
            FILE *file = OpenBlockFile(pos, true);
            if (!file)
                break; // This error is logged in OpenBlockFile
            LogPrintf("Reindexing block file blk%05u.dat...\n", (unsigned int)nFile);
            LoadExternalBlockFile(chainparams, file, &pos);
            nFile++;
        }
        pblocktree->WriteReindexing(false);
        fReindex = false;
        LogPrintf("Reindexing finished\n");
        // To avoid ending up in a situation without genesis block, re-try initializing (no-op if reindexing worked):
        LoadGenesisBlock(chainparams);
    }

    // hardcoded $DATADIR/bootstrap.dat
    fs::path pathBootstrap = GetDataDir() / "bootstrap.dat";
    if (fs::exists(pathBootstrap)) {
        FILE *file = fsbridge::fopen(pathBootstrap, "rb");
        if (file) {
            fs::path pathBootstrapOld = GetDataDir() / "bootstrap.dat.old";
            LogPrintf("Importing bootstrap.dat...\n");
            LoadExternalBlockFile(chainparams, file);
            RenameOver(pathBootstrap, pathBootstrapOld);
        } else {
            LogPrintf("Warning: Could not open bootstrap file %s\n", pathBootstrap.string());
        }
    }

    // -loadblock=
    for (const fs::path& path : vImportFiles) {
        FILE *file = fsbridge::fopen(path, "rb");
        if (file) {
            LogPrintf("Importing blocks file %s...\n", path.string());
            LoadExternalBlockFile(chainparams, file);
        } else {
            LogPrintf("Warning: Could not open blocks file %s\n", path.string());
        }
    }

    // scan for better chains in the block chain database, that are not yet connected in the active best chain
    CValidationState state;
    if (!ActivateBestChain(state, chainparams)) {
        LogPrintf("Failed to connect best block");
        StartShutdown();
    }

    if (gArgs.GetBoolArg("-stopafterblockimport", DEFAULT_STOPAFTERBLOCKIMPORT)) {
        LogPrintf("Stopping after block import\n");
        StartShutdown();
    }
    } // End scope of CImportingNow
    if (gArgs.GetArg("-persistmempool", DEFAULT_PERSIST_MEMPOOL)) {
        LoadMempool();
        fDumpMempoolLater = !fRequestShutdown;
    }
}

/** Sanity checks
 *  Ensure that Bitcoin is running in a usable environment with all
 *  necessary library support.
 */
bool InitSanityCheck(void)
{
    if(!ECC_InitSanityCheck()) {
        InitError("Elliptic curve cryptography sanity check failure. Aborting.");
        return false;
    }

    if (!glibc_sanity_test() || !glibcxx_sanity_test())
        return false;

    if (!Random_SanityCheck()) {
        InitError("OS cryptographic RNG sanity check failure. Aborting.");
        return false;
    }

    return true;
}

bool AppInitServers(boost::thread_group& threadGroup)
{
    RPCServer::OnStarted(&OnRPCStarted);
    RPCServer::OnStopped(&OnRPCStopped);
    RPCServer::OnPreCommand(&OnRPCPreCommand);
#ifdef USE_LIBEVENT
    if (!InitHTTPServer())
        return false;
#endif
    if (!StartRPC())
        return false;
#ifdef USE_LIBEVENT
    if (!StartHTTPRPC())
        return false;
    if (gArgs.GetBoolArg("-rest", DEFAULT_REST_ENABLE) && !StartREST())
        return false;
    if (!StartHTTPServer())
        return false;
#endif
    return true;
}

// Parameter interaction based on rules
void InitParameterInteraction()
{
<<<<<<< HEAD
=======
    if (gArgs.GetBoolArg("-corepolicy", DEFAULT_COREPOLICY)) {
        gArgs.SoftSetArg("-bytespersigopstrict", "0");
        gArgs.SoftSetArg("-permitbaremultisig", "1");
        gArgs.SoftSetArg("-datacarriersize", "83");

        gArgs.SoftSetArg("-spkreuse", "0");
        gArgs.SoftSetArg("-blockprioritysize", "0");
        gArgs.SoftSetArg("-blockmaxsize", "4000000");
        gArgs.SoftSetArg("-blockmaxweight", "3996000");
    }

>>>>>>> 488c683b
    // when specifying an explicit binding address, you want to listen on it
    // even when -connect or -proxy is specified
    if (gArgs.IsArgSet("-bind")) {
        if (gArgs.SoftSetBoolArg("-listen", true))
            LogPrintf("%s: parameter interaction: -bind set -> setting -listen=1\n", __func__);
    }
    if (gArgs.IsArgSet("-whitebind")) {
        if (gArgs.SoftSetBoolArg("-listen", true))
            LogPrintf("%s: parameter interaction: -whitebind set -> setting -listen=1\n", __func__);
    }

    if (gArgs.IsArgSet("-connect")) {
        // when only connecting to trusted nodes, do not seed via DNS, or listen by default
        if (gArgs.SoftSetBoolArg("-dnsseed", false))
            LogPrintf("%s: parameter interaction: -connect set -> setting -dnsseed=0\n", __func__);
        if (gArgs.SoftSetBoolArg("-listen", false))
            LogPrintf("%s: parameter interaction: -connect set -> setting -listen=0\n", __func__);
    }

    if (gArgs.IsArgSet("-proxy")) {
        // to protect privacy, do not listen by default if a default proxy server is specified
        if (gArgs.SoftSetBoolArg("-listen", false))
            LogPrintf("%s: parameter interaction: -proxy set -> setting -listen=0\n", __func__);
        // to protect privacy, do not use UPNP when a proxy is set. The user may still specify -listen=1
        // to listen locally, so don't rely on this happening through -listen below.
        if (gArgs.SoftSetBoolArg("-upnp", false))
            LogPrintf("%s: parameter interaction: -proxy set -> setting -upnp=0\n", __func__);
        // to protect privacy, do not discover addresses by default
        if (gArgs.SoftSetBoolArg("-discover", false))
            LogPrintf("%s: parameter interaction: -proxy set -> setting -discover=0\n", __func__);
    }

    if (!gArgs.GetBoolArg("-listen", DEFAULT_LISTEN)) {
        // do not map ports or try to retrieve public IP when not listening (pointless)
        if (gArgs.SoftSetBoolArg("-upnp", false))
            LogPrintf("%s: parameter interaction: -listen=0 -> setting -upnp=0\n", __func__);
        if (gArgs.SoftSetBoolArg("-discover", false))
            LogPrintf("%s: parameter interaction: -listen=0 -> setting -discover=0\n", __func__);
        if (gArgs.SoftSetBoolArg("-listenonion", false))
            LogPrintf("%s: parameter interaction: -listen=0 -> setting -listenonion=0\n", __func__);
    }

    if (gArgs.IsArgSet("-externalip")) {
        // if an explicit public IP is specified, do not try to find others
        if (gArgs.SoftSetBoolArg("-discover", false))
            LogPrintf("%s: parameter interaction: -externalip set -> setting -discover=0\n", __func__);
    }

    // disable whitelistrelay in blocksonly mode
    if (gArgs.GetBoolArg("-blocksonly", DEFAULT_BLOCKSONLY)) {
        if (gArgs.SoftSetBoolArg("-whitelistrelay", false))
            LogPrintf("%s: parameter interaction: -blocksonly=1 -> setting -whitelistrelay=0\n", __func__);
    }

    // Forcing relay from whitelisted hosts implies we will accept relays from them in the first place.
    if (gArgs.GetBoolArg("-whitelistforcerelay", DEFAULT_WHITELISTFORCERELAY)) {
        if (gArgs.SoftSetBoolArg("-whitelistrelay", true))
            LogPrintf("%s: parameter interaction: -whitelistforcerelay=1 -> setting -whitelistrelay=1\n", __func__);
    }
}

static std::string ResolveErrMsg(const char * const optname, const std::string& strBind)
{
    return strprintf(_("Cannot resolve -%s address: '%s'"), optname, strBind);
}

void InitLogging()
{
    fPrintToConsole = gArgs.GetBoolArg("-printtoconsole", false);
    fLogTimestamps = gArgs.GetBoolArg("-logtimestamps", DEFAULT_LOGTIMESTAMPS);
    fLogTimeMicros = gArgs.GetBoolArg("-logtimemicros", DEFAULT_LOGTIMEMICROS);
    fLogIPs = gArgs.GetBoolArg("-logips", DEFAULT_LOGIPS);

    LogPrintf("\n\n\n\n\n\n\n\n\n\n\n\n\n\n\n\n\n\n\n\n");
    LogPrintf("Bitcoin version %s\n", FormatFullVersion());
}

namespace { // Variables internal to initialization process only

ServiceFlags nRelevantServices = NODE_NETWORK;
int nMaxConnections;
int nUserMaxConnections;
int nFD;
ServiceFlags nLocalServices = NODE_NETWORK;

} // namespace

[[noreturn]] static void new_handler_terminate()
{
    // Rather than throwing std::bad-alloc if allocation fails, terminate
    // immediately to (try to) avoid chain corruption.
    // Since LogPrintf may itself allocate memory, set the handler directly
    // to terminate first.
    std::set_new_handler(std::terminate);
    LogPrintf("Error: Out of memory. Terminating.\n");

    // The log was successful, terminate now.
    std::terminate();
};

bool AppInitBasicSetup()
{
    // ********************************************************* Step 1: setup
#ifdef _MSC_VER
    // Turn off Microsoft heap dump noise
    _CrtSetReportMode(_CRT_WARN, _CRTDBG_MODE_FILE);
    _CrtSetReportFile(_CRT_WARN, CreateFileA("NUL", GENERIC_WRITE, 0, nullptr, OPEN_EXISTING, 0, 0));
    // Disable confusing "helpful" text message on abort, Ctrl-C
    _set_abort_behavior(0, _WRITE_ABORT_MSG | _CALL_REPORTFAULT);
#endif
#ifdef WIN32
    // Enable Data Execution Prevention (DEP)
    // Minimum supported OS versions: WinXP SP3, WinVista >= SP1, Win Server 2008
    // A failure is non-critical and needs no further attention!
#ifndef PROCESS_DEP_ENABLE
    // We define this here, because GCCs winbase.h limits this to _WIN32_WINNT >= 0x0601 (Windows 7),
    // which is not correct. Can be removed, when GCCs winbase.h is fixed!
#define PROCESS_DEP_ENABLE 0x00000001
#endif
    typedef BOOL (WINAPI *PSETPROCDEPPOL)(DWORD);
    PSETPROCDEPPOL setProcDEPPol = (PSETPROCDEPPOL)GetProcAddress(GetModuleHandleA("Kernel32.dll"), "SetProcessDEPPolicy");
    if (setProcDEPPol != nullptr) setProcDEPPol(PROCESS_DEP_ENABLE);
#endif

    if (!SetupNetworking())
        return InitError("Initializing networking failed");

#ifndef WIN32
    if (!gArgs.GetBoolArg("-sysperms", false)) {
        umask(077);
    }

    // Clean shutdown on SIGTERM
    registerSignalHandler(SIGTERM, HandleSIGTERM);
    registerSignalHandler(SIGINT, HandleSIGTERM);

    // Reopen debug.log on SIGHUP
    registerSignalHandler(SIGHUP, HandleSIGHUP);

    // Ignore SIGPIPE, otherwise it will bring the daemon down if the client closes unexpectedly
    signal(SIGPIPE, SIG_IGN);
#endif
<<<<<<< HEAD

    std::set_new_handler(new_handler_terminate);

=======

    std::set_new_handler(new_handler_terminate);

>>>>>>> 488c683b
    return true;
}

bool AppInitParameterInteraction()
{
    const CChainParams& chainparams = Params();
    // ********************************************************* Step 2: parameter interactions

    // also see: InitParameterInteraction()

    // if using block pruning, then disallow txindex
    if (gArgs.GetArg("-prune", 0)) {
        if (gArgs.GetBoolArg("-txindex", DEFAULT_TXINDEX))
            return InitError(_("Prune mode is incompatible with -txindex."));
    }

    // -bind and -whitebind can't be set when not listening
    size_t nUserBind = gArgs.GetArgs("-bind").size() + gArgs.GetArgs("-whitebind").size();
    if (nUserBind != 0 && !gArgs.GetBoolArg("-listen", DEFAULT_LISTEN)) {
        return InitError("Cannot set -bind or -whitebind together with -listen=0");
    }

    // Make sure enough file descriptors are available
    int nBind = std::max(nUserBind, size_t(1));
    nUserMaxConnections = gArgs.GetArg("-maxconnections", DEFAULT_MAX_PEER_CONNECTIONS);
    nMaxConnections = std::max(nUserMaxConnections, 0);

    // Trim requested connection counts, to fit into system limitations
    nMaxConnections = std::max(std::min(nMaxConnections, (int)(FD_SETSIZE - nBind - MIN_CORE_FILEDESCRIPTORS - MAX_ADDNODE_CONNECTIONS)), 0);
    nFD = RaiseFileDescriptorLimit(nMaxConnections + MIN_CORE_FILEDESCRIPTORS + MAX_ADDNODE_CONNECTIONS);
    if (nFD < MIN_CORE_FILEDESCRIPTORS)
        return InitError(_("Not enough file descriptors available."));
    nMaxConnections = std::min(nFD - MIN_CORE_FILEDESCRIPTORS - MAX_ADDNODE_CONNECTIONS, nMaxConnections);

    if (nMaxConnections < nUserMaxConnections)
        InitWarning(strprintf(_("Reducing -maxconnections from %d to %d, because of system limitations."), nUserMaxConnections, nMaxConnections));

    // ********************************************************* Step 3: parameter-to-internal-flags
    if (gArgs.IsArgSet("-debug")) {
        // Special-case: if -debug=0/-nodebug is set, turn off debugging messages
        const std::vector<std::string> categories = gArgs.GetArgs("-debug");

        if (find(categories.begin(), categories.end(), std::string("0")) == categories.end()) {
            for (const auto& cat : categories) {
                uint32_t flag = 0;
                if (!GetLogCategory(&flag, &cat)) {
                    InitWarning(strprintf(_("Unsupported logging category %s=%s."), "-debug", cat));
                    continue;
                }
                logCategories |= flag;
            }
        }
    }

    // Now remove the logging categories which were explicitly excluded
    for (const std::string& cat : gArgs.GetArgs("-debugexclude")) {
        uint32_t flag = 0;
        if (!GetLogCategory(&flag, &cat)) {
            InitWarning(strprintf(_("Unsupported logging category %s=%s."), "-debugexclude", cat));
            continue;
        }
        logCategories &= ~flag;
    }

    // Check for -debugnet
    if (gArgs.GetBoolArg("-debugnet", false))
        InitWarning(_("Unsupported argument -debugnet ignored, use -debug=net."));
    // Check for -socks - as this is a privacy risk to continue, exit here
    if (gArgs.IsArgSet("-socks"))
        return InitError(_("Unsupported argument -socks found. Setting SOCKS version isn't possible anymore, only SOCKS5 proxies are supported."));
    // Check for -tor - as this is a privacy risk to continue, exit here
    if (gArgs.GetBoolArg("-tor", false))
        return InitError(_("Unsupported argument -tor found, use -onion."));
<<<<<<< HEAD

    if (gArgs.GetBoolArg("-benchmark", false))
        InitWarning(_("Unsupported argument -benchmark ignored, use -debug=bench."));

=======

    if (gArgs.GetBoolArg("-benchmark", false))
        InitWarning(_("Unsupported argument -benchmark ignored, use -debug=bench."));

>>>>>>> 488c683b
    if (gArgs.GetBoolArg("-whitelistalwaysrelay", false))
        InitWarning(_("Unsupported argument -whitelistalwaysrelay ignored, use -whitelistrelay and/or -whitelistforcerelay."));

    if (gArgs.IsArgSet("-blockminsize"))
        InitWarning("Unsupported argument -blockminsize ignored.");

    // Checkmempool and checkblockindex default to true in regtest mode
    int ratio = std::min<int>(std::max<int>(gArgs.GetArg("-checkmempool", chainparams.DefaultConsistencyChecks() ? 1 : 0), 0), 1000000);
    if (ratio != 0) {
        mempool.setSanityCheck(1.0 / ratio);
    }
    fCheckBlockIndex = gArgs.GetBoolArg("-checkblockindex", chainparams.DefaultConsistencyChecks());
    fCheckpointsEnabled = gArgs.GetBoolArg("-checkpoints", DEFAULT_CHECKPOINTS_ENABLED);

    hashAssumeValid = uint256S(gArgs.GetArg("-assumevalid", chainparams.GetConsensus().defaultAssumeValid.GetHex()));
    if (!hashAssumeValid.IsNull())
        LogPrintf("Assuming ancestors of block %s have valid signatures.\n", hashAssumeValid.GetHex());
    else
        LogPrintf("Validating signatures for all blocks.\n");

    if (gArgs.IsArgSet("-minimumchainwork")) {
        const std::string minChainWorkStr = gArgs.GetArg("-minimumchainwork", "");
        if (!IsHexNumber(minChainWorkStr)) {
            return InitError(strprintf("Invalid non-hex (%s) minimum chain work value specified", minChainWorkStr));
        }
        nMinimumChainWork = UintToArith256(uint256S(minChainWorkStr));
    } else {
        nMinimumChainWork = UintToArith256(chainparams.GetConsensus().nMinimumChainWork);
    }
    LogPrintf("Setting nMinimumChainWork=%s\n", nMinimumChainWork.GetHex());
    if (nMinimumChainWork < UintToArith256(chainparams.GetConsensus().nMinimumChainWork)) {
        LogPrintf("Warning: nMinimumChainWork set below default value of %s\n", chainparams.GetConsensus().nMinimumChainWork.GetHex());
    }

    // mempool limits
    int64_t nMempoolSizeMax = gArgs.GetArg("-maxmempool", DEFAULT_MAX_MEMPOOL_SIZE) * 1000000;
<<<<<<< HEAD
    int64_t nMempoolSizeMin = gArgs.GetArg("-limitdescendantsize", DEFAULT_DESCENDANT_SIZE_LIMIT) * 1000 * 40;
=======
    int64_t nMempoolSizeMin = maxmempoolMinimum(gArgs.GetArg("-limitdescendantsize", DEFAULT_DESCENDANT_SIZE_LIMIT)) * 1000000;
>>>>>>> 488c683b
    if (nMempoolSizeMax < 0 || nMempoolSizeMax < nMempoolSizeMin)
        return InitError(strprintf(_("-maxmempool must be at least %d MB"), std::ceil(nMempoolSizeMin / 1000000.0)));
    // incremental relay fee sets the minimum feerate increase necessary for BIP 125 replacement in the mempool
    // and the amount the mempool min fee increases above the feerate of txs evicted due to mempool limiting.
    if (gArgs.IsArgSet("-incrementalrelayfee"))
    {
        CAmount n = 0;
        if (!ParseMoney(gArgs.GetArg("-incrementalrelayfee", ""), n))
            return InitError(AmountErrMsg("incrementalrelayfee", gArgs.GetArg("-incrementalrelayfee", "")));
        incrementalRelayFee = CFeeRate(n);
    }

    // -par=0 means autodetect, but nScriptCheckThreads==0 means no concurrency
    nScriptCheckThreads = gArgs.GetArg("-par", DEFAULT_SCRIPTCHECK_THREADS);
    if (nScriptCheckThreads <= 0)
        nScriptCheckThreads += GetNumCores();
    if (nScriptCheckThreads <= 1)
        nScriptCheckThreads = 0;
    else if (nScriptCheckThreads > MAX_SCRIPTCHECK_THREADS)
        nScriptCheckThreads = MAX_SCRIPTCHECK_THREADS;

    // block pruning; get the amount of disk space (in MiB) to allot for block & undo files
    int64_t nPruneArg = gArgs.GetArg("-prune", 0);
    if (nPruneArg < 0) {
        return InitError(_("Prune cannot be configured with a negative value."));
    }
    nPruneTarget = (uint64_t) nPruneArg * 1024 * 1024;
    if (nPruneArg == 1) {  // manual pruning: -prune=1
        LogPrintf("Block pruning enabled.  Use RPC call pruneblockchain(height) to manually prune block and undo files.\n");
        nPruneTarget = std::numeric_limits<uint64_t>::max();
        fPruneMode = true;
    } else if (nPruneTarget) {
        if (nPruneTarget < MIN_DISK_SPACE_FOR_BLOCK_FILES) {
            return InitError(strprintf(_("Prune configured below the minimum of %d MiB.  Please use a higher number."), MIN_DISK_SPACE_FOR_BLOCK_FILES / 1024 / 1024));
        }
        LogPrintf("Prune configured to target %uMiB on disk for block and undo files.\n", nPruneTarget / 1024 / 1024);
        fPruneMode = true;
    }

    RegisterAllCoreRPCCommands(tableRPC);
#ifdef ENABLE_WALLET
    RegisterWalletRPCCommands(tableRPC);
#endif

    nConnectTimeout = gArgs.GetArg("-timeout", DEFAULT_CONNECT_TIMEOUT);
    if (nConnectTimeout <= 0)
        nConnectTimeout = DEFAULT_CONNECT_TIMEOUT;

    if (gArgs.IsArgSet("-minrelaytxfee")) {
        CAmount n = 0;
        if (!ParseMoney(gArgs.GetArg("-minrelaytxfee", ""), n)) {
            return InitError(AmountErrMsg("minrelaytxfee", gArgs.GetArg("-minrelaytxfee", "")));
        }
        // High fee check is done afterward in CWallet::ParameterInteraction()
        ::minRelayTxFee = CFeeRate(n);
    } else if (incrementalRelayFee > ::minRelayTxFee) {
        // Allow only setting incrementalRelayFee to control both
        ::minRelayTxFee = incrementalRelayFee;
        LogPrintf("Increasing minrelaytxfee to %s to match incrementalrelayfee\n",::minRelayTxFee.ToString());
    }

    // Sanity check argument for min fee for including tx in block
    // TODO: Harmonize which arguments need sanity checking and where that happens
    if (gArgs.IsArgSet("-blockmintxfee"))
    {
        CAmount n = 0;
        if (!ParseMoney(gArgs.GetArg("-blockmintxfee", ""), n))
            return InitError(AmountErrMsg("blockmintxfee", gArgs.GetArg("-blockmintxfee", "")));
    }

    // Feerate used to define dust.  Shouldn't be changed lightly as old
    // implementations may inadvertently create non-standard transactions
    if (gArgs.IsArgSet("-dustrelayfee"))
    {
        CAmount n = 0;
        if (!ParseMoney(gArgs.GetArg("-dustrelayfee", ""), n) || 0 == n)
            return InitError(AmountErrMsg("dustrelayfee", gArgs.GetArg("-dustrelayfee", "")));
        dustRelayFee = CFeeRate(n);
    }

    fRequireStandard = !gArgs.GetBoolArg("-acceptnonstdtxn", !chainparams.RequireStandardDefault());
    nBytesPerSigOp = gArgs.GetArg("-bytespersigop", nBytesPerSigOp);

#ifdef ENABLE_WALLET
    if (!CWallet::ParameterInteraction())
        return false;
#endif

    fIsBareMultisigStd = gArgs.GetBoolArg("-permitbaremultisig", DEFAULT_PERMIT_BAREMULTISIG);
    fAcceptDatacarrier = gArgs.GetBoolArg("-datacarrier", DEFAULT_ACCEPT_DATACARRIER);
    nMaxDatacarrierBytes = gArgs.GetArg("-datacarriersize", nMaxDatacarrierBytes);

    {
        std::string strSpkReuse = gArgs.GetArg("-spkreuse", DEFAULT_SPKREUSE);
        // Uses string values so future versions can implement other modes
        if (strSpkReuse == "allow" || gArgs.GetBoolArg("-spkreuse", false)) {
            SpkReuseMode = SRM_ALLOW;
        } else {
            SpkReuseMode = SRM_REJECT;
        }
    }

    // Option to startup with mocktime set (used for regression testing):
    SetMockTime(gArgs.GetArg("-mocktime", 0)); // SetMockTime(0) is a no-op

    if (gArgs.GetBoolArg("-peerbloomfilters", DEFAULT_PEERBLOOMFILTERS))
        nLocalServices = ServiceFlags(nLocalServices | NODE_BLOOM);

    if (gArgs.GetArg("-rpcserialversion", DEFAULT_RPC_SERIALIZE_VERSION) < 0)
        return InitError("rpcserialversion must be non-negative.");

    if (gArgs.GetArg("-rpcserialversion", DEFAULT_RPC_SERIALIZE_VERSION) > 1)
        return InitError("unknown rpcserialversion requested.");

    nMaxTipAge = gArgs.GetArg("-maxtipage", DEFAULT_MAX_TIP_AGE);

    fEnableReplacement = gArgs.GetBoolArg("-mempoolreplacement", DEFAULT_ENABLE_REPLACEMENT);
    if ((!fEnableReplacement) && gArgs.IsArgSet("-mempoolreplacement")) {
        // Minimal effort at forwards compatibility
        std::string strReplacementModeList = gArgs.GetArg("-mempoolreplacement", "");  // default is impossible
        std::vector<std::string> vstrReplacementModes;
        boost::split(vstrReplacementModes, strReplacementModeList, boost::is_any_of(",+"));
        fEnableReplacement = (std::find(vstrReplacementModes.begin(), vstrReplacementModes.end(), "fee") != vstrReplacementModes.end());
        if (fEnableReplacement) {
            fReplacementHonourOptOut = (std::find(vstrReplacementModes.begin(), vstrReplacementModes.end(), "-optin") == vstrReplacementModes.end());
            if (!fReplacementHonourOptOut) {
                nLocalServices = ServiceFlags(nLocalServices | NODE_REPLACE_BY_FEE);
            }
        } else {
            fReplacementHonourOptOut = true;
        }
    }

    if (gArgs.IsArgSet("-vbparams")) {
        // Allow overriding version bits parameters for testing
        if (!chainparams.MineBlocksOnDemand()) {
            return InitError("Version bits parameters may only be overridden on regtest.");
        }
        for (const std::string& strDeployment : gArgs.GetArgs("-vbparams")) {
            std::vector<std::string> vDeploymentParams;
            boost::split(vDeploymentParams, strDeployment, boost::is_any_of(":"));
            if (vDeploymentParams.size() != 3) {
                return InitError("Version bits parameters malformed, expecting deployment:start:end");
            }
            int64_t nStartTime, nTimeout;
            if (!ParseInt64(vDeploymentParams[1], &nStartTime)) {
                return InitError(strprintf("Invalid nStartTime (%s)", vDeploymentParams[1]));
            }
            if (!ParseInt64(vDeploymentParams[2], &nTimeout)) {
                return InitError(strprintf("Invalid nTimeout (%s)", vDeploymentParams[2]));
            }
            bool found = false;
            for (int j=0; j<(int)Consensus::MAX_VERSION_BITS_DEPLOYMENTS; ++j)
            {
                if (vDeploymentParams[0].compare(VersionBitsDeploymentInfo[j].name) == 0) {
                    UpdateVersionBitsParameters(Consensus::DeploymentPos(j), nStartTime, nTimeout);
                    found = true;
                    LogPrintf("Setting version bits activation parameters for %s to start=%ld, timeout=%ld\n", vDeploymentParams[0], nStartTime, nTimeout);
                    break;
                }
            }
            if (!found) {
                return InitError(strprintf("Invalid deployment (%s)", vDeploymentParams[0]));
            }
        }
    }

    if (!CStats::parameterInteraction())
        return false;
<<<<<<< HEAD

    return true;
}

=======

    return true;
}

>>>>>>> 488c683b
static bool LockDataDirectory(bool probeOnly)
{
    std::string strDataDir = GetDataDir().string();

    // Make sure only a single Bitcoin process is using the data directory.
    fs::path pathLockFile = GetDataDir() / ".lock";
    FILE* file = fsbridge::fopen(pathLockFile, "a"); // empty lock file; created if it doesn't exist.
    if (file) fclose(file);

    try {
        static boost::interprocess::file_lock lock(pathLockFile.string().c_str());
        if (!lock.try_lock()) {
            return InitError(strprintf(_("Cannot obtain a lock on data directory %s. %s is probably already running."), strDataDir, _(PACKAGE_NAME)));
        }
        if (probeOnly) {
            lock.unlock();
        }
    } catch(const boost::interprocess::interprocess_exception& e) {
        return InitError(strprintf(_("Cannot obtain a lock on data directory %s. %s is probably already running.") + " %s.", strDataDir, _(PACKAGE_NAME), e.what()));
    }
    return true;
}

bool AppInitSanityChecks()
{
    // ********************************************************* Step 4: sanity checks

    // Initialize elliptic curve code
    std::string sha256_algo = SHA256AutoDetect();
    LogPrintf("Using the '%s' SHA256 implementation\n", sha256_algo);
    RandomInit();
    ECC_Start();
    globalVerifyHandle.reset(new ECCVerifyHandle());

    // Sanity check
    if (!InitSanityCheck())
        return InitError(strprintf(_("Initialization sanity check failed. %s is shutting down."), _(PACKAGE_NAME)));

    // Probe the data directory lock to give an early error message, if possible
    // We cannot hold the data directory lock here, as the forking for daemon() hasn't yet happened,
    // and a fork will cause weird behavior to it.
    return LockDataDirectory(true);
}

bool AppInitLockDataDirectory()
{
    // After daemonization get the data directory lock again and hold on to it until exit
    // This creates a slight window for a race condition to happen, however this condition is harmless: it
    // will at most make us exit without printing a message to console.
    if (!LockDataDirectory(false)) {
        // Detailed error printed inside LockDataDirectory
        return false;
    }
    return true;
}

bool AppInitMain(boost::thread_group& threadGroup, CScheduler& scheduler)
{
    const CChainParams& chainparams = Params();
    // ********************************************************* Step 4a: application initialization
#ifndef WIN32
    CreatePidFile(GetPidFile(), getpid());
#endif
    if (gArgs.GetBoolArg("-shrinkdebugfile", logCategories == BCLog::NONE)) {
        // Do this first since it both loads a bunch of debug.log into memory,
        // and because this needs to happen before any other debug.log printing
        ShrinkDebugFile();
    }

    if (fPrintToDebugLog)
        OpenDebugLog();

    if (!fLogTimestamps)
        LogPrintf("Startup time: %s\n", DateTimeStrFormat("%Y-%m-%d %H:%M:%S", GetTime()));
    LogPrintf("Default data directory %s\n", GetDefaultDataDir().string());
    LogPrintf("Using data directory %s\n", GetDataDir().string());
    LogPrintf("Using config file %s\n", GetConfigFile(gArgs.GetArg("-conf", BITCOIN_CONF_FILENAME)).string());
    LogPrintf("Using rw config file %s\n", GetRWConfigFile(gArgs.GetArg("-confrw", BITCOIN_RW_CONF_FILENAME)).string());
    LogPrintf("Using at most %i automatic connections (%i file descriptors available)\n", nMaxConnections, nFD);

    InitSignatureCache();
    InitScriptExecutionCache();

    LogPrintf("Using %u threads for script verification\n", nScriptCheckThreads);
    if (nScriptCheckThreads) {
        for (int i=0; i<nScriptCheckThreads-1; i++)
            threadGroup.create_thread(&ThreadScriptCheck);
    }

    // Start the lightweight task scheduler thread
    CScheduler::Function serviceLoop = boost::bind(&CScheduler::serviceQueue, &scheduler);
    threadGroup.create_thread(boost::bind(&TraceThread<CScheduler::Function>, "scheduler", serviceLoop));

    GetMainSignals().RegisterBackgroundSignalScheduler(scheduler);

#ifdef USE_LIBEVENT
    /* Start the RPC server already.  It will be started in "warmup" mode
     * and not really process calls already (but it will signify connections
     * that the server is there and will be ready later).  Warmup mode will
     * be disabled when initialisation is finished.
     */
    if (gArgs.GetBoolArg("-server", false))
    {
        uiInterface.InitMessage.connect(SetRPCWarmupStatus);
        if (!AppInitServers(threadGroup))
            return InitError(_("Unable to start HTTP server. See debug log for details."));
    }
#endif

    int64_t nStart;

    // ********************************************************* Step 5: verify wallet database integrity
#ifdef ENABLE_WALLET
    if (!CWallet::Verify())
        return false;
#endif
    // ********************************************************* Step 6: network initialization
    // Note that we absolutely cannot open any actual connections
    // until the very end ("start node") as the UTXO/block state
    // is not yet setup and may end up being set up twice if we
    // need to reindex later.

    assert(!g_connman);
    g_connman = std::unique_ptr<CConnman>(new CConnman(GetRand(std::numeric_limits<uint64_t>::max()), GetRand(std::numeric_limits<uint64_t>::max())));
    CConnman& connman = *g_connman;

    peerLogic.reset(new PeerLogicValidation(&connman, scheduler));
    RegisterValidationInterface(peerLogic.get());

    // sanitize comments per BIP-0014, format user agent and check total size
    std::vector<std::string> uacomments;
    for (const std::string& cmt : gArgs.GetArgs("-uacomment")) {
        if (cmt != SanitizeString(cmt, SAFE_CHARS_UA_COMMENT))
            return InitError(strprintf(_("User Agent comment (%s) contains unsafe characters."), cmt));
        uacomments.push_back(cmt);
    }
    strSubVersion = FormatSubVersion(CLIENT_NAME, CLIENT_VERSION, uacomments);
    if (strSubVersion.size() > MAX_SUBVERSION_LENGTH) {
        return InitError(strprintf(_("Total length of network version string (%i) exceeds maximum length (%i). Reduce the number or size of uacomments."),
            strSubVersion.size(), MAX_SUBVERSION_LENGTH));
    }

    if (gArgs.IsArgSet("-onlynet")) {
        std::set<enum Network> nets;
        for (const std::string& snet : gArgs.GetArgs("-onlynet")) {
            enum Network net = ParseNetwork(snet);
            if (net == NET_UNROUTABLE)
                return InitError(strprintf(_("Unknown network specified in -onlynet: '%s'"), snet));
            nets.insert(net);
        }
        for (int n = 0; n < NET_MAX; n++) {
            enum Network net = (enum Network)n;
            if (!nets.count(net))
                SetLimited(net);
        }
    }

    // Check for host lookup allowed before parsing any network related parameters
    fNameLookup = gArgs.GetBoolArg("-dns", DEFAULT_NAME_LOOKUP);

    bool proxyRandomize = gArgs.GetBoolArg("-proxyrandomize", DEFAULT_PROXYRANDOMIZE);
    // -proxy sets a proxy for all outgoing network traffic
    // -noproxy (or -proxy=0) as well as the empty string can be used to not set a proxy, this is the default
    std::string proxyArg = gArgs.GetArg("-proxy", "");
    SetLimited(NET_TOR);
    if (proxyArg != "" && proxyArg != "0") {
        CService proxyAddr;
        if (!Lookup(proxyArg.c_str(), proxyAddr, 9050, fNameLookup)) {
            return InitError(strprintf(_("Invalid -proxy address or hostname: '%s'"), proxyArg));
        }

        proxyType addrProxy = proxyType(proxyAddr, proxyRandomize);
        if (!addrProxy.IsValid())
            return InitError(strprintf(_("Invalid -proxy address or hostname: '%s'"), proxyArg));

        SetProxy(NET_IPV4, addrProxy);
        SetProxy(NET_IPV6, addrProxy);
        SetProxy(NET_TOR, addrProxy);
        SetNameProxy(addrProxy);
        SetLimited(NET_TOR, false); // by default, -proxy sets onion as reachable, unless -noonion later
    }

    // -onion can be used to set only a proxy for .onion, or override normal proxy for .onion addresses
    // -noonion (or -onion=0) disables connecting to .onion entirely
    // An empty string is used to not override the onion proxy (in which case it defaults to -proxy set above, or none)
    std::string onionArg = gArgs.GetArg("-onion", "");
    if (onionArg != "") {
        if (onionArg == "0") { // Handle -noonion/-onion=0
            SetLimited(NET_TOR); // set onions as unreachable
        } else {
            CService onionProxy;
            if (!Lookup(onionArg.c_str(), onionProxy, 9050, fNameLookup)) {
                return InitError(strprintf(_("Invalid -onion address or hostname: '%s'"), onionArg));
            }
            proxyType addrOnion = proxyType(onionProxy, proxyRandomize);
            if (!addrOnion.IsValid())
                return InitError(strprintf(_("Invalid -onion address or hostname: '%s'"), onionArg));
            SetProxy(NET_TOR, addrOnion);
            SetLimited(NET_TOR, false);
        }
    }

    // see Step 2: parameter interactions for more information about these
    fListen = gArgs.GetBoolArg("-listen", DEFAULT_LISTEN);
    fDiscover = gArgs.GetBoolArg("-discover", true);
    fRelayTxes = !gArgs.GetBoolArg("-blocksonly", DEFAULT_BLOCKSONLY);

    for (const std::string& strAddr : gArgs.GetArgs("-externalip")) {
        CService addrLocal;
        if (Lookup(strAddr.c_str(), addrLocal, GetListenPort(), fNameLookup) && addrLocal.IsValid())
            AddLocal(addrLocal, LOCAL_MANUAL);
        else
            return InitError(ResolveErrMsg("externalip", strAddr));
    }

#if ENABLE_ZMQ
    pzmqNotificationInterface = CZMQNotificationInterface::Create();

    if (pzmqNotificationInterface) {
        RegisterValidationInterface(pzmqNotificationInterface);
    }
#endif
    uint64_t nMaxOutboundLimit = 0; //unlimited unless -maxuploadtarget is set
    uint64_t nMaxOutboundTimeframe = MAX_UPLOAD_TIMEFRAME;

    if (gArgs.IsArgSet("-maxuploadtarget")) {
        nMaxOutboundLimit = gArgs.GetArg("-maxuploadtarget", DEFAULT_MAX_UPLOAD_TARGET)*1024*1024;
    }

    // ********************************************************* Step 7: load block chain

    fReindex = gArgs.GetBoolArg("-reindex", false);
    bool fReindexChainState = gArgs.GetBoolArg("-reindex-chainstate", false);

    // cache size calculations
    int64_t nTotalCache = (gArgs.GetArg("-dbcache", nDefaultDbCache) << 20);
    nTotalCache = std::max(nTotalCache, nMinDbCache << 20); // total cache cannot be less than nMinDbCache
    nTotalCache = std::min(nTotalCache, nMaxDbCache << 20); // total cache cannot be greater than nMaxDbcache
    int64_t nBlockTreeDBCache = nTotalCache / 8;
    nBlockTreeDBCache = std::min(nBlockTreeDBCache, (gArgs.GetBoolArg("-txindex", DEFAULT_TXINDEX) ? nMaxBlockDBAndTxIndexCache : nMaxBlockDBCache) << 20);
    nTotalCache -= nBlockTreeDBCache;
    int64_t nCoinDBCache = std::min(nTotalCache / 2, (nTotalCache / 4) + (1 << 23)); // use 25%-50% of the remainder for disk cache
    nCoinDBCache = std::min(nCoinDBCache, nMaxCoinsDBCache << 20); // cap total coins db cache
    nTotalCache -= nCoinDBCache;
    nCoinCacheUsage = nTotalCache; // the rest goes to in-memory cache
    int64_t nMempoolSizeMax = gArgs.GetArg("-maxmempool", DEFAULT_MAX_MEMPOOL_SIZE) * 1000000;
    LogPrintf("Cache configuration:\n");
    LogPrintf("* Using %.1fMiB for block index database\n", nBlockTreeDBCache * (1.0 / 1024 / 1024));
    LogPrintf("* Using %.1fMiB for chain state database\n", nCoinDBCache * (1.0 / 1024 / 1024));
    LogPrintf("* Using %.1fMiB for in-memory UTXO set (plus up to %.1fMiB of unused mempool space)\n", nCoinCacheUsage * (1.0 / 1024 / 1024), nMempoolSizeMax * (1.0 / 1024 / 1024));

    bool fLoaded = false;
    while (!fLoaded && !fRequestShutdown) {
        bool fReset = fReindex;
        std::string strLoadError;

        uiInterface.InitMessage(_("Loading block index..."));

        nStart = GetTimeMillis();
        do {
            try {
                UnloadBlockIndex();
                delete pcoinsTip;
                delete pcoinsdbview;
                delete pcoinscatcher;
                delete pblocktree;

                pblocktree = new CBlockTreeDB(nBlockTreeDBCache, false, fReset);

                if (fReset) {
                    pblocktree->WriteReindexing(true);
                    //If we're reindexing in prune mode, wipe away unusable block files and all undo data files
                    if (fPruneMode)
                        CleanupBlockRevFiles();
                }
<<<<<<< HEAD

                if (fRequestShutdown) break;

=======

                if (fRequestShutdown) break;

>>>>>>> 488c683b
                // LoadBlockIndex will load fTxIndex from the db, or set it if
                // we're reindexing. It will also load fHavePruned if we've
                // ever removed a block file from disk.
                // Note that it also sets fReindex based on the disk flag!
                // From here on out fReindex and fReset mean something different!
                if (!LoadBlockIndex(chainparams)) {
                    strLoadError = _("Error loading block database");
                    break;
                }

                // If the loaded chain has a wrong genesis, bail out immediately
                // (we're likely using a testnet datadir, or the other way around).
                if (!mapBlockIndex.empty() && mapBlockIndex.count(chainparams.GetConsensus().hashGenesisBlock) == 0)
                    return InitError(_("Incorrect or no genesis block found. Wrong datadir for network?"));

                // Check for changed -txindex state
                if (fTxIndex != gArgs.GetBoolArg("-txindex", DEFAULT_TXINDEX)) {
                    strLoadError = _("You need to rebuild the database using -reindex to change -txindex");
                    break;
                }

                // Check for changed -prune state.  What we are concerned about is a user who has pruned blocks
                // in the past, but is now trying to run unpruned.
                if (fHavePruned && !fPruneMode) {
                    strLoadError = _("You need to rebuild the database using -reindex to go back to unpruned mode.  This will redownload the entire blockchain");
                    break;
                }

                // At this point blocktree args are consistent with what's on disk.
                // If we're not mid-reindex (based on disk + args), add a genesis block on disk
                // (otherwise we use the one already on disk).
                // This is called again in ThreadImport after the reindex completes.
                if (!fReindex && !LoadGenesisBlock(chainparams)) {
                    strLoadError = _("Error initializing block database");
                    break;
                }

                // At this point we're either in reindex or we've loaded a useful
                // block tree into mapBlockIndex!

                pcoinsdbview = new CCoinsViewDB(nCoinDBCache, false, fReset || fReindexChainState);
                pcoinscatcher = new CCoinsViewErrorCatcher(pcoinsdbview);

                // If necessary, upgrade from older database format.
                // This is a no-op if we cleared the coinsviewdb with -reindex or -reindex-chainstate
                if (!pcoinsdbview->Upgrade()) {
                    strLoadError = _("Error upgrading chainstate database");
                    break;
                }

                // ReplayBlocks is a no-op if we cleared the coinsviewdb with -reindex or -reindex-chainstate
                if (!ReplayBlocks(chainparams, pcoinsdbview)) {
                    strLoadError = _("Unable to replay blocks. You will need to rebuild the database using -reindex-chainstate.");
                    break;
                }

                // The on-disk coinsdb is now in a good state, create the cache
                pcoinsTip = new CCoinsViewCache(pcoinscatcher);

                bool is_coinsview_empty = fReset || fReindexChainState || pcoinsTip->GetBestBlock().IsNull();
                if (!is_coinsview_empty) {
                    // LoadChainTip sets chainActive based on pcoinsTip's best block
                    if (!LoadChainTip(chainparams)) {
                        strLoadError = _("Error initializing block database");
                        break;
                    }
                    assert(chainActive.Tip() != nullptr);
                }

                if (!fReset) {
                    // Note that RewindBlockIndex MUST run even if we're about to -reindex-chainstate.
                    // It both disconnects blocks based on chainActive, and drops block data in
                    // mapBlockIndex based on lack of available witness data.
                    uiInterface.InitMessage(_("Rewinding blocks..."));
                    if (!RewindBlockIndex(chainparams)) {
                        strLoadError = _("Unable to rewind the database to a pre-fork state. You will need to redownload the blockchain");
                        break;
                    }
                }

                if (!is_coinsview_empty) {
                    uiInterface.InitMessage(_("Verifying blocks..."));
                    if (fHavePruned && gArgs.GetArg("-checkblocks", DEFAULT_CHECKBLOCKS) > MIN_BLOCKS_TO_KEEP) {
                        LogPrintf("Prune: pruned datadir may not have more than %d blocks; only checking available blocks",
                            MIN_BLOCKS_TO_KEEP);
                    }

                    {
                        LOCK(cs_main);
                        CBlockIndex* tip = chainActive.Tip();
                        RPCNotifyBlockChange(true, tip);
                        if (tip && tip->nTime > GetAdjustedTime() + 2 * 60 * 60) {
                            strLoadError = _("The block database contains a block which appears to be from the future. "
                                    "This may be due to your computer's date and time being set incorrectly. "
                                    "Only rebuild the block database if you are sure that your computer's date and time are correct");
                            break;
                        }
                    }

                    if (!CVerifyDB().VerifyDB(chainparams, pcoinsdbview, gArgs.GetArg("-checklevel", DEFAULT_CHECKLEVEL),
                                  gArgs.GetArg("-checkblocks", DEFAULT_CHECKBLOCKS))) {
                        strLoadError = _("Corrupted block database detected");
                        break;
                    }
                }
            } catch (const std::exception& e) {
                LogPrintf("%s\n", e.what());
                strLoadError = _("Error opening block database");
                break;
            }

            fLoaded = true;
        } while(false);

        if (!fLoaded && !fRequestShutdown) {
            // first suggest a reindex
            if (!fReset) {
                bool fRet = uiInterface.ThreadSafeQuestion(
                    strLoadError + ".\n\n" + _("Do you want to rebuild the block database now?"),
                    strLoadError + ".\nPlease restart with -reindex or -reindex-chainstate to recover.",
                    "", CClientUIInterface::MSG_ERROR | CClientUIInterface::BTN_ABORT);
                if (fRet) {
                    fReindex = true;
                    fRequestShutdown = false;
                } else {
                    LogPrintf("Aborted block database rebuild. Exiting.\n");
                    return false;
                }
            } else {
                return InitError(strLoadError);
            }
        }
    }

    // As LoadBlockIndex can take several minutes, it's possible the user
    // requested to kill the GUI during the last operation. If so, exit.
    // As the program has not fully started yet, Shutdown() is possibly overkill.
    if (fRequestShutdown)
    {
        LogPrintf("Shutdown requested. Exiting.\n");
        return false;
    }
    if (fLoaded) {
        LogPrintf(" block index %15dms\n", GetTimeMillis() - nStart);
    }

    fs::path est_path = GetDataDir() / FEE_ESTIMATES_FILENAME;
    CAutoFile est_filein(fsbridge::fopen(est_path, "rb"), SER_DISK, CLIENT_VERSION);
    // Allowed to fail as this file IS missing on first startup.
    if (!est_filein.IsNull())
        ::feeEstimator.Read(est_filein);
    fFeeEstimatesInitialized = true;

    // ********************************************************* Step 8: load wallet
#ifdef ENABLE_WALLET
    if (!CWallet::InitLoadWallet())
        return false;
#else
    LogPrintf("No wallet support compiled in!\n");
#endif

    // ********************************************************* Step 9: data directory maintenance

    // if pruning, unset the service bit and perform the initial blockstore prune
    // after any wallet rescanning has taken place.
    if (fPruneMode) {
        LogPrintf("Unsetting NODE_NETWORK on prune mode\n");
        nLocalServices = ServiceFlags(nLocalServices & ~NODE_NETWORK);
        if (!fReindex) {
            uiInterface.InitMessage(_("Pruning blockstore..."));
            PruneAndFlush();
        }
    }

    if (chainparams.GetConsensus().vDeployments[Consensus::DEPLOYMENT_SEGWIT].nTimeout != 0) {
        // Only advertise witness capabilities if they have a reasonable start time.
        // This allows us to have the code merged without a defined softfork, by setting its
        // end time to 0.
        // Note that setting NODE_WITNESS is never required: the only downside from not
        // doing so is that after activation, no upgraded nodes will fetch from you.
        nLocalServices = ServiceFlags(nLocalServices | NODE_WITNESS);
        // Only care about others providing witness capabilities if there is a softfork
        // defined.
        nRelevantServices = ServiceFlags(nRelevantServices | NODE_WITNESS);
    }

    // ********************************************************* Step 10: import blocks

    if (!CheckDiskSpace())
        return false;

    // Either install a handler to notify us when genesis activates, or set fHaveGenesis directly.
    // No locking, as this happens before any background thread is started.
    if (chainActive.Tip() == nullptr) {
        uiInterface.NotifyBlockTip.connect(BlockNotifyGenesisWait);
    } else {
        fHaveGenesis = true;
    }

    if (gArgs.IsArgSet("-blocknotify"))
        uiInterface.NotifyBlockTip.connect(BlockNotifyCallback);

    std::vector<fs::path> vImportFiles;
    for (const std::string& strFile : gArgs.GetArgs("-loadblock")) {
        vImportFiles.push_back(strFile);
    }

    threadGroup.create_thread(boost::bind(&ThreadImport, vImportFiles));

    // Wait for genesis block to be processed
    {
        boost::unique_lock<boost::mutex> lock(cs_GenesisWait);
        while (!fHaveGenesis) {
            condvar_GenesisWait.wait(lock);
        }
        uiInterface.NotifyBlockTip.disconnect(BlockNotifyGenesisWait);
    }

    // ********************************************************* Step 11: start node

    //// debug print
    LogPrintf("mapBlockIndex.size() = %u\n",   mapBlockIndex.size());
    LogPrintf("nBestHeight = %d\n",                   chainActive.Height());
#ifdef USE_LIBEVENT
    if (gArgs.GetBoolArg("-listenonion", DEFAULT_LISTEN_ONION))
        StartTorControl(threadGroup, scheduler);
#endif

    Discover(threadGroup);

    // Map ports with UPnP
    MapPort(gArgs.GetBoolArg("-upnp", DEFAULT_UPNP));

    CConnman::Options connOptions;
    connOptions.nLocalServices = nLocalServices;
    connOptions.nRelevantServices = nRelevantServices;
    connOptions.nMaxConnections = nMaxConnections;
    connOptions.nMaxOutbound = std::min(MAX_OUTBOUND_CONNECTIONS, connOptions.nMaxConnections);
    connOptions.nMaxAddnode = MAX_ADDNODE_CONNECTIONS;
    connOptions.nMaxFeeler = 1;
    connOptions.nBestHeight = chainActive.Height();
    connOptions.uiInterface = &uiInterface;
    connOptions.m_msgproc = peerLogic.get();
    connOptions.nSendBufferMaxSize = 1000*gArgs.GetArg("-maxsendbuffer", DEFAULT_MAXSENDBUFFER);
    connOptions.nReceiveFloodSize = 1000*gArgs.GetArg("-maxreceivebuffer", DEFAULT_MAXRECEIVEBUFFER);

    connOptions.nMaxOutboundTimeframe = nMaxOutboundTimeframe;
    connOptions.nMaxOutboundLimit = nMaxOutboundLimit;

    for (const std::string& strBind : gArgs.GetArgs("-bind")) {
        CService addrBind;
        if (!Lookup(strBind.c_str(), addrBind, GetListenPort(), false)) {
            return InitError(ResolveErrMsg("bind", strBind));
        }
        connOptions.vBinds.push_back(addrBind);
    }
    for (const std::string& strBind : gArgs.GetArgs("-whitebind")) {
        CService addrBind;
        if (!Lookup(strBind.c_str(), addrBind, 0, false)) {
            return InitError(ResolveErrMsg("whitebind", strBind));
        }
        if (addrBind.GetPort() == 0) {
            return InitError(strprintf(_("Need to specify a port with -whitebind: '%s'"), strBind));
        }
        connOptions.vWhiteBinds.push_back(addrBind);
    }

    for (const auto& net : gArgs.GetArgs("-whitelist")) {
        CSubNet subnet;
        LookupSubNet(net.c_str(), subnet);
        if (!subnet.IsValid())
            return InitError(strprintf(_("Invalid netmask specified in -whitelist: '%s'"), net));
        connOptions.vWhitelistedRange.push_back(subnet);
    }

    if (gArgs.IsArgSet("-seednode")) {
        connOptions.vSeedNodes = gArgs.GetArgs("-seednode");
    }

    if (!connman.Start(scheduler, connOptions)) {
        return false;
    }

    // ********************************************************* Step 12: finished

    SetRPCWarmupFinished();
    uiInterface.InitMessage(_("Done loading"));

#ifdef ENABLE_WALLET
    for (CWalletRef pwallet : vpwallets) {
        pwallet->postInitProcess(scheduler);
    }
#endif

    return !fRequestShutdown;
}<|MERGE_RESOLUTION|>--- conflicted
+++ resolved
@@ -69,10 +69,7 @@
 #endif
 
 bool fFeeEstimatesInitialized = false;
-<<<<<<< HEAD
-=======
 static const bool DEFAULT_COREPOLICY = false;
->>>>>>> 488c683b
 static const bool DEFAULT_PROXYRANDOMIZE = true;
 static const bool DEFAULT_REST_ENABLE = false;
 static const bool DEFAULT_DISABLE_SAFEMODE = false;
@@ -363,10 +360,7 @@
     strUsage +=HelpMessageOpt("-assumevalid=<hex>", strprintf(_("If this block is in the chain assume that it and its ancestors are valid and potentially skip their script verification (0 to verify all, default: %s, testnet: %s)"), defaultChainParams->GetConsensus().defaultAssumeValid.GetHex(), testnetChainParams->GetConsensus().defaultAssumeValid.GetHex()));
     strUsage += HelpMessageOpt("-conf=<file>", strprintf(_("Specify configuration file (default: %s)"), BITCOIN_CONF_FILENAME));
     strUsage += HelpMessageOpt("-confrw=<file>", strprintf(_("Specify read/write configuration file (default: %s)"), BITCOIN_RW_CONF_FILENAME));
-<<<<<<< HEAD
-=======
     strUsage += HelpMessageOpt("-corepolicy", strprintf(_("Use Bitcoin Core policy defaults (default: %s)"), DEFAULT_COREPOLICY));
->>>>>>> 488c683b
     if (mode == HMM_BITCOIND)
     {
 #if HAVE_DECL_DAEMON
@@ -781,8 +775,6 @@
 // Parameter interaction based on rules
 void InitParameterInteraction()
 {
-<<<<<<< HEAD
-=======
     if (gArgs.GetBoolArg("-corepolicy", DEFAULT_COREPOLICY)) {
         gArgs.SoftSetArg("-bytespersigopstrict", "0");
         gArgs.SoftSetArg("-permitbaremultisig", "1");
@@ -794,7 +786,6 @@
         gArgs.SoftSetArg("-blockmaxweight", "3996000");
     }
 
->>>>>>> 488c683b
     // when specifying an explicit binding address, you want to listen on it
     // even when -connect or -proxy is specified
     if (gArgs.IsArgSet("-bind")) {
@@ -937,15 +928,9 @@
     // Ignore SIGPIPE, otherwise it will bring the daemon down if the client closes unexpectedly
     signal(SIGPIPE, SIG_IGN);
 #endif
-<<<<<<< HEAD
 
     std::set_new_handler(new_handler_terminate);
 
-=======
-
-    std::set_new_handler(new_handler_terminate);
-
->>>>>>> 488c683b
     return true;
 }
 
@@ -1019,17 +1004,10 @@
     // Check for -tor - as this is a privacy risk to continue, exit here
     if (gArgs.GetBoolArg("-tor", false))
         return InitError(_("Unsupported argument -tor found, use -onion."));
-<<<<<<< HEAD
 
     if (gArgs.GetBoolArg("-benchmark", false))
         InitWarning(_("Unsupported argument -benchmark ignored, use -debug=bench."));
 
-=======
-
-    if (gArgs.GetBoolArg("-benchmark", false))
-        InitWarning(_("Unsupported argument -benchmark ignored, use -debug=bench."));
-
->>>>>>> 488c683b
     if (gArgs.GetBoolArg("-whitelistalwaysrelay", false))
         InitWarning(_("Unsupported argument -whitelistalwaysrelay ignored, use -whitelistrelay and/or -whitelistforcerelay."));
 
@@ -1066,11 +1044,7 @@
 
     // mempool limits
     int64_t nMempoolSizeMax = gArgs.GetArg("-maxmempool", DEFAULT_MAX_MEMPOOL_SIZE) * 1000000;
-<<<<<<< HEAD
-    int64_t nMempoolSizeMin = gArgs.GetArg("-limitdescendantsize", DEFAULT_DESCENDANT_SIZE_LIMIT) * 1000 * 40;
-=======
     int64_t nMempoolSizeMin = maxmempoolMinimum(gArgs.GetArg("-limitdescendantsize", DEFAULT_DESCENDANT_SIZE_LIMIT)) * 1000000;
->>>>>>> 488c683b
     if (nMempoolSizeMax < 0 || nMempoolSizeMax < nMempoolSizeMin)
         return InitError(strprintf(_("-maxmempool must be at least %d MB"), std::ceil(nMempoolSizeMin / 1000000.0)));
     // incremental relay fee sets the minimum feerate increase necessary for BIP 125 replacement in the mempool
@@ -1240,17 +1214,10 @@
 
     if (!CStats::parameterInteraction())
         return false;
-<<<<<<< HEAD
 
     return true;
 }
 
-=======
-
-    return true;
-}
-
->>>>>>> 488c683b
 static bool LockDataDirectory(bool probeOnly)
 {
     std::string strDataDir = GetDataDir().string();
@@ -1526,15 +1493,9 @@
                     if (fPruneMode)
                         CleanupBlockRevFiles();
                 }
-<<<<<<< HEAD
 
                 if (fRequestShutdown) break;
 
-=======
-
-                if (fRequestShutdown) break;
-
->>>>>>> 488c683b
                 // LoadBlockIndex will load fTxIndex from the db, or set it if
                 // we're reindexing. It will also load fHavePruned if we've
                 // ever removed a block file from disk.
