// Copyright (c) 2010 Satoshi Nakamoto
// Copyright (c) 2009-2015 The Bitcoin Core developers
// Distributed under the MIT software license, see the accompanying
// file COPYING or http://www.opensource.org/licenses/mit-license.php.

#include "amount.h"
#include "base58.h"
#include "chain.h"
#include "core_io.h"
#include "init.h"
#include "main.h"
#include "net.h"
#include "netbase.h"
#include "policy/rbf.h"
#include "rpcserver.h"
#include "timedata.h"
#include "util.h"
#include "utilmoneystr.h"
#include "wallet.h"
#include "walletdb.h"

#include <stdint.h>

#include <boost/assign/list_of.hpp>

#include <univalue.h>

using namespace std;

int64_t nWalletUnlockTime;
static CCriticalSection cs_nWalletUnlockTime;

std::string HelpRequiringPassphrase()
{
    return pwalletMain && pwalletMain->IsCrypted()
        ? "\nRequires wallet passphrase to be set with walletpassphrase call."
        : "";
}

bool EnsureWalletIsAvailable(bool avoidException)
{
    if (!pwalletMain)
    {
        if (!avoidException)
            throw JSONRPCError(RPC_METHOD_NOT_FOUND, "Method not found (disabled)");
        else
            return false;
    }
    return true;
}

void EnsureWalletIsUnlocked()
{
    if (pwalletMain->IsLocked())
        throw JSONRPCError(RPC_WALLET_UNLOCK_NEEDED, "Error: Please enter the wallet passphrase with walletpassphrase first.");
}

void WalletTxToJSON(const CWalletTx& wtx, UniValue& entry)
{
    int confirms = wtx.GetDepthInMainChain();
    entry.push_back(Pair("confirmations", confirms));
    if (wtx.IsCoinBase())
        entry.push_back(Pair("generated", true));
    if (confirms > 0)
    {
        entry.push_back(Pair("blockhash", wtx.hashBlock.GetHex()));
        entry.push_back(Pair("blockindex", wtx.nIndex));
        entry.push_back(Pair("blocktime", mapBlockIndex[wtx.hashBlock]->GetBlockTime()));
    } else {
        entry.push_back(Pair("trusted", wtx.IsTrusted()));
    }
    uint256 hash = wtx.GetHash();
    entry.push_back(Pair("txid", hash.GetHex()));
    UniValue conflicts(UniValue::VARR);
    BOOST_FOREACH(const uint256& conflict, wtx.GetConflicts())
        conflicts.push_back(conflict.GetHex());
    entry.push_back(Pair("walletconflicts", conflicts));
    entry.push_back(Pair("time", wtx.GetTxTime()));
    entry.push_back(Pair("timereceived", (int64_t)wtx.nTimeReceived));

    // Add opt-in RBF status
    std::string rbfStatus = "no";
    if (confirms <= 0) {
        LOCK(mempool.cs);
        if (!mempool.exists(hash)) {
            if (SignalsOptInRBF(wtx)) {
                rbfStatus = "yes";
            } else {
                rbfStatus = "unknown";
            }
        } else if (IsRBFOptIn(*mempool.mapTx.find(hash), mempool)) {
            rbfStatus = "yes";
        }
    }
    entry.push_back(Pair("bip125-replaceable", rbfStatus));

    BOOST_FOREACH(const PAIRTYPE(string,string)& item, wtx.mapValue)
        entry.push_back(Pair(item.first, item.second));
}

string AccountFromValue(const UniValue& value)
{
    string strAccount = value.get_str();
    if (strAccount == "*")
        throw JSONRPCError(RPC_WALLET_INVALID_ACCOUNT_NAME, "Invalid account name");
    return strAccount;
}

UniValue getnewaddress(const UniValue& params, bool fHelp)
{
    if (!EnsureWalletIsAvailable(fHelp))
        return NullUniValue;
    
    if (fHelp || params.size() > 1)
        throw runtime_error(
            "getnewaddress ( \"account\" )\n"
            "\nReturns a new Bitcoin address for receiving payments.\n"
            "If 'account' is specified (DEPRECATED), it is added to the address book \n"
            "so payments received with the address will be credited to 'account'.\n"
            "\nArguments:\n"
            "1. \"account\"        (string, optional) DEPRECATED. The account name for the address to be linked to. If not provided, the default account \"\" is used. It can also be set to the empty string \"\" to represent the default account. The account does not need to exist, it will be created if there is no account by the given name.\n"
            "\nResult:\n"
            "\"bitcoinaddress\"    (string) The new bitcoin address\n"
            "\nExamples:\n"
            + HelpExampleCli("getnewaddress", "")
            + HelpExampleRpc("getnewaddress", "")
        );

    LOCK2(cs_main, pwalletMain->cs_wallet);

    // Parse the account first so we don't generate a key if there's an error
    string strAccount;
    if (params.size() > 0)
        strAccount = AccountFromValue(params[0]);

    if (!pwalletMain->IsLocked())
        pwalletMain->TopUpKeyPool();

    // Generate a new key that is added to wallet
    CPubKey newKey;
    if (!pwalletMain->GetKeyFromPool(newKey))
        throw JSONRPCError(RPC_WALLET_KEYPOOL_RAN_OUT, "Error: Keypool ran out, please call keypoolrefill first");
    CKeyID keyID = newKey.GetID();

    pwalletMain->SetAddressBook(keyID, strAccount, "receive");

    return CBitcoinAddress(keyID).ToString();
}


CBitcoinAddress GetAccountAddress(string strAccount, bool bForceNew=false)
{
    CWalletDB walletdb(pwalletMain->strWalletFile);

    CAccount account;
    walletdb.ReadAccount(strAccount, account);

    bool bKeyUsed = false;

    // Check if the current key has been used
    if (account.vchPubKey.IsValid())
    {
        CScript scriptPubKey = GetScriptForDestination(account.vchPubKey.GetID());
        for (map<uint256, CWalletTx>::iterator it = pwalletMain->mapWallet.begin();
             it != pwalletMain->mapWallet.end() && account.vchPubKey.IsValid();
             ++it)
        {
            const CWalletTx& wtx = (*it).second;
            BOOST_FOREACH(const CTxOut& txout, wtx.vout)
                if (txout.scriptPubKey == scriptPubKey)
                    bKeyUsed = true;
        }
    }

    // Generate a new key
    if (!account.vchPubKey.IsValid() || bForceNew || bKeyUsed)
    {
        if (!pwalletMain->GetKeyFromPool(account.vchPubKey))
            throw JSONRPCError(RPC_WALLET_KEYPOOL_RAN_OUT, "Error: Keypool ran out, please call keypoolrefill first");

        pwalletMain->SetAddressBook(account.vchPubKey.GetID(), strAccount, "receive");
        walletdb.WriteAccount(strAccount, account);
    }

    return CBitcoinAddress(account.vchPubKey.GetID());
}

UniValue getaccountaddress(const UniValue& params, bool fHelp)
{
    if (!EnsureWalletIsAvailable(fHelp))
        return NullUniValue;
    
    if (fHelp || params.size() != 1)
        throw runtime_error(
            "getaccountaddress \"account\"\n"
            "\nDEPRECATED. Returns the current Bitcoin address for receiving payments to this account.\n"
            "\nArguments:\n"
            "1. \"account\"       (string, required) The account name for the address. It can also be set to the empty string \"\" to represent the default account. The account does not need to exist, it will be created and a new address created  if there is no account by the given name.\n"
            "\nResult:\n"
            "\"bitcoinaddress\"   (string) The account bitcoin address\n"
            "\nExamples:\n"
            + HelpExampleCli("getaccountaddress", "")
            + HelpExampleCli("getaccountaddress", "\"\"")
            + HelpExampleCli("getaccountaddress", "\"myaccount\"")
            + HelpExampleRpc("getaccountaddress", "\"myaccount\"")
        );

    LOCK2(cs_main, pwalletMain->cs_wallet);

    // Parse the account first so we don't generate a key if there's an error
    string strAccount = AccountFromValue(params[0]);

    UniValue ret(UniValue::VSTR);

    ret = GetAccountAddress(strAccount).ToString();
    return ret;
}


UniValue getrawchangeaddress(const UniValue& params, bool fHelp)
{
    if (!EnsureWalletIsAvailable(fHelp))
        return NullUniValue;
    
    if (fHelp || params.size() > 1)
        throw runtime_error(
            "getrawchangeaddress\n"
            "\nReturns a new Bitcoin address, for receiving change.\n"
            "This is for use with raw transactions, NOT normal use.\n"
            "\nResult:\n"
            "\"address\"    (string) The address\n"
            "\nExamples:\n"
            + HelpExampleCli("getrawchangeaddress", "")
            + HelpExampleRpc("getrawchangeaddress", "")
       );

    LOCK2(cs_main, pwalletMain->cs_wallet);

    if (!pwalletMain->IsLocked())
        pwalletMain->TopUpKeyPool();

    CReserveKey reservekey(pwalletMain);
    CPubKey vchPubKey;
    if (!reservekey.GetReservedKey(vchPubKey))
        throw JSONRPCError(RPC_WALLET_KEYPOOL_RAN_OUT, "Error: Keypool ran out, please call keypoolrefill first");

    reservekey.KeepKey();

    CKeyID keyID = vchPubKey.GetID();

    return CBitcoinAddress(keyID).ToString();
}


UniValue setaccount(const UniValue& params, bool fHelp)
{
    if (!EnsureWalletIsAvailable(fHelp))
        return NullUniValue;
    
    if (fHelp || params.size() < 1 || params.size() > 2)
        throw runtime_error(
            "setaccount \"bitcoinaddress\" \"account\"\n"
            "\nDEPRECATED. Sets the account associated with the given address.\n"
            "\nArguments:\n"
            "1. \"bitcoinaddress\"  (string, required) The bitcoin address to be associated with an account.\n"
            "2. \"account\"         (string, required) The account to assign the address to.\n"
            "\nExamples:\n"
            + HelpExampleCli("setaccount", "\"1D1ZrZNe3JUo7ZycKEYQQiQAWd9y54F4XZ\" \"tabby\"")
            + HelpExampleRpc("setaccount", "\"1D1ZrZNe3JUo7ZycKEYQQiQAWd9y54F4XZ\", \"tabby\"")
        );

    LOCK2(cs_main, pwalletMain->cs_wallet);

    CBitcoinAddress address(params[0].get_str());
    if (!address.IsValid())
        throw JSONRPCError(RPC_INVALID_ADDRESS_OR_KEY, "Invalid Bitcoin address");

    string strAccount;
    if (params.size() > 1)
        strAccount = AccountFromValue(params[1]);

    // Only add the account if the address is yours.
    if (IsMine(*pwalletMain, address.Get()))
    {
        // Detect when changing the account of an address that is the 'unused current key' of another account:
        if (pwalletMain->mapAddressBook.count(address.Get()))
        {
            string strOldAccount = pwalletMain->mapAddressBook[address.Get()].name;
            if (address == GetAccountAddress(strOldAccount))
                GetAccountAddress(strOldAccount, true);
        }
        pwalletMain->SetAddressBook(address.Get(), strAccount, "receive");
    }
    else
        throw JSONRPCError(RPC_MISC_ERROR, "setaccount can only be used with own address");

    return NullUniValue;
}


UniValue getaccount(const UniValue& params, bool fHelp)
{
    if (!EnsureWalletIsAvailable(fHelp))
        return NullUniValue;
    
    if (fHelp || params.size() != 1)
        throw runtime_error(
            "getaccount \"bitcoinaddress\"\n"
            "\nDEPRECATED. Returns the account associated with the given address.\n"
            "\nArguments:\n"
            "1. \"bitcoinaddress\"  (string, required) The bitcoin address for account lookup.\n"
            "\nResult:\n"
            "\"accountname\"        (string) the account address\n"
            "\nExamples:\n"
            + HelpExampleCli("getaccount", "\"1D1ZrZNe3JUo7ZycKEYQQiQAWd9y54F4XZ\"")
            + HelpExampleRpc("getaccount", "\"1D1ZrZNe3JUo7ZycKEYQQiQAWd9y54F4XZ\"")
        );

    LOCK2(cs_main, pwalletMain->cs_wallet);

    CBitcoinAddress address(params[0].get_str());
    if (!address.IsValid())
        throw JSONRPCError(RPC_INVALID_ADDRESS_OR_KEY, "Invalid Bitcoin address");

    string strAccount;
    map<CTxDestination, CAddressBookData>::iterator mi = pwalletMain->mapAddressBook.find(address.Get());
    if (mi != pwalletMain->mapAddressBook.end() && !(*mi).second.name.empty())
        strAccount = (*mi).second.name;
    return strAccount;
}


UniValue getaddressesbyaccount(const UniValue& params, bool fHelp)
{
    if (!EnsureWalletIsAvailable(fHelp))
        return NullUniValue;
    
    if (fHelp || params.size() != 1)
        throw runtime_error(
            "getaddressesbyaccount \"account\"\n"
            "\nDEPRECATED. Returns the list of addresses for the given account.\n"
            "\nArguments:\n"
            "1. \"account\"  (string, required) The account name.\n"
            "\nResult:\n"
            "[                     (json array of string)\n"
            "  \"bitcoinaddress\"  (string) a bitcoin address associated with the given account\n"
            "  ,...\n"
            "]\n"
            "\nExamples:\n"
            + HelpExampleCli("getaddressesbyaccount", "\"tabby\"")
            + HelpExampleRpc("getaddressesbyaccount", "\"tabby\"")
        );

    LOCK2(cs_main, pwalletMain->cs_wallet);

    string strAccount = AccountFromValue(params[0]);

    // Find all addresses that have the given account
    UniValue ret(UniValue::VARR);
    BOOST_FOREACH(const PAIRTYPE(CBitcoinAddress, CAddressBookData)& item, pwalletMain->mapAddressBook)
    {
        const CBitcoinAddress& address = item.first;
        const string& strName = item.second.name;
        if (strName == strAccount)
            ret.push_back(address.ToString());
    }
    return ret;
}

static void SendMoney(const CTxDestination &address, CAmount nValue, bool fSubtractFeeFromAmount, CWalletTx& wtxNew)
{
    CAmount curBalance = pwalletMain->GetBalance();

    // Check amount
    if (nValue <= 0)
        throw JSONRPCError(RPC_INVALID_PARAMETER, "Invalid amount");

    if (nValue > curBalance)
        throw JSONRPCError(RPC_WALLET_INSUFFICIENT_FUNDS, "Insufficient funds");

    // Parse Bitcoin address
    CScript scriptPubKey = GetScriptForDestination(address);

    // Create and send the transaction
    CReserveKey reservekey(pwalletMain);
    CAmount nFeeRequired;
    std::string strError;
    vector<CRecipient> vecSend;
    int nChangePosRet = -1;
    CRecipient recipient = {scriptPubKey, nValue, fSubtractFeeFromAmount};
    vecSend.push_back(recipient);
    if (!pwalletMain->CreateTransaction(vecSend, wtxNew, reservekey, nFeeRequired, nChangePosRet, strError)) {
        if (!fSubtractFeeFromAmount && nValue + nFeeRequired > pwalletMain->GetBalance())
            strError = strprintf("Error: This transaction requires a transaction fee of at least %s because of its amount, complexity, or use of recently received funds!", FormatMoney(nFeeRequired));
        throw JSONRPCError(RPC_WALLET_ERROR, strError);
    }
    if (!pwalletMain->CommitTransaction(wtxNew, reservekey))
        throw JSONRPCError(RPC_WALLET_ERROR, "Error: The transaction was rejected! This might happen if some of the coins in your wallet were already spent, such as if you used a copy of wallet.dat and coins were spent in the copy but not marked as spent here.");
}

UniValue sendtoaddress(const UniValue& params, bool fHelp)
{
    if (!EnsureWalletIsAvailable(fHelp))
        return NullUniValue;
    
    if (fHelp || params.size() < 2 || params.size() > 5)
        throw runtime_error(
            "sendtoaddress \"bitcoinaddress\" amount ( \"comment\" \"comment-to\" subtractfeefromamount )\n"
            "\nSend an amount to a given address.\n"
            + HelpRequiringPassphrase() +
            "\nArguments:\n"
            "1. \"bitcoinaddress\"  (string, required) The bitcoin address to send to.\n"
            "2. \"amount\"      (numeric or string, required) The amount in " + CURRENCY_UNIT + " to send. eg 0.1\n"
            "3. \"comment\"     (string, optional) A comment used to store what the transaction is for. \n"
            "                             This is not part of the transaction, just kept in your wallet.\n"
            "4. \"comment-to\"  (string, optional) A comment to store the name of the person or organization \n"
            "                             to which you're sending the transaction. This is not part of the \n"
            "                             transaction, just kept in your wallet.\n"
            "5. subtractfeefromamount  (boolean, optional, default=false) The fee will be deducted from the amount being sent.\n"
            "                             The recipient will receive less bitcoins than you enter in the amount field.\n"
            "\nResult:\n"
            "\"transactionid\"  (string) The transaction id.\n"
            "\nExamples:\n"
            + HelpExampleCli("sendtoaddress", "\"1M72Sfpbz1BPpXFHz9m3CdqATR44Jvaydd\" 0.1")
            + HelpExampleCli("sendtoaddress", "\"1M72Sfpbz1BPpXFHz9m3CdqATR44Jvaydd\" 0.1 \"donation\" \"seans outpost\"")
            + HelpExampleCli("sendtoaddress", "\"1M72Sfpbz1BPpXFHz9m3CdqATR44Jvaydd\" 0.1 \"\" \"\" true")
            + HelpExampleRpc("sendtoaddress", "\"1M72Sfpbz1BPpXFHz9m3CdqATR44Jvaydd\", 0.1, \"donation\", \"seans outpost\"")
        );

    LOCK2(cs_main, pwalletMain->cs_wallet);

    CBitcoinAddress address(params[0].get_str());
    if (!address.IsValid())
        throw JSONRPCError(RPC_INVALID_ADDRESS_OR_KEY, "Invalid Bitcoin address");

    // Amount
    CAmount nAmount = AmountFromValue(params[1]);
    if (nAmount <= 0)
        throw JSONRPCError(RPC_TYPE_ERROR, "Invalid amount for send");

    // Wallet comments
    CWalletTx wtx;
    if (params.size() > 2 && !params[2].isNull() && !params[2].get_str().empty())
        wtx.mapValue["comment"] = params[2].get_str();
    if (params.size() > 3 && !params[3].isNull() && !params[3].get_str().empty())
        wtx.mapValue["to"]      = params[3].get_str();

    bool fSubtractFeeFromAmount = false;
    if (params.size() > 4)
        fSubtractFeeFromAmount = params[4].get_bool();

    EnsureWalletIsUnlocked();

    SendMoney(address.Get(), nAmount, fSubtractFeeFromAmount, wtx);

    return wtx.GetHash().GetHex();
}

UniValue listaddressgroupings(const UniValue& params, bool fHelp)
{
    if (!EnsureWalletIsAvailable(fHelp))
        return NullUniValue;
    
    if (fHelp)
        throw runtime_error(
            "listaddressgroupings\n"
            "\nLists groups of addresses which have had their common ownership\n"
            "made public by common use as inputs or as the resulting change\n"
            "in past transactions\n"
            "\nResult:\n"
            "[\n"
            "  [\n"
            "    [\n"
            "      \"bitcoinaddress\",     (string) The bitcoin address\n"
            "      amount,                 (numeric) The amount in " + CURRENCY_UNIT + "\n"
            "      \"account\"             (string, optional) The account (DEPRECATED)\n"
            "    ]\n"
            "    ,...\n"
            "  ]\n"
            "  ,...\n"
            "]\n"
            "\nExamples:\n"
            + HelpExampleCli("listaddressgroupings", "")
            + HelpExampleRpc("listaddressgroupings", "")
        );

    LOCK2(cs_main, pwalletMain->cs_wallet);

    UniValue jsonGroupings(UniValue::VARR);
    map<CTxDestination, CAmount> balances = pwalletMain->GetAddressBalances();
    BOOST_FOREACH(set<CTxDestination> grouping, pwalletMain->GetAddressGroupings())
    {
        UniValue jsonGrouping(UniValue::VARR);
        BOOST_FOREACH(CTxDestination address, grouping)
        {
            UniValue addressInfo(UniValue::VARR);
            addressInfo.push_back(CBitcoinAddress(address).ToString());
            addressInfo.push_back(ValueFromAmount(balances[address]));
            {
                if (pwalletMain->mapAddressBook.find(CBitcoinAddress(address).Get()) != pwalletMain->mapAddressBook.end())
                    addressInfo.push_back(pwalletMain->mapAddressBook.find(CBitcoinAddress(address).Get())->second.name);
            }
            jsonGrouping.push_back(addressInfo);
        }
        jsonGroupings.push_back(jsonGrouping);
    }
    return jsonGroupings;
}

UniValue signmessage(const UniValue& params, bool fHelp)
{
    if (!EnsureWalletIsAvailable(fHelp))
        return NullUniValue;
    
    if (fHelp || params.size() != 2)
        throw runtime_error(
            "signmessage \"bitcoinaddress\" \"message\"\n"
            "\nSign a message with the private key of an address"
            + HelpRequiringPassphrase() + "\n"
            "\nArguments:\n"
            "1. \"bitcoinaddress\"  (string, required) The bitcoin address to use for the private key.\n"
            "2. \"message\"         (string, required) The message to create a signature of.\n"
            "\nResult:\n"
            "\"signature\"          (string) The signature of the message encoded in base 64\n"
            "\nExamples:\n"
            "\nUnlock the wallet for 30 seconds\n"
            + HelpExampleCli("walletpassphrase", "\"mypassphrase\" 30") +
            "\nCreate the signature\n"
            + HelpExampleCli("signmessage", "\"1D1ZrZNe3JUo7ZycKEYQQiQAWd9y54F4XZ\" \"my message\"") +
            "\nVerify the signature\n"
            + HelpExampleCli("verifymessage", "\"1D1ZrZNe3JUo7ZycKEYQQiQAWd9y54F4XZ\" \"signature\" \"my message\"") +
            "\nAs json rpc\n"
            + HelpExampleRpc("signmessage", "\"1D1ZrZNe3JUo7ZycKEYQQiQAWd9y54F4XZ\", \"my message\"")
        );

    LOCK2(cs_main, pwalletMain->cs_wallet);

    EnsureWalletIsUnlocked();

    string strAddress = params[0].get_str();
    string strMessage = params[1].get_str();

    CBitcoinAddress addr(strAddress);
    if (!addr.IsValid())
        throw JSONRPCError(RPC_TYPE_ERROR, "Invalid address");

    CKeyID keyID;
    if (!addr.GetKeyID(keyID))
        throw JSONRPCError(RPC_TYPE_ERROR, "Address does not refer to key");

    CKey key;
    if (!pwalletMain->GetKey(keyID, key))
        throw JSONRPCError(RPC_WALLET_ERROR, "Private key not available");

    CHashWriter ss(SER_GETHASH, 0);
    ss << strMessageMagic;
    ss << strMessage;

    vector<unsigned char> vchSig;
    if (!key.SignCompact(ss.GetHash(), vchSig))
        throw JSONRPCError(RPC_INVALID_ADDRESS_OR_KEY, "Sign failed");

    return EncodeBase64(&vchSig[0], vchSig.size());
}

UniValue getreceivedbyaddress(const UniValue& params, bool fHelp)
{
    if (!EnsureWalletIsAvailable(fHelp))
        return NullUniValue;
    
    if (fHelp || params.size() < 1 || params.size() > 2)
        throw runtime_error(
            "getreceivedbyaddress \"bitcoinaddress\" ( minconf )\n"
            "\nReturns the total amount received by the given bitcoinaddress in transactions with at least minconf confirmations.\n"
            "\nArguments:\n"
            "1. \"bitcoinaddress\"  (string, required) The bitcoin address for transactions.\n"
            "2. minconf             (numeric, optional, default=1) Only include transactions confirmed at least this many times.\n"
            "\nResult:\n"
            "amount   (numeric) The total amount in " + CURRENCY_UNIT + " received at this address.\n"
            "\nExamples:\n"
            "\nThe amount from transactions with at least 1 confirmation\n"
            + HelpExampleCli("getreceivedbyaddress", "\"1D1ZrZNe3JUo7ZycKEYQQiQAWd9y54F4XZ\"") +
            "\nThe amount including unconfirmed transactions, zero confirmations\n"
            + HelpExampleCli("getreceivedbyaddress", "\"1D1ZrZNe3JUo7ZycKEYQQiQAWd9y54F4XZ\" 0") +
            "\nThe amount with at least 6 confirmation, very safe\n"
            + HelpExampleCli("getreceivedbyaddress", "\"1D1ZrZNe3JUo7ZycKEYQQiQAWd9y54F4XZ\" 6") +
            "\nAs a json rpc call\n"
            + HelpExampleRpc("getreceivedbyaddress", "\"1D1ZrZNe3JUo7ZycKEYQQiQAWd9y54F4XZ\", 6")
       );

    LOCK2(cs_main, pwalletMain->cs_wallet);

    // Bitcoin address
    CBitcoinAddress address = CBitcoinAddress(params[0].get_str());
    if (!address.IsValid())
        throw JSONRPCError(RPC_INVALID_ADDRESS_OR_KEY, "Invalid Bitcoin address");
    CScript scriptPubKey = GetScriptForDestination(address.Get());
    if (!IsMine(*pwalletMain,scriptPubKey))
        return (double)0.0;

    // Minimum confirmations
    int nMinDepth = 1;
    if (params.size() > 1)
        nMinDepth = params[1].get_int();

    // Tally
    CAmount nAmount = 0;
    for (map<uint256, CWalletTx>::iterator it = pwalletMain->mapWallet.begin(); it != pwalletMain->mapWallet.end(); ++it)
    {
        const CWalletTx& wtx = (*it).second;
        if (wtx.IsCoinBase() || !CheckFinalTx(wtx))
            continue;

        BOOST_FOREACH(const CTxOut& txout, wtx.vout)
            if (txout.scriptPubKey == scriptPubKey)
                if (wtx.GetDepthInMainChain() >= nMinDepth)
                    nAmount += txout.nValue;
    }

    return  ValueFromAmount(nAmount);
}


UniValue getreceivedbyaccount(const UniValue& params, bool fHelp)
{
    if (!EnsureWalletIsAvailable(fHelp))
        return NullUniValue;
    
    if (fHelp || params.size() < 1 || params.size() > 2)
        throw runtime_error(
            "getreceivedbyaccount \"account\" ( minconf )\n"
            "\nDEPRECATED. Returns the total amount received by addresses with <account> in transactions with at least [minconf] confirmations.\n"
            "\nArguments:\n"
            "1. \"account\"      (string, required) The selected account, may be the default account using \"\".\n"
            "2. minconf          (numeric, optional, default=1) Only include transactions confirmed at least this many times.\n"
            "\nResult:\n"
            "amount              (numeric) The total amount in " + CURRENCY_UNIT + " received for this account.\n"
            "\nExamples:\n"
            "\nAmount received by the default account with at least 1 confirmation\n"
            + HelpExampleCli("getreceivedbyaccount", "\"\"") +
            "\nAmount received at the tabby account including unconfirmed amounts with zero confirmations\n"
            + HelpExampleCli("getreceivedbyaccount", "\"tabby\" 0") +
            "\nThe amount with at least 6 confirmation, very safe\n"
            + HelpExampleCli("getreceivedbyaccount", "\"tabby\" 6") +
            "\nAs a json rpc call\n"
            + HelpExampleRpc("getreceivedbyaccount", "\"tabby\", 6")
        );

    LOCK2(cs_main, pwalletMain->cs_wallet);

    // Minimum confirmations
    int nMinDepth = 1;
    if (params.size() > 1)
        nMinDepth = params[1].get_int();

    // Get the set of pub keys assigned to account
    string strAccount = AccountFromValue(params[0]);
    set<CTxDestination> setAddress = pwalletMain->GetAccountAddresses(strAccount);

    // Tally
    CAmount nAmount = 0;
    for (map<uint256, CWalletTx>::iterator it = pwalletMain->mapWallet.begin(); it != pwalletMain->mapWallet.end(); ++it)
    {
        const CWalletTx& wtx = (*it).second;
        if (wtx.IsCoinBase() || !CheckFinalTx(wtx))
            continue;

        BOOST_FOREACH(const CTxOut& txout, wtx.vout)
        {
            CTxDestination address;
            if (ExtractDestination(txout.scriptPubKey, address) && IsMine(*pwalletMain, address) && setAddress.count(address))
                if (wtx.GetDepthInMainChain() >= nMinDepth)
                    nAmount += txout.nValue;
        }
    }

    return (double)nAmount / (double)COIN;
}


CAmount GetAccountBalance(CWalletDB& walletdb, const string& strAccount, int nMinDepth, const isminefilter& filter)
{
    CAmount nBalance = 0;

    // Tally wallet transactions
    for (map<uint256, CWalletTx>::iterator it = pwalletMain->mapWallet.begin(); it != pwalletMain->mapWallet.end(); ++it)
    {
        const CWalletTx& wtx = (*it).second;
        if (!CheckFinalTx(wtx) || wtx.GetBlocksToMaturity() > 0 || wtx.GetDepthInMainChain() < 0)
            continue;

        CAmount nReceived, nSent, nFee;
        wtx.GetAccountAmounts(strAccount, nReceived, nSent, nFee, filter);

        if (nReceived != 0 && wtx.GetDepthInMainChain() >= nMinDepth)
            nBalance += nReceived;
        nBalance -= nSent + nFee;
    }

    // Tally internal accounting entries
    nBalance += walletdb.GetAccountCreditDebit(strAccount);

    return nBalance;
}

CAmount GetAccountBalance(const string& strAccount, int nMinDepth, const isminefilter& filter)
{
    CWalletDB walletdb(pwalletMain->strWalletFile);
    return GetAccountBalance(walletdb, strAccount, nMinDepth, filter);
}


UniValue getbalance(const UniValue& params, bool fHelp)
{
    if (!EnsureWalletIsAvailable(fHelp))
        return NullUniValue;
    
    if (fHelp || params.size() > 3)
        throw runtime_error(
            "getbalance ( \"account\" minconf includeWatchonly )\n"
            "\nIf account is not specified, returns the server's total available balance.\n"
            "If account is specified (DEPRECATED), returns the balance in the account.\n"
            "Note that the account \"\" is not the same as leaving the parameter out.\n"
            "The server total may be different to the balance in the default \"\" account.\n"
            "\nArguments:\n"
            "1. \"account\"      (string, optional) DEPRECATED. The selected account, or \"*\" for entire wallet. It may be the default account using \"\".\n"
            "2. minconf          (numeric, optional, default=1) Only include transactions confirmed at least this many times.\n"
            "3. includeWatchonly (bool, optional, default=false) Also include balance in watchonly addresses (see 'importaddress')\n"
            "\nResult:\n"
            "amount              (numeric) The total amount in " + CURRENCY_UNIT + " received for this account.\n"
            "\nExamples:\n"
            "\nThe total amount in the wallet\n"
            + HelpExampleCli("getbalance", "") +
            "\nThe total amount in the wallet at least 5 blocks confirmed\n"
            + HelpExampleCli("getbalance", "\"*\" 6") +
            "\nAs a json rpc call\n"
            + HelpExampleRpc("getbalance", "\"*\", 6")
        );

    LOCK2(cs_main, pwalletMain->cs_wallet);

    if (params.size() == 0)
        return  ValueFromAmount(pwalletMain->GetBalance());

    int nMinDepth = 1;
    if (params.size() > 1)
        nMinDepth = params[1].get_int();
    isminefilter filter = ISMINE_SPENDABLE;
    if(params.size() > 2)
        if(params[2].get_bool())
            filter = filter | ISMINE_WATCH_ONLY;

    if (params[0].get_str() == "*") {
        // Calculate total balance a different way from GetBalance()
        // (GetBalance() sums up all unspent TxOuts)
        // getbalance and "getbalance * 1 true" should return the same number
        CAmount nBalance = 0;
        for (map<uint256, CWalletTx>::iterator it = pwalletMain->mapWallet.begin(); it != pwalletMain->mapWallet.end(); ++it)
        {
            const CWalletTx& wtx = (*it).second;
            if (!CheckFinalTx(wtx) || wtx.GetBlocksToMaturity() > 0 || wtx.GetDepthInMainChain() < 0)
                continue;

            CAmount allFee;
            string strSentAccount;
            list<COutputEntry> listReceived;
            list<COutputEntry> listSent;
            wtx.GetAmounts(listReceived, listSent, allFee, strSentAccount, filter);
            if (wtx.GetDepthInMainChain() >= nMinDepth)
            {
                BOOST_FOREACH(const COutputEntry& r, listReceived)
                    nBalance += r.amount;
            }
            BOOST_FOREACH(const COutputEntry& s, listSent)
                nBalance -= s.amount;
            nBalance -= allFee;
        }
        return  ValueFromAmount(nBalance);
    }

    string strAccount = AccountFromValue(params[0]);

    CAmount nBalance = GetAccountBalance(strAccount, nMinDepth, filter);

    return ValueFromAmount(nBalance);
}

UniValue getunconfirmedbalance(const UniValue &params, bool fHelp)
{
    if (!EnsureWalletIsAvailable(fHelp))
        return NullUniValue;
    
    if (fHelp || params.size() > 0)
        throw runtime_error(
                "getunconfirmedbalance\n"
                "Returns the server's total unconfirmed balance\n");

    LOCK2(cs_main, pwalletMain->cs_wallet);

    return ValueFromAmount(pwalletMain->GetUnconfirmedBalance());
}


UniValue movecmd(const UniValue& params, bool fHelp)
{
    if (!EnsureWalletIsAvailable(fHelp))
        return NullUniValue;
    
    if (fHelp || params.size() < 3 || params.size() > 5)
        throw runtime_error(
            "move \"fromaccount\" \"toaccount\" amount ( minconf \"comment\" )\n"
            "\nDEPRECATED. Move a specified amount from one account in your wallet to another.\n"
            "\nArguments:\n"
            "1. \"fromaccount\"   (string, required) The name of the account to move funds from. May be the default account using \"\".\n"
            "2. \"toaccount\"     (string, required) The name of the account to move funds to. May be the default account using \"\".\n"
            "3. amount            (numeric) Quantity of " + CURRENCY_UNIT + " to move between accounts.\n"
            "4. minconf           (numeric, optional, default=1) Only use funds with at least this many confirmations.\n"
            "5. \"comment\"       (string, optional) An optional comment, stored in the wallet only.\n"
            "\nResult:\n"
            "true|false           (boolean) true if successful.\n"
            "\nExamples:\n"
            "\nMove 0.01 " + CURRENCY_UNIT + " from the default account to the account named tabby\n"
            + HelpExampleCli("move", "\"\" \"tabby\" 0.01") +
            "\nMove 0.01 " + CURRENCY_UNIT + " timotei to akiko with a comment and funds have 6 confirmations\n"
            + HelpExampleCli("move", "\"timotei\" \"akiko\" 0.01 6 \"happy birthday!\"") +
            "\nAs a json rpc call\n"
            + HelpExampleRpc("move", "\"timotei\", \"akiko\", 0.01, 6, \"happy birthday!\"")
        );

    LOCK2(cs_main, pwalletMain->cs_wallet);

    string strFrom = AccountFromValue(params[0]);
    string strTo = AccountFromValue(params[1]);
    CAmount nAmount = AmountFromValue(params[2]);
    if (nAmount <= 0)
        throw JSONRPCError(RPC_TYPE_ERROR, "Invalid amount for send");
    if (params.size() > 3)
        // unused parameter, used to be nMinDepth, keep type-checking it though
        (void)params[3].get_int();
    string strComment;
    if (params.size() > 4)
        strComment = params[4].get_str();

    CWalletDB walletdb(pwalletMain->strWalletFile);
    if (!walletdb.TxnBegin())
        throw JSONRPCError(RPC_DATABASE_ERROR, "database error");

    int64_t nNow = GetAdjustedTime();

    // Debit
    CAccountingEntry debit;
    debit.nOrderPos = pwalletMain->IncOrderPosNext(&walletdb);
    debit.strAccount = strFrom;
    debit.nCreditDebit = -nAmount;
    debit.nTime = nNow;
    debit.strOtherAccount = strTo;
    debit.strComment = strComment;
    pwalletMain->AddAccountingEntry(debit, walletdb);

    // Credit
    CAccountingEntry credit;
    credit.nOrderPos = pwalletMain->IncOrderPosNext(&walletdb);
    credit.strAccount = strTo;
    credit.nCreditDebit = nAmount;
    credit.nTime = nNow;
    credit.strOtherAccount = strFrom;
    credit.strComment = strComment;
    pwalletMain->AddAccountingEntry(credit, walletdb);

    if (!walletdb.TxnCommit())
        throw JSONRPCError(RPC_DATABASE_ERROR, "database error");

    return true;
}


UniValue sendfrom(const UniValue& params, bool fHelp)
{
    if (!EnsureWalletIsAvailable(fHelp))
        return NullUniValue;
    
    if (fHelp || params.size() < 3 || params.size() > 6)
        throw runtime_error(
            "sendfrom \"fromaccount\" \"tobitcoinaddress\" amount ( minconf \"comment\" \"comment-to\" )\n"
            "\nDEPRECATED (use sendtoaddress). Sent an amount from an account to a bitcoin address."
            + HelpRequiringPassphrase() + "\n"
            "\nArguments:\n"
            "1. \"fromaccount\"       (string, required) The name of the account to send funds from. May be the default account using \"\".\n"
            "2. \"tobitcoinaddress\"  (string, required) The bitcoin address to send funds to.\n"
            "3. amount                (numeric or string, required) The amount in " + CURRENCY_UNIT + " (transaction fee is added on top).\n"
            "4. minconf               (numeric, optional, default=1) Only use funds with at least this many confirmations.\n"
            "5. \"comment\"           (string, optional) A comment used to store what the transaction is for. \n"
            "                                     This is not part of the transaction, just kept in your wallet.\n"
            "6. \"comment-to\"        (string, optional) An optional comment to store the name of the person or organization \n"
            "                                     to which you're sending the transaction. This is not part of the transaction, \n"
            "                                     it is just kept in your wallet.\n"
            "\nResult:\n"
            "\"transactionid\"        (string) The transaction id.\n"
            "\nExamples:\n"
            "\nSend 0.01 " + CURRENCY_UNIT + " from the default account to the address, must have at least 1 confirmation\n"
            + HelpExampleCli("sendfrom", "\"\" \"1M72Sfpbz1BPpXFHz9m3CdqATR44Jvaydd\" 0.01") +
            "\nSend 0.01 from the tabby account to the given address, funds must have at least 6 confirmations\n"
            + HelpExampleCli("sendfrom", "\"tabby\" \"1M72Sfpbz1BPpXFHz9m3CdqATR44Jvaydd\" 0.01 6 \"donation\" \"seans outpost\"") +
            "\nAs a json rpc call\n"
            + HelpExampleRpc("sendfrom", "\"tabby\", \"1M72Sfpbz1BPpXFHz9m3CdqATR44Jvaydd\", 0.01, 6, \"donation\", \"seans outpost\"")
        );

    LOCK2(cs_main, pwalletMain->cs_wallet);

    string strAccount = AccountFromValue(params[0]);
    CBitcoinAddress address(params[1].get_str());
    if (!address.IsValid())
        throw JSONRPCError(RPC_INVALID_ADDRESS_OR_KEY, "Invalid Bitcoin address");
    CAmount nAmount = AmountFromValue(params[2]);
    if (nAmount <= 0)
        throw JSONRPCError(RPC_TYPE_ERROR, "Invalid amount for send");
    int nMinDepth = 1;
    if (params.size() > 3)
        nMinDepth = params[3].get_int();

    CWalletTx wtx;
    wtx.strFromAccount = strAccount;
    if (params.size() > 4 && !params[4].isNull() && !params[4].get_str().empty())
        wtx.mapValue["comment"] = params[4].get_str();
    if (params.size() > 5 && !params[5].isNull() && !params[5].get_str().empty())
        wtx.mapValue["to"]      = params[5].get_str();

    EnsureWalletIsUnlocked();

    // Check funds
    CAmount nBalance = GetAccountBalance(strAccount, nMinDepth, ISMINE_SPENDABLE);
    if (nAmount > nBalance)
        throw JSONRPCError(RPC_WALLET_INSUFFICIENT_FUNDS, "Account has insufficient funds");

    SendMoney(address.Get(), nAmount, false, wtx);

    return wtx.GetHash().GetHex();
}


UniValue sendmany(const UniValue& params, bool fHelp)
{
    if (!EnsureWalletIsAvailable(fHelp))
        return NullUniValue;
    
    if (fHelp || params.size() < 2 || params.size() > 5)
        throw runtime_error(
            "sendmany \"fromaccount\" {\"address\":amount,...} ( minconf \"comment\" [\"address\",...] )\n"
            "\nSend multiple times. Amounts are double-precision floating point numbers."
            + HelpRequiringPassphrase() + "\n"
            "\nArguments:\n"
            "1. \"fromaccount\"         (string, required) DEPRECATED. The account to send the funds from. Should be \"\" for the default account\n"
            "2. \"amounts\"             (string, required) A json object with addresses and amounts\n"
            "    {\n"
            "      \"address\":amount   (numeric or string) The bitcoin address is the key, the numeric amount (can be string) in " + CURRENCY_UNIT + " is the value\n"
            "      ,...\n"
            "    }\n"
            "3. minconf                 (numeric, optional, default=1) Only use the balance confirmed at least this many times.\n"
            "4. \"comment\"             (string, optional) A comment\n"
            "5. subtractfeefromamount   (string, optional) A json array with addresses.\n"
            "                           The fee will be equally deducted from the amount of each selected address.\n"
            "                           Those recipients will receive less bitcoins than you enter in their corresponding amount field.\n"
            "                           If no addresses are specified here, the sender pays the fee.\n"
            "    [\n"
            "      \"address\"            (string) Subtract fee from this address\n"
            "      ,...\n"
            "    ]\n"
            "\nResult:\n"
            "\"transactionid\"          (string) The transaction id for the send. Only 1 transaction is created regardless of \n"
            "                                    the number of addresses.\n"
            "\nExamples:\n"
            "\nSend two amounts to two different addresses:\n"
            + HelpExampleCli("sendmany", "\"\" \"{\\\"1D1ZrZNe3JUo7ZycKEYQQiQAWd9y54F4XZ\\\":0.01,\\\"1353tsE8YMTA4EuV7dgUXGjNFf9KpVvKHz\\\":0.02}\"") +
            "\nSend two amounts to two different addresses setting the confirmation and comment:\n"
            + HelpExampleCli("sendmany", "\"\" \"{\\\"1D1ZrZNe3JUo7ZycKEYQQiQAWd9y54F4XZ\\\":0.01,\\\"1353tsE8YMTA4EuV7dgUXGjNFf9KpVvKHz\\\":0.02}\" 6 \"testing\"") +
            "\nSend two amounts to two different addresses, subtract fee from amount:\n"
            + HelpExampleCli("sendmany", "\"\" \"{\\\"1D1ZrZNe3JUo7ZycKEYQQiQAWd9y54F4XZ\\\":0.01,\\\"1353tsE8YMTA4EuV7dgUXGjNFf9KpVvKHz\\\":0.02}\" 1 \"\" \"[\\\"1D1ZrZNe3JUo7ZycKEYQQiQAWd9y54F4XZ\\\",\\\"1353tsE8YMTA4EuV7dgUXGjNFf9KpVvKHz\\\"]\"") +
            "\nAs a json rpc call\n"
            + HelpExampleRpc("sendmany", "\"\", \"{\\\"1D1ZrZNe3JUo7ZycKEYQQiQAWd9y54F4XZ\\\":0.01,\\\"1353tsE8YMTA4EuV7dgUXGjNFf9KpVvKHz\\\":0.02}\", 6, \"testing\"")
        );

    LOCK2(cs_main, pwalletMain->cs_wallet);

    string strAccount = AccountFromValue(params[0]);
    UniValue sendTo = params[1].get_obj();
    int nMinDepth = 1;
    if (params.size() > 2)
        nMinDepth = params[2].get_int();

    CWalletTx wtx;
    wtx.strFromAccount = strAccount;
    if (params.size() > 3 && !params[3].isNull() && !params[3].get_str().empty())
        wtx.mapValue["comment"] = params[3].get_str();

    UniValue subtractFeeFromAmount(UniValue::VARR);
    if (params.size() > 4)
        subtractFeeFromAmount = params[4].get_array();

    set<CBitcoinAddress> setAddress;
    vector<CRecipient> vecSend;

    CAmount totalAmount = 0;
    vector<string> keys = sendTo.getKeys();
    BOOST_FOREACH(const string& name_, keys)
    {
        CBitcoinAddress address(name_);
        if (!address.IsValid())
            throw JSONRPCError(RPC_INVALID_ADDRESS_OR_KEY, string("Invalid Bitcoin address: ")+name_);

        if (setAddress.count(address))
            throw JSONRPCError(RPC_INVALID_PARAMETER, string("Invalid parameter, duplicated address: ")+name_);
        setAddress.insert(address);

        CScript scriptPubKey = GetScriptForDestination(address.Get());
        CAmount nAmount = AmountFromValue(sendTo[name_]);
        if (nAmount <= 0)
            throw JSONRPCError(RPC_TYPE_ERROR, "Invalid amount for send");
        totalAmount += nAmount;

        bool fSubtractFeeFromAmount = false;
        for (unsigned int idx = 0; idx < subtractFeeFromAmount.size(); idx++) {
            const UniValue& addr = subtractFeeFromAmount[idx];
            if (addr.get_str() == name_)
                fSubtractFeeFromAmount = true;
        }

        CRecipient recipient = {scriptPubKey, nAmount, fSubtractFeeFromAmount};
        vecSend.push_back(recipient);
    }

    EnsureWalletIsUnlocked();

    // Check funds
    CAmount nBalance = GetAccountBalance(strAccount, nMinDepth, ISMINE_SPENDABLE);
    if (totalAmount > nBalance)
        throw JSONRPCError(RPC_WALLET_INSUFFICIENT_FUNDS, "Account has insufficient funds");

    // Send
    CReserveKey keyChange(pwalletMain);
    CAmount nFeeRequired = 0;
    int nChangePosRet = -1;
    string strFailReason;
    bool fCreated = pwalletMain->CreateTransaction(vecSend, wtx, keyChange, nFeeRequired, nChangePosRet, strFailReason);
    if (!fCreated)
        throw JSONRPCError(RPC_WALLET_INSUFFICIENT_FUNDS, strFailReason);
    if (!pwalletMain->CommitTransaction(wtx, keyChange))
        throw JSONRPCError(RPC_WALLET_ERROR, "Transaction commit failed");

    return wtx.GetHash().GetHex();
}

// Defined in rpcmisc.cpp
extern CScript _createmultisig_redeemScript(const UniValue& params);

UniValue addmultisigaddress(const UniValue& params, bool fHelp)
{
    if (!EnsureWalletIsAvailable(fHelp))
        return NullUniValue;
    
    if (fHelp || params.size() < 2 || params.size() > 3)
    {
        string msg = "addmultisigaddress nrequired [\"key\",...] ( \"account\" )\n"
            "\nAdd a nrequired-to-sign multisignature address to the wallet.\n"
            "Each key is a Bitcoin address or hex-encoded public key.\n"
            "If 'account' is specified (DEPRECATED), assign address to that account.\n"

            "\nArguments:\n"
            "1. nrequired        (numeric, required) The number of required signatures out of the n keys or addresses.\n"
            "2. \"keysobject\"   (string, required) A json array of bitcoin addresses or hex-encoded public keys\n"
            "     [\n"
            "       \"address\"  (string) bitcoin address or hex-encoded public key\n"
            "       ...,\n"
            "     ]\n"
            "3. \"account\"      (string, optional) DEPRECATED. An account to assign the addresses to.\n"

            "\nResult:\n"
            "\"bitcoinaddress\"  (string) A bitcoin address associated with the keys.\n"

            "\nExamples:\n"
            "\nAdd a multisig address from 2 addresses\n"
            + HelpExampleCli("addmultisigaddress", "2 \"[\\\"16sSauSf5pF2UkUwvKGq4qjNRzBZYqgEL5\\\",\\\"171sgjn4YtPu27adkKGrdDwzRTxnRkBfKV\\\"]\"") +
            "\nAs json rpc call\n"
            + HelpExampleRpc("addmultisigaddress", "2, \"[\\\"16sSauSf5pF2UkUwvKGq4qjNRzBZYqgEL5\\\",\\\"171sgjn4YtPu27adkKGrdDwzRTxnRkBfKV\\\"]\"")
        ;
        throw runtime_error(msg);
    }

    LOCK2(cs_main, pwalletMain->cs_wallet);

    string strAccount;
    if (params.size() > 2)
        strAccount = AccountFromValue(params[2]);

    // Construct using pay-to-script-hash:
    CScript inner = _createmultisig_redeemScript(params);
    CScriptID innerID(inner);
    pwalletMain->AddCScript(inner);

    pwalletMain->SetAddressBook(innerID, strAccount, "send");
    return CBitcoinAddress(innerID).ToString();
}


struct tallyitem
{
    CAmount nAmount;
    int nConf;
    vector<uint256> txids;
    bool fIsWatchonly;
    tallyitem()
    {
        nAmount = 0;
        nConf = std::numeric_limits<int>::max();
        fIsWatchonly = false;
    }
};

UniValue ListReceived(const UniValue& params, bool fByAccounts)
{
    // Minimum confirmations
    int nMinDepth = 1;
    if (params.size() > 0)
        nMinDepth = params[0].get_int();

    // Whether to include empty accounts
    bool fIncludeEmpty = false;
    if (params.size() > 1)
        fIncludeEmpty = params[1].get_bool();

    isminefilter filter = ISMINE_SPENDABLE;
    if(params.size() > 2)
        if(params[2].get_bool())
            filter = filter | ISMINE_WATCH_ONLY;

    // Tally
    map<CBitcoinAddress, tallyitem> mapTally;
    for (map<uint256, CWalletTx>::iterator it = pwalletMain->mapWallet.begin(); it != pwalletMain->mapWallet.end(); ++it)
    {
        const CWalletTx& wtx = (*it).second;

        if (wtx.IsCoinBase() || !CheckFinalTx(wtx))
            continue;

        int nDepth = wtx.GetDepthInMainChain();
        if (nDepth < nMinDepth)
            continue;

        BOOST_FOREACH(const CTxOut& txout, wtx.vout)
        {
            CTxDestination address;
            if (!ExtractDestination(txout.scriptPubKey, address))
                continue;

            isminefilter mine = IsMine(*pwalletMain, address);
            if(!(mine & filter))
                continue;

            tallyitem& item = mapTally[address];
            item.nAmount += txout.nValue;
            item.nConf = min(item.nConf, nDepth);
            item.txids.push_back(wtx.GetHash());
            if (mine & ISMINE_WATCH_ONLY)
                item.fIsWatchonly = true;
        }
    }

    // Reply
    UniValue ret(UniValue::VARR);
    map<string, tallyitem> mapAccountTally;
    BOOST_FOREACH(const PAIRTYPE(CBitcoinAddress, CAddressBookData)& item, pwalletMain->mapAddressBook)
    {
        const CBitcoinAddress& address = item.first;
        const string& strAccount = item.second.name;
        map<CBitcoinAddress, tallyitem>::iterator it = mapTally.find(address);
        if (it == mapTally.end() && !fIncludeEmpty)
            continue;

        CAmount nAmount = 0;
        int nConf = std::numeric_limits<int>::max();
        bool fIsWatchonly = false;
        if (it != mapTally.end())
        {
            nAmount = (*it).second.nAmount;
            nConf = (*it).second.nConf;
            fIsWatchonly = (*it).second.fIsWatchonly;
        }

        if (fByAccounts)
        {
            tallyitem& item = mapAccountTally[strAccount];
            item.nAmount += nAmount;
            item.nConf = min(item.nConf, nConf);
            item.fIsWatchonly = fIsWatchonly;
        }
        else
        {
            UniValue obj(UniValue::VOBJ);
            if(fIsWatchonly)
                obj.push_back(Pair("involvesWatchonly", true));
            obj.push_back(Pair("address",       address.ToString()));
            obj.push_back(Pair("account",       strAccount));
            obj.push_back(Pair("amount",        ValueFromAmount(nAmount)));
            obj.push_back(Pair("confirmations", (nConf == std::numeric_limits<int>::max() ? 0 : nConf)));
            if (!fByAccounts)
                obj.push_back(Pair("label", strAccount));
            UniValue transactions(UniValue::VARR);
            if (it != mapTally.end())
            {
                BOOST_FOREACH(const uint256& item, (*it).second.txids)
                {
                    transactions.push_back(item.GetHex());
                }
            }
            obj.push_back(Pair("txids", transactions));
            ret.push_back(obj);
        }
    }

    if (fByAccounts)
    {
        for (map<string, tallyitem>::iterator it = mapAccountTally.begin(); it != mapAccountTally.end(); ++it)
        {
            CAmount nAmount = (*it).second.nAmount;
            int nConf = (*it).second.nConf;
            UniValue obj(UniValue::VOBJ);
            if((*it).second.fIsWatchonly)
                obj.push_back(Pair("involvesWatchonly", true));
            obj.push_back(Pair("account",       (*it).first));
            obj.push_back(Pair("amount",        ValueFromAmount(nAmount)));
            obj.push_back(Pair("confirmations", (nConf == std::numeric_limits<int>::max() ? 0 : nConf)));
            ret.push_back(obj);
        }
    }

    return ret;
}

UniValue listreceivedbyaddress(const UniValue& params, bool fHelp)
{
    if (!EnsureWalletIsAvailable(fHelp))
        return NullUniValue;
    
    if (fHelp || params.size() > 3)
        throw runtime_error(
            "listreceivedbyaddress ( minconf includeempty includeWatchonly)\n"
            "\nList balances by receiving address.\n"
            "\nArguments:\n"
            "1. minconf       (numeric, optional, default=1) The minimum number of confirmations before payments are included.\n"
            "2. includeempty  (numeric, optional, default=false) Whether to include addresses that haven't received any payments.\n"
            "3. includeWatchonly (bool, optional, default=false) Whether to include watchonly addresses (see 'importaddress').\n"

            "\nResult:\n"
            "[\n"
            "  {\n"
            "    \"involvesWatchonly\" : true,        (bool) Only returned if imported addresses were involved in transaction\n"
            "    \"address\" : \"receivingaddress\",  (string) The receiving address\n"
            "    \"account\" : \"accountname\",       (string) DEPRECATED. The account of the receiving address. The default account is \"\".\n"
            "    \"amount\" : x.xxx,                  (numeric) The total amount in " + CURRENCY_UNIT + " received by the address\n"
            "    \"confirmations\" : n,               (numeric) The number of confirmations of the most recent transaction included\n"
            "    \"label\" : \"label\"                (string) A comment for the address/transaction, if any\n"
            "  }\n"
            "  ,...\n"
            "]\n"

            "\nExamples:\n"
            + HelpExampleCli("listreceivedbyaddress", "")
            + HelpExampleCli("listreceivedbyaddress", "6 true")
            + HelpExampleRpc("listreceivedbyaddress", "6, true, true")
        );

    LOCK2(cs_main, pwalletMain->cs_wallet);

    return ListReceived(params, false);
}

UniValue listreceivedbyaccount(const UniValue& params, bool fHelp)
{
    if (!EnsureWalletIsAvailable(fHelp))
        return NullUniValue;
    
    if (fHelp || params.size() > 3)
        throw runtime_error(
            "listreceivedbyaccount ( minconf includeempty includeWatchonly)\n"
            "\nDEPRECATED. List balances by account.\n"
            "\nArguments:\n"
            "1. minconf      (numeric, optional, default=1) The minimum number of confirmations before payments are included.\n"
            "2. includeempty (boolean, optional, default=false) Whether to include accounts that haven't received any payments.\n"
            "3. includeWatchonly (bool, optional, default=false) Whether to include watchonly addresses (see 'importaddress').\n"

            "\nResult:\n"
            "[\n"
            "  {\n"
            "    \"involvesWatchonly\" : true,   (bool) Only returned if imported addresses were involved in transaction\n"
            "    \"account\" : \"accountname\",  (string) The account name of the receiving account\n"
            "    \"amount\" : x.xxx,             (numeric) The total amount received by addresses with this account\n"
            "    \"confirmations\" : n,          (numeric) The number of confirmations of the most recent transaction included\n"
            "    \"label\" : \"label\"           (string) A comment for the address/transaction, if any\n"
            "  }\n"
            "  ,...\n"
            "]\n"

            "\nExamples:\n"
            + HelpExampleCli("listreceivedbyaccount", "")
            + HelpExampleCli("listreceivedbyaccount", "6 true")
            + HelpExampleRpc("listreceivedbyaccount", "6, true, true")
        );

    LOCK2(cs_main, pwalletMain->cs_wallet);

    return ListReceived(params, true);
}

static void MaybePushAddress(UniValue & entry, const CTxDestination &dest)
{
    CBitcoinAddress addr;
    if (addr.Set(dest))
        entry.push_back(Pair("address", addr.ToString()));
}

void ListTransactions(const CWalletTx& wtx, const string& strAccount, int nMinDepth, bool fLong, UniValue& ret, const isminefilter& filter)
{
    CAmount nFee;
    string strSentAccount;
    list<COutputEntry> listReceived;
    list<COutputEntry> listSent;

    wtx.GetAmounts(listReceived, listSent, nFee, strSentAccount, filter);

    bool fAllAccounts = (strAccount == string("*"));
    bool involvesWatchonly = wtx.IsFromMe(ISMINE_WATCH_ONLY);

    // Sent
    if ((!listSent.empty() || nFee != 0) && (fAllAccounts || strAccount == strSentAccount))
    {
        BOOST_FOREACH(const COutputEntry& s, listSent)
        {
            UniValue entry(UniValue::VOBJ);
            if(involvesWatchonly || (::IsMine(*pwalletMain, s.destination) & ISMINE_WATCH_ONLY))
                entry.push_back(Pair("involvesWatchonly", true));
            entry.push_back(Pair("account", strSentAccount));
            MaybePushAddress(entry, s.destination);
            entry.push_back(Pair("category", "send"));
            entry.push_back(Pair("amount", ValueFromAmount(-s.amount)));
            if (pwalletMain->mapAddressBook.count(s.destination))
                entry.push_back(Pair("label", pwalletMain->mapAddressBook[s.destination].name));
            entry.push_back(Pair("vout", s.vout));
            entry.push_back(Pair("fee", ValueFromAmount(-nFee)));
            if (fLong)
                WalletTxToJSON(wtx, entry);
            ret.push_back(entry);
        }
    }

    // Received
    if (listReceived.size() > 0 && wtx.GetDepthInMainChain() >= nMinDepth)
    {
        BOOST_FOREACH(const COutputEntry& r, listReceived)
        {
            string account;
            if (pwalletMain->mapAddressBook.count(r.destination))
                account = pwalletMain->mapAddressBook[r.destination].name;
            if (fAllAccounts || (account == strAccount))
            {
                UniValue entry(UniValue::VOBJ);
                if(involvesWatchonly || (::IsMine(*pwalletMain, r.destination) & ISMINE_WATCH_ONLY))
                    entry.push_back(Pair("involvesWatchonly", true));
                entry.push_back(Pair("account", account));
                MaybePushAddress(entry, r.destination);
                if (wtx.IsCoinBase())
                {
                    if (wtx.GetDepthInMainChain() < 1)
                        entry.push_back(Pair("category", "orphan"));
                    else if (wtx.GetBlocksToMaturity() > 0)
                        entry.push_back(Pair("category", "immature"));
                    else
                        entry.push_back(Pair("category", "generate"));
                }
                else
                {
                    entry.push_back(Pair("category", "receive"));
                }
                entry.push_back(Pair("amount", ValueFromAmount(r.amount)));
                if (pwalletMain->mapAddressBook.count(r.destination))
                    entry.push_back(Pair("label", account));
                entry.push_back(Pair("vout", r.vout));
                if (fLong)
                    WalletTxToJSON(wtx, entry);
                ret.push_back(entry);
            }
        }
    }
}

void AcentryToJSON(const CAccountingEntry& acentry, const string& strAccount, UniValue& ret)
{
    bool fAllAccounts = (strAccount == string("*"));

    if (fAllAccounts || acentry.strAccount == strAccount)
    {
        UniValue entry(UniValue::VOBJ);
        entry.push_back(Pair("account", acentry.strAccount));
        entry.push_back(Pair("category", "move"));
        entry.push_back(Pair("time", acentry.nTime));
        entry.push_back(Pair("amount", ValueFromAmount(acentry.nCreditDebit)));
        entry.push_back(Pair("otheraccount", acentry.strOtherAccount));
        entry.push_back(Pair("comment", acentry.strComment));
        ret.push_back(entry);
    }
}

UniValue listtransactions(const UniValue& params, bool fHelp)
{
    if (!EnsureWalletIsAvailable(fHelp))
        return NullUniValue;
    
    if (fHelp || params.size() > 4)
        throw runtime_error(
            "listtransactions ( \"account\" count from includeWatchonly)\n"
            "\nReturns up to 'count' most recent transactions skipping the first 'from' transactions for account 'account'.\n"
            "\nArguments:\n"
            "1. \"account\"    (string, optional) DEPRECATED. The account name. Should be \"*\".\n"
            "2. count          (numeric, optional, default=10) The number of transactions to return\n"
            "3. from           (numeric, optional, default=0) The number of transactions to skip\n"
            "4. includeWatchonly (bool, optional, default=false) Include transactions to watchonly addresses (see 'importaddress')\n"
            "\nResult:\n"
            "[\n"
            "  {\n"
            "    \"account\":\"accountname\",       (string) DEPRECATED. The account name associated with the transaction. \n"
            "                                                It will be \"\" for the default account.\n"
            "    \"address\":\"bitcoinaddress\",    (string) The bitcoin address of the transaction. Not present for \n"
            "                                                move transactions (category = move).\n"
            "    \"category\":\"send|receive|move\", (string) The transaction category. 'move' is a local (off blockchain)\n"
            "                                                transaction between accounts, and not associated with an address,\n"
            "                                                transaction id or block. 'send' and 'receive' transactions are \n"
            "                                                associated with an address, transaction id and block details\n"
            "    \"amount\": x.xxx,          (numeric) The amount in " + CURRENCY_UNIT + ". This is negative for the 'send' category, and for the\n"
            "                                         'move' category for moves outbound. It is positive for the 'receive' category,\n"
            "                                         and for the 'move' category for inbound funds.\n"
            "    \"vout\": n,                (numeric) the vout value\n"
            "    \"fee\": x.xxx,             (numeric) The amount of the fee in " + CURRENCY_UNIT + ". This is negative and only available for the \n"
            "                                         'send' category of transactions.\n"
            "    \"confirmations\": n,       (numeric) The number of confirmations for the transaction. Available for 'send' and \n"
            "                                         'receive' category of transactions. Negative confirmations indicate the\n"
            "                                         transation conflicts with the block chain\n"
            "    \"trusted\": xxx            (bool) Whether we consider the outputs of this unconfirmed transaction safe to spend.\n"
            "    \"blockhash\": \"hashvalue\", (string) The block hash containing the transaction. Available for 'send' and 'receive'\n"
            "                                          category of transactions.\n"
            "    \"blockindex\": n,          (numeric) The block index containing the transaction. Available for 'send' and 'receive'\n"
            "                                          category of transactions.\n"
            "    \"blocktime\": xxx,         (numeric) The block time in seconds since epoch (1 Jan 1970 GMT).\n"
            "    \"txid\": \"transactionid\", (string) The transaction id. Available for 'send' and 'receive' category of transactions.\n"
            "    \"time\": xxx,              (numeric) The transaction time in seconds since epoch (midnight Jan 1 1970 GMT).\n"
            "    \"timereceived\": xxx,      (numeric) The time received in seconds since epoch (midnight Jan 1 1970 GMT). Available \n"
            "                                          for 'send' and 'receive' category of transactions.\n"
            "    \"comment\": \"...\",       (string) If a comment is associated with the transaction.\n"
            "    \"label\": \"label\"        (string) A comment for the address/transaction, if any\n"
            "    \"otheraccount\": \"accountname\",  (string) For the 'move' category of transactions, the account the funds came \n"
            "                                          from (for receiving funds, positive amounts), or went to (for sending funds,\n"
            "                                          negative amounts).\n"
            "    \"bip125-replaceable\": \"yes|no|unknown\"  (string) Whether this transaction could be replaced due to BIP125 (replace-by-fee);\n"
            "                                                     may be unknown for unconfirmed transactions not in the mempool\n"
            "  }\n"
            "]\n"

            "\nExamples:\n"
            "\nList the most recent 10 transactions in the systems\n"
            + HelpExampleCli("listtransactions", "") +
            "\nList transactions 100 to 120\n"
            + HelpExampleCli("listtransactions", "\"*\" 20 100") +
            "\nAs a json rpc call\n"
            + HelpExampleRpc("listtransactions", "\"*\", 20, 100")
        );

    LOCK2(cs_main, pwalletMain->cs_wallet);

    string strAccount = "*";
    if (params.size() > 0)
        strAccount = params[0].get_str();
    int nCount = 10;
    if (params.size() > 1)
        nCount = params[1].get_int();
    int nFrom = 0;
    if (params.size() > 2)
        nFrom = params[2].get_int();
    isminefilter filter = ISMINE_SPENDABLE;
    if(params.size() > 3)
        if(params[3].get_bool())
            filter = filter | ISMINE_WATCH_ONLY;

    if (nCount < 0)
        throw JSONRPCError(RPC_INVALID_PARAMETER, "Negative count");
    if (nFrom < 0)
        throw JSONRPCError(RPC_INVALID_PARAMETER, "Negative from");

    UniValue ret(UniValue::VARR);

    const CWallet::TxItems & txOrdered = pwalletMain->wtxOrdered;

    // iterate backwards until we have nCount items to return:
    for (CWallet::TxItems::const_reverse_iterator it = txOrdered.rbegin(); it != txOrdered.rend(); ++it)
    {
        CWalletTx *const pwtx = (*it).second.first;
        if (pwtx != 0)
            ListTransactions(*pwtx, strAccount, 0, true, ret, filter);
        CAccountingEntry *const pacentry = (*it).second.second;
        if (pacentry != 0)
            AcentryToJSON(*pacentry, strAccount, ret);

        if ((int)ret.size() >= (nCount+nFrom)) break;
    }
    // ret is newest to oldest

    if (nFrom > (int)ret.size())
        nFrom = ret.size();
    if ((nFrom + nCount) > (int)ret.size())
        nCount = ret.size() - nFrom;

    vector<UniValue> arrTmp = ret.getValues();

    vector<UniValue>::iterator first = arrTmp.begin();
    std::advance(first, nFrom);
    vector<UniValue>::iterator last = arrTmp.begin();
    std::advance(last, nFrom+nCount);

    if (last != arrTmp.end()) arrTmp.erase(last, arrTmp.end());
    if (first != arrTmp.begin()) arrTmp.erase(arrTmp.begin(), first);

    std::reverse(arrTmp.begin(), arrTmp.end()); // Return oldest to newest

    ret.clear();
    ret.setArray();
    ret.push_backV(arrTmp);

    return ret;
}

UniValue listaccounts(const UniValue& params, bool fHelp)
{
    if (!EnsureWalletIsAvailable(fHelp))
        return NullUniValue;
    
    if (fHelp || params.size() > 2)
        throw runtime_error(
            "listaccounts ( minconf includeWatchonly)\n"
            "\nDEPRECATED. Returns Object that has account names as keys, account balances as values.\n"
            "\nArguments:\n"
            "1. minconf          (numeric, optional, default=1) Only include transactions with at least this many confirmations\n"
            "2. includeWatchonly (bool, optional, default=false) Include balances in watchonly addresses (see 'importaddress')\n"
            "\nResult:\n"
            "{                      (json object where keys are account names, and values are numeric balances\n"
            "  \"account\": x.xxx,  (numeric) The property name is the account name, and the value is the total balance for the account.\n"
            "  ...\n"
            "}\n"
            "\nExamples:\n"
            "\nList account balances where there at least 1 confirmation\n"
            + HelpExampleCli("listaccounts", "") +
            "\nList account balances including zero confirmation transactions\n"
            + HelpExampleCli("listaccounts", "0") +
            "\nList account balances for 6 or more confirmations\n"
            + HelpExampleCli("listaccounts", "6") +
            "\nAs json rpc call\n"
            + HelpExampleRpc("listaccounts", "6")
        );

    LOCK2(cs_main, pwalletMain->cs_wallet);

    int nMinDepth = 1;
    if (params.size() > 0)
        nMinDepth = params[0].get_int();
    isminefilter includeWatchonly = ISMINE_SPENDABLE;
    if(params.size() > 1)
        if(params[1].get_bool())
            includeWatchonly = includeWatchonly | ISMINE_WATCH_ONLY;

    map<string, CAmount> mapAccountBalances;
    BOOST_FOREACH(const PAIRTYPE(CTxDestination, CAddressBookData)& entry, pwalletMain->mapAddressBook) {
        if (IsMine(*pwalletMain, entry.first) & includeWatchonly) // This address belongs to me
            mapAccountBalances[entry.second.name] = 0;
    }

    for (map<uint256, CWalletTx>::iterator it = pwalletMain->mapWallet.begin(); it != pwalletMain->mapWallet.end(); ++it)
    {
        const CWalletTx& wtx = (*it).second;
        CAmount nFee;
        string strSentAccount;
        list<COutputEntry> listReceived;
        list<COutputEntry> listSent;
        int nDepth = wtx.GetDepthInMainChain();
        if (wtx.GetBlocksToMaturity() > 0 || nDepth < 0)
            continue;
        wtx.GetAmounts(listReceived, listSent, nFee, strSentAccount, includeWatchonly);
        mapAccountBalances[strSentAccount] -= nFee;
        BOOST_FOREACH(const COutputEntry& s, listSent)
            mapAccountBalances[strSentAccount] -= s.amount;
        if (nDepth >= nMinDepth)
        {
            BOOST_FOREACH(const COutputEntry& r, listReceived)
                if (pwalletMain->mapAddressBook.count(r.destination))
                    mapAccountBalances[pwalletMain->mapAddressBook[r.destination].name] += r.amount;
                else
                    mapAccountBalances[""] += r.amount;
        }
    }

    const list<CAccountingEntry> & acentries = pwalletMain->laccentries;
    BOOST_FOREACH(const CAccountingEntry& entry, acentries)
        mapAccountBalances[entry.strAccount] += entry.nCreditDebit;

    UniValue ret(UniValue::VOBJ);
    BOOST_FOREACH(const PAIRTYPE(string, CAmount)& accountBalance, mapAccountBalances) {
        ret.push_back(Pair(accountBalance.first, ValueFromAmount(accountBalance.second)));
    }
    return ret;
}

UniValue listsinceblock(const UniValue& params, bool fHelp)
{
    if (!EnsureWalletIsAvailable(fHelp))
        return NullUniValue;
    
    if (fHelp)
        throw runtime_error(
            "listsinceblock ( \"blockhash\" target-confirmations includeWatchonly)\n"
            "\nGet all transactions in blocks since block [blockhash], or all transactions if omitted\n"
            "\nArguments:\n"
            "1. \"blockhash\"   (string, optional) The block hash to list transactions since\n"
            "2. target-confirmations:    (numeric, optional) The confirmations required, must be 1 or more\n"
            "3. includeWatchonly:        (bool, optional, default=false) Include transactions to watchonly addresses (see 'importaddress')"
            "\nResult:\n"
            "{\n"
            "  \"transactions\": [\n"
            "    \"account\":\"accountname\",       (string) DEPRECATED. The account name associated with the transaction. Will be \"\" for the default account.\n"
            "    \"address\":\"bitcoinaddress\",    (string) The bitcoin address of the transaction. Not present for move transactions (category = move).\n"
            "    \"category\":\"send|receive\",     (string) The transaction category. 'send' has negative amounts, 'receive' has positive amounts.\n"
            "    \"amount\": x.xxx,          (numeric) The amount in " + CURRENCY_UNIT + ". This is negative for the 'send' category, and for the 'move' category for moves \n"
            "                                          outbound. It is positive for the 'receive' category, and for the 'move' category for inbound funds.\n"
            "    \"vout\" : n,               (numeric) the vout value\n"
            "    \"fee\": x.xxx,             (numeric) The amount of the fee in " + CURRENCY_UNIT + ". This is negative and only available for the 'send' category of transactions.\n"
            "    \"confirmations\": n,       (numeric) The number of confirmations for the transaction. Available for 'send' and 'receive' category of transactions.\n"
            "    \"blockhash\": \"hashvalue\",     (string) The block hash containing the transaction. Available for 'send' and 'receive' category of transactions.\n"
            "    \"blockindex\": n,          (numeric) The block index containing the transaction. Available for 'send' and 'receive' category of transactions.\n"
            "    \"blocktime\": xxx,         (numeric) The block time in seconds since epoch (1 Jan 1970 GMT).\n"
            "    \"txid\": \"transactionid\",  (string) The transaction id. Available for 'send' and 'receive' category of transactions.\n"
            "    \"time\": xxx,              (numeric) The transaction time in seconds since epoch (Jan 1 1970 GMT).\n"
            "    \"timereceived\": xxx,      (numeric) The time received in seconds since epoch (Jan 1 1970 GMT). Available for 'send' and 'receive' category of transactions.\n"
            "    \"comment\": \"...\",       (string) If a comment is associated with the transaction.\n"
            "    \"label\" : \"label\"       (string) A comment for the address/transaction, if any\n"
            "    \"to\": \"...\",            (string) If a comment to is associated with the transaction.\n"
             "  ],\n"
            "  \"lastblock\": \"lastblockhash\"     (string) The hash of the last block\n"
            "}\n"
            "\nExamples:\n"
            + HelpExampleCli("listsinceblock", "")
            + HelpExampleCli("listsinceblock", "\"000000000000000bacf66f7497b7dc45ef753ee9a7d38571037cdb1a57f663ad\" 6")
            + HelpExampleRpc("listsinceblock", "\"000000000000000bacf66f7497b7dc45ef753ee9a7d38571037cdb1a57f663ad\", 6")
        );

    LOCK2(cs_main, pwalletMain->cs_wallet);

    CBlockIndex *pindex = NULL;
    int target_confirms = 1;
    isminefilter filter = ISMINE_SPENDABLE;

    if (params.size() > 0)
    {
        uint256 blockId;

        blockId.SetHex(params[0].get_str());
        BlockMap::iterator it = mapBlockIndex.find(blockId);
        if (it != mapBlockIndex.end())
            pindex = it->second;
    }

    if (params.size() > 1)
    {
        target_confirms = params[1].get_int();

        if (target_confirms < 1)
            throw JSONRPCError(RPC_INVALID_PARAMETER, "Invalid parameter");
    }

    if(params.size() > 2)
        if(params[2].get_bool())
            filter = filter | ISMINE_WATCH_ONLY;

    int depth = pindex ? (1 + chainActive.Height() - pindex->nHeight) : -1;

    UniValue transactions(UniValue::VARR);

    for (map<uint256, CWalletTx>::iterator it = pwalletMain->mapWallet.begin(); it != pwalletMain->mapWallet.end(); it++)
    {
        CWalletTx tx = (*it).second;

        if (depth == -1 || tx.GetDepthInMainChain() < depth)
            ListTransactions(tx, "*", 0, true, transactions, filter);
    }

    CBlockIndex *pblockLast = chainActive[chainActive.Height() + 1 - target_confirms];
    uint256 lastblock = pblockLast ? pblockLast->GetBlockHash() : uint256();

    UniValue ret(UniValue::VOBJ);
    ret.push_back(Pair("transactions", transactions));
    ret.push_back(Pair("lastblock", lastblock.GetHex()));

    return ret;
}

UniValue gettransaction(const UniValue& params, bool fHelp)
{
    if (!EnsureWalletIsAvailable(fHelp))
        return NullUniValue;
    
    if (fHelp || params.size() < 1 || params.size() > 2)
        throw runtime_error(
            "gettransaction \"txid\" ( includeWatchonly )\n"
            "\nGet detailed information about in-wallet transaction <txid>\n"
            "\nArguments:\n"
            "1. \"txid\"    (string, required) The transaction id\n"
            "2. \"includeWatchonly\"    (bool, optional, default=false) Whether to include watchonly addresses in balance calculation and details[]\n"
            "\nResult:\n"
            "{\n"
            "  \"amount\" : x.xxx,        (numeric) The transaction amount in " + CURRENCY_UNIT + "\n"
            "  \"confirmations\" : n,     (numeric) The number of confirmations\n"
            "  \"blockhash\" : \"hash\",  (string) The block hash\n"
            "  \"blockindex\" : xx,       (numeric) The block index\n"
            "  \"blocktime\" : ttt,       (numeric) The time in seconds since epoch (1 Jan 1970 GMT)\n"
            "  \"txid\" : \"transactionid\",   (string) The transaction id.\n"
            "  \"time\" : ttt,            (numeric) The transaction time in seconds since epoch (1 Jan 1970 GMT)\n"
            "  \"timereceived\" : ttt,    (numeric) The time received in seconds since epoch (1 Jan 1970 GMT)\n"
            "  \"bip125-replaceable\": \"yes|no|unknown\"  (string) Whether this transaction could be replaced due to BIP125 (replace-by-fee);\n"
            "                                                   may be unknown for unconfirmed transactions not in the mempool\n"
            "  \"details\" : [\n"
            "    {\n"
            "      \"account\" : \"accountname\",  (string) DEPRECATED. The account name involved in the transaction, can be \"\" for the default account.\n"
            "      \"address\" : \"bitcoinaddress\",   (string) The bitcoin address involved in the transaction\n"
            "      \"category\" : \"send|receive\",    (string) The category, either 'send' or 'receive'\n"
            "      \"amount\" : x.xxx,                 (numeric) The amount in " + CURRENCY_UNIT + "\n"
            "      \"label\" : \"label\",              (string) A comment for the address/transaction, if any\n"
            "      \"vout\" : n,                       (numeric) the vout value\n"
            "    }\n"
            "    ,...\n"
            "  ],\n"
            "  \"hex\" : \"data\"         (string) Raw data for transaction\n"
            "}\n"

            "\nExamples:\n"
            + HelpExampleCli("gettransaction", "\"1075db55d416d3ca199f55b6084e2115b9345e16c5cf302fc80e9d5fbf5d48d\"")
            + HelpExampleCli("gettransaction", "\"1075db55d416d3ca199f55b6084e2115b9345e16c5cf302fc80e9d5fbf5d48d\" true")
            + HelpExampleRpc("gettransaction", "\"1075db55d416d3ca199f55b6084e2115b9345e16c5cf302fc80e9d5fbf5d48d\"")
        );

    LOCK2(cs_main, pwalletMain->cs_wallet);

    uint256 hash;
    hash.SetHex(params[0].get_str());

    isminefilter filter = ISMINE_SPENDABLE;
    if(params.size() > 1)
        if(params[1].get_bool())
            filter = filter | ISMINE_WATCH_ONLY;

    UniValue entry(UniValue::VOBJ);
    if (!pwalletMain->mapWallet.count(hash))
        throw JSONRPCError(RPC_INVALID_ADDRESS_OR_KEY, "Invalid or non-wallet transaction id");
    const CWalletTx& wtx = pwalletMain->mapWallet[hash];

    CAmount nCredit = wtx.GetCredit(filter);
    CAmount nDebit = wtx.GetDebit(filter);
    CAmount nNet = nCredit - nDebit;
    CAmount nFee = (wtx.IsFromMe(filter) ? wtx.GetValueOut() - nDebit : 0);

    entry.push_back(Pair("amount", ValueFromAmount(nNet - nFee)));
    if (wtx.IsFromMe(filter))
        entry.push_back(Pair("fee", ValueFromAmount(nFee)));

    WalletTxToJSON(wtx, entry);

    UniValue details(UniValue::VARR);
    ListTransactions(wtx, "*", 0, false, details, filter);
    entry.push_back(Pair("details", details));

    string strHex = EncodeHexTx(static_cast<CTransaction>(wtx));
    entry.push_back(Pair("hex", strHex));

    return entry;
}

UniValue abandontransaction(const UniValue& params, bool fHelp)
{
    if (!EnsureWalletIsAvailable(fHelp))
        return NullUniValue;

    if (fHelp || params.size() != 1)
        throw runtime_error(
            "abandontransaction \"txid\"\n"
            "\nMark in-wallet transaction <txid> as abandoned\n"
            "This will mark this transaction and all its in-wallet descendants as abandoned which will allow\n"
            "for their inputs to be respent.  It can be used to replace \"stuck\" or evicted transactions.\n"
            "It only works on transactions which are not included in a block and are not currently in the mempool.\n"
            "It has no effect on transactions which are already conflicted or abandoned.\n"
            "\nArguments:\n"
            "1. \"txid\"    (string, required) The transaction id\n"
            "\nResult:\n"
            "\nExamples:\n"
            + HelpExampleCli("abandontransaction", "\"1075db55d416d3ca199f55b6084e2115b9345e16c5cf302fc80e9d5fbf5d48d\"")
            + HelpExampleRpc("abandontransaction", "\"1075db55d416d3ca199f55b6084e2115b9345e16c5cf302fc80e9d5fbf5d48d\"")
        );

    LOCK2(cs_main, pwalletMain->cs_wallet);

    uint256 hash;
    hash.SetHex(params[0].get_str());

    if (!pwalletMain->mapWallet.count(hash))
        throw JSONRPCError(RPC_INVALID_ADDRESS_OR_KEY, "Invalid or non-wallet transaction id");
    if (!pwalletMain->AbandonTransaction(hash))
        throw JSONRPCError(RPC_INVALID_ADDRESS_OR_KEY, "Transaction not eligible for abandonment");

    return NullUniValue;
}


UniValue backupwallet(const UniValue& params, bool fHelp)
{
    if (!EnsureWalletIsAvailable(fHelp))
        return NullUniValue;
    
    if (fHelp || params.size() != 1)
        throw runtime_error(
            "backupwallet \"destination\"\n"
            "\nSafely copies wallet.dat to destination, which can be a directory or a path with filename.\n"
            "\nArguments:\n"
            "1. \"destination\"   (string) The destination directory or file\n"
            "\nExamples:\n"
            + HelpExampleCli("backupwallet", "\"backup.dat\"")
            + HelpExampleRpc("backupwallet", "\"backup.dat\"")
        );

    LOCK2(cs_main, pwalletMain->cs_wallet);

    string strDest = params[0].get_str();
    if (!BackupWallet(*pwalletMain, strDest))
        throw JSONRPCError(RPC_WALLET_ERROR, "Error: Wallet backup failed!");

    return NullUniValue;
}


UniValue keypoolrefill(const UniValue& params, bool fHelp)
{
    if (!EnsureWalletIsAvailable(fHelp))
        return NullUniValue;
    
    if (fHelp || params.size() > 1)
        throw runtime_error(
            "keypoolrefill ( newsize )\n"
            "\nFills the keypool."
            + HelpRequiringPassphrase() + "\n"
            "\nArguments\n"
            "1. newsize     (numeric, optional, default=100) The new keypool size\n"
            "\nExamples:\n"
            + HelpExampleCli("keypoolrefill", "")
            + HelpExampleRpc("keypoolrefill", "")
        );

    LOCK2(cs_main, pwalletMain->cs_wallet);

    // 0 is interpreted by TopUpKeyPool() as the default keypool size given by -keypool
    unsigned int kpSize = 0;
    if (params.size() > 0) {
        if (params[0].get_int() < 0)
            throw JSONRPCError(RPC_INVALID_PARAMETER, "Invalid parameter, expected valid size.");
        kpSize = (unsigned int)params[0].get_int();
    }

    EnsureWalletIsUnlocked();
    pwalletMain->TopUpKeyPool(kpSize);

    if (pwalletMain->GetKeyPoolSize() < kpSize)
        throw JSONRPCError(RPC_WALLET_ERROR, "Error refreshing keypool.");

    return NullUniValue;
}


static void LockWallet(CWallet* pWallet)
{
    LOCK(cs_nWalletUnlockTime);
    nWalletUnlockTime = 0;
    pWallet->Lock();
}

UniValue walletpassphrase(const UniValue& params, bool fHelp)
{
    if (!EnsureWalletIsAvailable(fHelp))
        return NullUniValue;
    
    if (pwalletMain->IsCrypted() && (fHelp || params.size() != 2))
        throw runtime_error(
            "walletpassphrase \"passphrase\" timeout\n"
            "\nStores the wallet decryption key in memory for 'timeout' seconds.\n"
            "This is needed prior to performing transactions related to private keys such as sending bitcoins\n"
            "\nArguments:\n"
            "1. \"passphrase\"     (string, required) The wallet passphrase\n"
            "2. timeout            (numeric, required) The time to keep the decryption key in seconds.\n"
            "\nNote:\n"
            "Issuing the walletpassphrase command while the wallet is already unlocked will set a new unlock\n"
            "time that overrides the old one.\n"
            "\nExamples:\n"
            "\nunlock the wallet for 60 seconds\n"
            + HelpExampleCli("walletpassphrase", "\"my pass phrase\" 60") +
            "\nLock the wallet again (before 60 seconds)\n"
            + HelpExampleCli("walletlock", "") +
            "\nAs json rpc call\n"
            + HelpExampleRpc("walletpassphrase", "\"my pass phrase\", 60")
        );

    LOCK2(cs_main, pwalletMain->cs_wallet);

    if (fHelp)
        return true;
    if (!pwalletMain->IsCrypted())
        throw JSONRPCError(RPC_WALLET_WRONG_ENC_STATE, "Error: running with an unencrypted wallet, but walletpassphrase was called.");

    // Note that the walletpassphrase is stored in params[0] which is not mlock()ed
    SecureString strWalletPass;
    strWalletPass.reserve(100);
    // TODO: get rid of this .c_str() by implementing SecureString::operator=(std::string)
    // Alternately, find a way to make params[0] mlock()'d to begin with.
    strWalletPass = params[0].get_str().c_str();

    if (strWalletPass.length() > 0)
    {
        if (!pwalletMain->Unlock(strWalletPass))
            throw JSONRPCError(RPC_WALLET_PASSPHRASE_INCORRECT, "Error: The wallet passphrase entered was incorrect.");
    }
    else
        throw runtime_error(
            "walletpassphrase <passphrase> <timeout>\n"
            "Stores the wallet decryption key in memory for <timeout> seconds.");

    pwalletMain->TopUpKeyPool();

    int64_t nSleepTime = params[1].get_int64();
    LOCK(cs_nWalletUnlockTime);
    nWalletUnlockTime = GetTime() + nSleepTime;
    RPCRunLater("lockwallet", boost::bind(LockWallet, pwalletMain), nSleepTime);

    return NullUniValue;
}


UniValue walletpassphrasechange(const UniValue& params, bool fHelp)
{
    if (!EnsureWalletIsAvailable(fHelp))
        return NullUniValue;
    
    if (pwalletMain->IsCrypted() && (fHelp || params.size() != 2))
        throw runtime_error(
            "walletpassphrasechange \"oldpassphrase\" \"newpassphrase\"\n"
            "\nChanges the wallet passphrase from 'oldpassphrase' to 'newpassphrase'.\n"
            "\nArguments:\n"
            "1. \"oldpassphrase\"      (string) The current passphrase\n"
            "2. \"newpassphrase\"      (string) The new passphrase\n"
            "\nExamples:\n"
            + HelpExampleCli("walletpassphrasechange", "\"old one\" \"new one\"")
            + HelpExampleRpc("walletpassphrasechange", "\"old one\", \"new one\"")
        );

    LOCK2(cs_main, pwalletMain->cs_wallet);

    if (fHelp)
        return true;
    if (!pwalletMain->IsCrypted())
        throw JSONRPCError(RPC_WALLET_WRONG_ENC_STATE, "Error: running with an unencrypted wallet, but walletpassphrasechange was called.");

    // TODO: get rid of these .c_str() calls by implementing SecureString::operator=(std::string)
    // Alternately, find a way to make params[0] mlock()'d to begin with.
    SecureString strOldWalletPass;
    strOldWalletPass.reserve(100);
    strOldWalletPass = params[0].get_str().c_str();

    SecureString strNewWalletPass;
    strNewWalletPass.reserve(100);
    strNewWalletPass = params[1].get_str().c_str();

    if (strOldWalletPass.length() < 1 || strNewWalletPass.length() < 1)
        throw runtime_error(
            "walletpassphrasechange <oldpassphrase> <newpassphrase>\n"
            "Changes the wallet passphrase from <oldpassphrase> to <newpassphrase>.");

    if (!pwalletMain->ChangeWalletPassphrase(strOldWalletPass, strNewWalletPass))
        throw JSONRPCError(RPC_WALLET_PASSPHRASE_INCORRECT, "Error: The wallet passphrase entered was incorrect.");

    return NullUniValue;
}


UniValue walletlock(const UniValue& params, bool fHelp)
{
    if (!EnsureWalletIsAvailable(fHelp))
        return NullUniValue;
    
    if (pwalletMain->IsCrypted() && (fHelp || params.size() != 0))
        throw runtime_error(
            "walletlock\n"
            "\nRemoves the wallet encryption key from memory, locking the wallet.\n"
            "After calling this method, you will need to call walletpassphrase again\n"
            "before being able to call any methods which require the wallet to be unlocked.\n"
            "\nExamples:\n"
            "\nSet the passphrase for 2 minutes to perform a transaction\n"
            + HelpExampleCli("walletpassphrase", "\"my pass phrase\" 120") +
            "\nPerform a send (requires passphrase set)\n"
            + HelpExampleCli("sendtoaddress", "\"1M72Sfpbz1BPpXFHz9m3CdqATR44Jvaydd\" 1.0") +
            "\nClear the passphrase since we are done before 2 minutes is up\n"
            + HelpExampleCli("walletlock", "") +
            "\nAs json rpc call\n"
            + HelpExampleRpc("walletlock", "")
        );

    LOCK2(cs_main, pwalletMain->cs_wallet);

    if (fHelp)
        return true;
    if (!pwalletMain->IsCrypted())
        throw JSONRPCError(RPC_WALLET_WRONG_ENC_STATE, "Error: running with an unencrypted wallet, but walletlock was called.");

    {
        LOCK(cs_nWalletUnlockTime);
        pwalletMain->Lock();
        nWalletUnlockTime = 0;
    }

    return NullUniValue;
}


UniValue encryptwallet(const UniValue& params, bool fHelp)
{
    if (!EnsureWalletIsAvailable(fHelp))
        return NullUniValue;
    
    if (!pwalletMain->IsCrypted() && (fHelp || params.size() != 1))
        throw runtime_error(
            "encryptwallet \"passphrase\"\n"
            "\nEncrypts the wallet with 'passphrase'. This is for first time encryption.\n"
            "After this, any calls that interact with private keys such as sending or signing \n"
            "will require the passphrase to be set prior the making these calls.\n"
            "Use the walletpassphrase call for this, and then walletlock call.\n"
            "If the wallet is already encrypted, use the walletpassphrasechange call.\n"
            "Note that this will shutdown the server.\n"
            "\nArguments:\n"
            "1. \"passphrase\"    (string) The pass phrase to encrypt the wallet with. It must be at least 1 character, but should be long.\n"
            "\nExamples:\n"
            "\nEncrypt you wallet\n"
            + HelpExampleCli("encryptwallet", "\"my pass phrase\"") +
            "\nNow set the passphrase to use the wallet, such as for signing or sending bitcoin\n"
            + HelpExampleCli("walletpassphrase", "\"my pass phrase\"") +
            "\nNow we can so something like sign\n"
            + HelpExampleCli("signmessage", "\"bitcoinaddress\" \"test message\"") +
            "\nNow lock the wallet again by removing the passphrase\n"
            + HelpExampleCli("walletlock", "") +
            "\nAs a json rpc call\n"
            + HelpExampleRpc("encryptwallet", "\"my pass phrase\"")
        );

    LOCK2(cs_main, pwalletMain->cs_wallet);

    if (fHelp)
        return true;
    if (pwalletMain->IsCrypted())
        throw JSONRPCError(RPC_WALLET_WRONG_ENC_STATE, "Error: running with an encrypted wallet, but encryptwallet was called.");

    // TODO: get rid of this .c_str() by implementing SecureString::operator=(std::string)
    // Alternately, find a way to make params[0] mlock()'d to begin with.
    SecureString strWalletPass;
    strWalletPass.reserve(100);
    strWalletPass = params[0].get_str().c_str();

    if (strWalletPass.length() < 1)
        throw runtime_error(
            "encryptwallet <passphrase>\n"
            "Encrypts the wallet with <passphrase>.");

    if (!pwalletMain->EncryptWallet(strWalletPass))
        throw JSONRPCError(RPC_WALLET_ENCRYPTION_FAILED, "Error: Failed to encrypt the wallet.");

    // BDB seems to have a bad habit of writing old data into
    // slack space in .dat files; that is bad if the old data is
    // unencrypted private keys. So:
    StartShutdown();
    return "wallet encrypted; Bitcoin server stopping, restart to run with encrypted wallet. The keypool has been flushed, you need to make a new backup.";
}

UniValue lockunspent(const UniValue& params, bool fHelp)
{
    if (!EnsureWalletIsAvailable(fHelp))
        return NullUniValue;
    
    if (fHelp || params.size() < 1 || params.size() > 2)
        throw runtime_error(
            "lockunspent unlock [{\"txid\":\"txid\",\"vout\":n},...]\n"
            "\nUpdates list of temporarily unspendable outputs.\n"
            "Temporarily lock (unlock=false) or unlock (unlock=true) specified transaction outputs.\n"
            "A locked transaction output will not be chosen by automatic coin selection, when spending bitcoins.\n"
            "Locks are stored in memory only. Nodes start with zero locked outputs, and the locked output list\n"
            "is always cleared (by virtue of process exit) when a node stops or fails.\n"
            "Also see the listunspent call\n"
            "\nArguments:\n"
            "1. unlock            (boolean, required) Whether to unlock (true) or lock (false) the specified transactions\n"
            "2. \"transactions\"  (string, required) A json array of objects. Each object the txid (string) vout (numeric)\n"
            "     [           (json array of json objects)\n"
            "       {\n"
            "         \"txid\":\"id\",    (string) The transaction id\n"
            "         \"vout\": n         (numeric) The output number\n"
            "       }\n"
            "       ,...\n"
            "     ]\n"

            "\nResult:\n"
            "true|false    (boolean) Whether the command was successful or not\n"

            "\nExamples:\n"
            "\nList the unspent transactions\n"
            + HelpExampleCli("listunspent", "") +
            "\nLock an unspent transaction\n"
            + HelpExampleCli("lockunspent", "false \"[{\\\"txid\\\":\\\"a08e6907dbbd3d809776dbfc5d82e371b764ed838b5655e72f463568df1aadf0\\\",\\\"vout\\\":1}]\"") +
            "\nList the locked transactions\n"
            + HelpExampleCli("listlockunspent", "") +
            "\nUnlock the transaction again\n"
            + HelpExampleCli("lockunspent", "true \"[{\\\"txid\\\":\\\"a08e6907dbbd3d809776dbfc5d82e371b764ed838b5655e72f463568df1aadf0\\\",\\\"vout\\\":1}]\"") +
            "\nAs a json rpc call\n"
            + HelpExampleRpc("lockunspent", "false, \"[{\\\"txid\\\":\\\"a08e6907dbbd3d809776dbfc5d82e371b764ed838b5655e72f463568df1aadf0\\\",\\\"vout\\\":1}]\"")
        );

    LOCK2(cs_main, pwalletMain->cs_wallet);

    if (params.size() == 1)
        RPCTypeCheck(params, boost::assign::list_of(UniValue::VBOOL));
    else
        RPCTypeCheck(params, boost::assign::list_of(UniValue::VBOOL)(UniValue::VARR));

    bool fUnlock = params[0].get_bool();

    if (params.size() == 1) {
        if (fUnlock)
            pwalletMain->UnlockAllCoins();
        return true;
    }

    UniValue outputs = params[1].get_array();
    for (unsigned int idx = 0; idx < outputs.size(); idx++) {
        const UniValue& output = outputs[idx];
        if (!output.isObject())
            throw JSONRPCError(RPC_INVALID_PARAMETER, "Invalid parameter, expected object");
        const UniValue& o = output.get_obj();

        RPCTypeCheckObj(o, boost::assign::map_list_of("txid", UniValue::VSTR)("vout", UniValue::VNUM));

        string txid = find_value(o, "txid").get_str();
        if (!IsHex(txid))
            throw JSONRPCError(RPC_INVALID_PARAMETER, "Invalid parameter, expected hex txid");

        int nOutput = find_value(o, "vout").get_int();
        if (nOutput < 0)
            throw JSONRPCError(RPC_INVALID_PARAMETER, "Invalid parameter, vout must be positive");

        COutPoint outpt(uint256S(txid), nOutput);

        if (fUnlock)
            pwalletMain->UnlockCoin(outpt);
        else
            pwalletMain->LockCoin(outpt);
    }

    return true;
}

UniValue listlockunspent(const UniValue& params, bool fHelp)
{
    if (!EnsureWalletIsAvailable(fHelp))
        return NullUniValue;
    
    if (fHelp || params.size() > 0)
        throw runtime_error(
            "listlockunspent\n"
            "\nReturns list of temporarily unspendable outputs.\n"
            "See the lockunspent call to lock and unlock transactions for spending.\n"
            "\nResult:\n"
            "[\n"
            "  {\n"
            "    \"txid\" : \"transactionid\",     (string) The transaction id locked\n"
            "    \"vout\" : n                      (numeric) The vout value\n"
            "  }\n"
            "  ,...\n"
            "]\n"
            "\nExamples:\n"
            "\nList the unspent transactions\n"
            + HelpExampleCli("listunspent", "") +
            "\nLock an unspent transaction\n"
            + HelpExampleCli("lockunspent", "false \"[{\\\"txid\\\":\\\"a08e6907dbbd3d809776dbfc5d82e371b764ed838b5655e72f463568df1aadf0\\\",\\\"vout\\\":1}]\"") +
            "\nList the locked transactions\n"
            + HelpExampleCli("listlockunspent", "") +
            "\nUnlock the transaction again\n"
            + HelpExampleCli("lockunspent", "true \"[{\\\"txid\\\":\\\"a08e6907dbbd3d809776dbfc5d82e371b764ed838b5655e72f463568df1aadf0\\\",\\\"vout\\\":1}]\"") +
            "\nAs a json rpc call\n"
            + HelpExampleRpc("listlockunspent", "")
        );

    LOCK2(cs_main, pwalletMain->cs_wallet);

    vector<COutPoint> vOutpts;
    pwalletMain->ListLockedCoins(vOutpts);

    UniValue ret(UniValue::VARR);

    BOOST_FOREACH(COutPoint &outpt, vOutpts) {
        UniValue o(UniValue::VOBJ);

        o.push_back(Pair("txid", outpt.hash.GetHex()));
        o.push_back(Pair("vout", (int)outpt.n));
        ret.push_back(o);
    }

    return ret;
}

UniValue settxfee(const UniValue& params, bool fHelp)
{
    if (!EnsureWalletIsAvailable(fHelp))
        return NullUniValue;
    
    if (fHelp || params.size() < 1 || params.size() > 1)
        throw runtime_error(
            "settxfee amount\n"
            "\nSet the transaction fee per kB. Overwrites the paytxfee parameter.\n"
            "\nArguments:\n"
            "1. amount         (numeric or sting, required) The transaction fee in " + CURRENCY_UNIT + "/kB\n"
            "\nResult\n"
            "true|false        (boolean) Returns true if successful\n"
            "\nExamples:\n"
            + HelpExampleCli("settxfee", "0.00001")
            + HelpExampleRpc("settxfee", "0.00001")
        );

    LOCK2(cs_main, pwalletMain->cs_wallet);

    // Amount
    CAmount nAmount = AmountFromValue(params[0]);

    payTxFee = CFeeRate(nAmount, 1000);
    return true;
}

UniValue getwalletinfo(const UniValue& params, bool fHelp)
{
    if (!EnsureWalletIsAvailable(fHelp))
        return NullUniValue;
    
    if (fHelp || params.size() != 0)
        throw runtime_error(
            "getwalletinfo\n"
            "Returns an object containing various wallet state info.\n"
            "\nResult:\n"
            "{\n"
            "  \"walletversion\": xxxxx,     (numeric) the wallet version\n"
            "  \"balance\": xxxxxxx,         (numeric) the total confirmed balance of the wallet in " + CURRENCY_UNIT + "\n"
            "  \"unconfirmed_balance\": xxx, (numeric) the total unconfirmed balance of the wallet in " + CURRENCY_UNIT + "\n"
            "  \"immature_balance\": xxxxxx, (numeric) the total immature balance of the wallet in " + CURRENCY_UNIT + "\n"
            "  \"txcount\": xxxxxxx,         (numeric) the total number of transactions in the wallet\n"
            "  \"keypoololdest\": xxxxxx,    (numeric) the timestamp (seconds since GMT epoch) of the oldest pre-generated key in the key pool\n"
            "  \"keypoolsize\": xxxx,        (numeric) how many new keys are pre-generated\n"
            "  \"unlocked_until\": ttt,      (numeric) the timestamp in seconds since epoch (midnight Jan 1 1970 GMT) that the wallet is unlocked for transfers, or 0 if the wallet is locked\n"
            "  \"paytxfee\": x.xxxx,         (numeric) the transaction fee configuration, set in " + CURRENCY_UNIT + "/kB\n"
            "}\n"
            "\nExamples:\n"
            + HelpExampleCli("getwalletinfo", "")
            + HelpExampleRpc("getwalletinfo", "")
        );

    LOCK2(cs_main, pwalletMain->cs_wallet);

    UniValue obj(UniValue::VOBJ);
    obj.push_back(Pair("walletversion", pwalletMain->GetVersion()));
    obj.push_back(Pair("balance",       ValueFromAmount(pwalletMain->GetBalance())));
    obj.push_back(Pair("unconfirmed_balance", ValueFromAmount(pwalletMain->GetUnconfirmedBalance())));
    obj.push_back(Pair("immature_balance",    ValueFromAmount(pwalletMain->GetImmatureBalance())));
    obj.push_back(Pair("txcount",       (int)pwalletMain->mapWallet.size()));
    obj.push_back(Pair("keypoololdest", pwalletMain->GetOldestKeyPoolTime()));
    obj.push_back(Pair("keypoolsize",   (int)pwalletMain->GetKeyPoolSize()));
    if (pwalletMain->IsCrypted())
        obj.push_back(Pair("unlocked_until", nWalletUnlockTime));
    obj.push_back(Pair("paytxfee",      ValueFromAmount(payTxFee.GetFeePerK())));
    return obj;
}

UniValue resendwallettransactions(const UniValue& params, bool fHelp)
{
    if (!EnsureWalletIsAvailable(fHelp))
        return NullUniValue;
    
    if (fHelp || params.size() != 0)
        throw runtime_error(
            "resendwallettransactions\n"
            "Immediately re-broadcast unconfirmed wallet transactions to all peers.\n"
            "Intended only for testing; the wallet code periodically re-broadcasts\n"
            "automatically.\n"
            "Returns array of transaction ids that were re-broadcast.\n"
            );

    LOCK2(cs_main, pwalletMain->cs_wallet);

    std::vector<uint256> txids = pwalletMain->ResendWalletTransactionsBefore(GetTime());
    UniValue result(UniValue::VARR);
    BOOST_FOREACH(const uint256& txid, txids)
    {
        result.push_back(txid.ToString());
    }
    return result;
}

UniValue listunspent(const UniValue& params, bool fHelp)
{
    if (!EnsureWalletIsAvailable(fHelp))
        return NullUniValue;
    
    if (fHelp || params.size() > 3)
        throw runtime_error(
            "listunspent ( minconf maxconf  [\"address\",...] )\n"
            "\nReturns array of unspent transaction outputs\n"
            "with between minconf and maxconf (inclusive) confirmations.\n"
            "Optionally filter to only include txouts paid to specified addresses.\n"
            "Results are an array of Objects, each of which has:\n"
            "{txid, vout, scriptPubKey, amount, confirmations}\n"
            "\nArguments:\n"
            "1. minconf          (numeric, optional, default=1) The minimum confirmations to filter\n"
            "2. maxconf          (numeric, optional, default=9999999) The maximum confirmations to filter\n"
            "3. \"addresses\"    (string) A json array of bitcoin addresses to filter\n"
            "    [\n"
            "      \"address\"   (string) bitcoin address\n"
            "      ,...\n"
            "    ]\n"
            "\nResult\n"
            "[                   (array of json object)\n"
            "  {\n"
            "    \"txid\" : \"txid\",        (string) the transaction id \n"
            "    \"vout\" : n,               (numeric) the vout value\n"
            "    \"address\" : \"address\",  (string) the bitcoin address\n"
            "    \"account\" : \"account\",  (string) DEPRECATED. The associated account, or \"\" for the default account\n"
            "    \"scriptPubKey\" : \"key\", (string) the script key\n"
            "    \"amount\" : x.xxx,         (numeric) the transaction amount in " + CURRENCY_UNIT + "\n"
            "    \"confirmations\" : n       (numeric) The number of confirmations\n"
            "  }\n"
            "  ,...\n"
            "]\n"

            "\nExamples\n"
            + HelpExampleCli("listunspent", "")
            + HelpExampleCli("listunspent", "6 9999999 \"[\\\"1PGFqEzfmQch1gKD3ra4k18PNj3tTUUSqg\\\",\\\"1LtvqCaApEdUGFkpKMM4MstjcaL4dKg8SP\\\"]\"")
            + HelpExampleRpc("listunspent", "6, 9999999 \"[\\\"1PGFqEzfmQch1gKD3ra4k18PNj3tTUUSqg\\\",\\\"1LtvqCaApEdUGFkpKMM4MstjcaL4dKg8SP\\\"]\"")
        );

    RPCTypeCheck(params, boost::assign::list_of(UniValue::VNUM)(UniValue::VNUM)(UniValue::VARR));

    int nMinDepth = 1;
    if (params.size() > 0)
        nMinDepth = params[0].get_int();

    int nMaxDepth = 9999999;
    if (params.size() > 1)
        nMaxDepth = params[1].get_int();

    set<CBitcoinAddress> setAddress;
    if (params.size() > 2) {
        UniValue inputs = params[2].get_array();
        for (unsigned int idx = 0; idx < inputs.size(); idx++) {
            const UniValue& input = inputs[idx];
            CBitcoinAddress address(input.get_str());
            if (!address.IsValid())
                throw JSONRPCError(RPC_INVALID_ADDRESS_OR_KEY, string("Invalid Bitcoin address: ")+input.get_str());
            if (setAddress.count(address))
                throw JSONRPCError(RPC_INVALID_PARAMETER, string("Invalid parameter, duplicated address: ")+input.get_str());
           setAddress.insert(address);
        }
    }

    UniValue results(UniValue::VARR);
    vector<COutput> vecOutputs;
    assert(pwalletMain != NULL);
    LOCK2(cs_main, pwalletMain->cs_wallet);
    pwalletMain->AvailableCoins(vecOutputs, false, NULL, true);
    BOOST_FOREACH(const COutput& out, vecOutputs) {
        if (out.nDepth < nMinDepth || out.nDepth > nMaxDepth)
            continue;

        if (setAddress.size()) {
            CTxDestination address;
            if (!ExtractDestination(out.tx->vout[out.i].scriptPubKey, address))
                continue;

            if (!setAddress.count(address))
                continue;
        }

        CAmount nValue = out.tx->vout[out.i].nValue;
        const CScript& pk = out.tx->vout[out.i].scriptPubKey;
        UniValue entry(UniValue::VOBJ);
        entry.push_back(Pair("txid", out.tx->GetHash().GetHex()));
        entry.push_back(Pair("vout", out.i));
        CTxDestination address;
        if (ExtractDestination(out.tx->vout[out.i].scriptPubKey, address)) {
            entry.push_back(Pair("address", CBitcoinAddress(address).ToString()));
            if (pwalletMain->mapAddressBook.count(address))
                entry.push_back(Pair("account", pwalletMain->mapAddressBook[address].name));
        }
        entry.push_back(Pair("scriptPubKey", HexStr(pk.begin(), pk.end())));
        if (pk.IsPayToScriptHash()) {
            CTxDestination address;
            if (ExtractDestination(pk, address)) {
                const CScriptID& hash = boost::get<CScriptID>(address);
                CScript redeemScript;
                if (pwalletMain->GetCScript(hash, redeemScript))
                    entry.push_back(Pair("redeemScript", HexStr(redeemScript.begin(), redeemScript.end())));
            }
        }
        entry.push_back(Pair("amount",ValueFromAmount(nValue)));
        entry.push_back(Pair("confirmations",out.nDepth));
        entry.push_back(Pair("spendable", out.fSpendable));
        results.push_back(entry);
    }

    return results;
}

UniValue fundrawtransaction(const UniValue& params, bool fHelp)
{
    if (!EnsureWalletIsAvailable(fHelp))
        return NullUniValue;

    if (fHelp || params.size() < 1 || params.size() > 2)
        throw runtime_error(
                            "fundrawtransaction \"hexstring\" ( options )\n"
                            "\nAdd inputs to a transaction until it has enough in value to meet its out value.\n"
                            "This will not modify existing inputs, and will add one change output to the outputs.\n"
                            "Note that inputs which were signed may need to be resigned after completion since in/outputs have been added.\n"
                            "The inputs added will not be signed, use signrawtransaction for that.\n"
                            "Note that all existing inputs must have their previous output transaction be in the wallet.\n"
                            "Note that all inputs selected must be of standard form and P2SH scripts must be"
                            "in the wallet using importaddress or addmultisigaddress (to calculate fees).\n"
                            "Only pay-to-pubkey, multisig, and P2SH versions thereof are currently supported for watch-only\n"
                            "\nArguments:\n"
                            "1. \"hexstring\"           (string, required) The hex string of the raw transaction\n"
                            "2. options               (object, optional)\n"
                            "   {\n"
<<<<<<< HEAD
                            "     \"changeAddress\"     (string, optional, default=pool address) The bitcoin address to receive the change\n"
                            "     \"changePosition\"    (numeric, optional, default=random) The index of the change output\n"
                            "     \"includeWatching\"   (boolean, optional, default=false) Also select inputs which are watch only\n"
                            "     \"optIntoRbf\"        (boolean, optional, default=false) Allow this transaction to be replaced by a transaction with heigher fees\n"
=======
                            "     \"changeAddress\"     (string, optional, default pool address) The bitcoin address to receive the change\n"
                            "     \"changePosition\"    (numeric, optional, default random) The index of the change output\n"
                            "     \"includeWatching\"   (boolean, optional, default false) Also select inputs which are watch only\n"
                            "     \"lockUnspents\"      (boolean, optional, default false) Lock selected unspent outputs\n"
>>>>>>> 99d4c72a
                            "   }\n"
                            "                         for backward compatibility: passing in a true instzead of an object will result in {\"includeWatching\":true}\n"
                            "\nResult:\n"
                            "{\n"
                            "  \"hex\":       \"value\", (string)  The resulting raw transaction (hex-encoded string)\n"
                            "  \"fee\":       n,         (numeric) Fee the resulting transaction pays\n"
                            "  \"changepos\": n          (numeric) The position of the added change output, or -1\n"
                            "}\n"
                            "\"hex\"             \n"
                            "\nExamples:\n"
                            "\nCreate a transaction with no inputs\n"
                            + HelpExampleCli("createrawtransaction", "\"[]\" \"{\\\"myaddress\\\":0.01}\"") +
                            "\nAdd sufficient unsigned inputs to meet the output value\n"
                            + HelpExampleCli("fundrawtransaction", "\"rawtransactionhex\"") +
                            "\nSign the transaction\n"
                            + HelpExampleCli("signrawtransaction", "\"fundedtransactionhex\"") +
                            "\nSend the transaction\n"
                            + HelpExampleCli("sendrawtransaction", "\"signedtransactionhex\"")
                            );

    RPCTypeCheck(params, boost::assign::list_of(UniValue::VSTR));

    CTxDestination changeAddress = CNoDestination();
    int changePosition = -1;
    bool includeWatching = false;
<<<<<<< HEAD
    unsigned int flags = CREATE_TX_DONT_SIGN;
=======
    bool lockUnspents = false;
>>>>>>> 99d4c72a

    if (params.size() > 1) {
      if (params[1].type() == UniValue::VBOOL) {
        // backward compatibility bool only fallback
        includeWatching = params[1].get_bool();
      }
      else {
        RPCTypeCheck(params, boost::assign::list_of(UniValue::VSTR)(UniValue::VOBJ));

        UniValue options = params[1];

        RPCTypeCheckObj(options, boost::assign::map_list_of("changeAddress", UniValue::VSTR)("changePosition", UniValue::VNUM)("includeWatching", UniValue::VBOOL)("lockUnspents", UniValue::VBOOL), true, true);

        if (options.exists("changeAddress")) {
            CBitcoinAddress address(options["changeAddress"].get_str());

            if (!address.IsValid())
                throw JSONRPCError(RPC_INVALID_PARAMETER, "changeAddress must be a valid bitcoin address");

            changeAddress = address.Get();
        }

        if (options.exists("changePosition"))
            changePosition = options["changePosition"].get_int();

        if (options.exists("includeWatching"))
            includeWatching = options["includeWatching"].get_bool();

<<<<<<< HEAD
        if (options.exists("optIntoRbf") && options["optIntoRbf"].get_bool()) {
            flags |= CREATE_TX_RBF_OPT_IN;
        }
=======
        if (options.exists("lockUnspents"))
            lockUnspents = options["lockUnspents"].get_bool();
>>>>>>> 99d4c72a
      }
    }

    // parse hex string from parameter
    CTransaction origTx;
    if (!DecodeHexTx(origTx, params[0].get_str()))
        throw JSONRPCError(RPC_DESERIALIZATION_ERROR, "TX decode failed");

    if (origTx.vout.size() == 0)
        throw JSONRPCError(RPC_INVALID_PARAMETER, "TX must have at least one output");

    if (changePosition != -1 && (changePosition < 0 || changePosition > origTx.vout.size()))
        throw JSONRPCError(RPC_INVALID_PARAMETER, "changePosition out of bounds");

    CMutableTransaction tx(origTx);
    CAmount nFee;
    string strFailReason;

<<<<<<< HEAD
    if(!pwalletMain->FundTransaction(tx, nFee, changePosition, strFailReason, includeWatching, changeAddress, flags))
=======
    if(!pwalletMain->FundTransaction(tx, nFee, changePosition, strFailReason, includeWatching, lockUnspents, changeAddress))
>>>>>>> 99d4c72a
        throw JSONRPCError(RPC_INTERNAL_ERROR, strFailReason);

    UniValue result(UniValue::VOBJ);
    result.push_back(Pair("hex", EncodeHexTx(tx)));
    result.push_back(Pair("changepos", changePosition));
    result.push_back(Pair("fee", ValueFromAmount(nFee)));

    return result;
}<|MERGE_RESOLUTION|>--- conflicted
+++ resolved
@@ -2452,17 +2452,11 @@
                             "1. \"hexstring\"           (string, required) The hex string of the raw transaction\n"
                             "2. options               (object, optional)\n"
                             "   {\n"
-<<<<<<< HEAD
                             "     \"changeAddress\"     (string, optional, default=pool address) The bitcoin address to receive the change\n"
                             "     \"changePosition\"    (numeric, optional, default=random) The index of the change output\n"
                             "     \"includeWatching\"   (boolean, optional, default=false) Also select inputs which are watch only\n"
+                            "     \"lockUnspents\"      (boolean, optional, default=false) Lock selected unspent outputs\n"
                             "     \"optIntoRbf\"        (boolean, optional, default=false) Allow this transaction to be replaced by a transaction with heigher fees\n"
-=======
-                            "     \"changeAddress\"     (string, optional, default pool address) The bitcoin address to receive the change\n"
-                            "     \"changePosition\"    (numeric, optional, default random) The index of the change output\n"
-                            "     \"includeWatching\"   (boolean, optional, default false) Also select inputs which are watch only\n"
-                            "     \"lockUnspents\"      (boolean, optional, default false) Lock selected unspent outputs\n"
->>>>>>> 99d4c72a
                             "   }\n"
                             "                         for backward compatibility: passing in a true instzead of an object will result in {\"includeWatching\":true}\n"
                             "\nResult:\n"
@@ -2488,11 +2482,8 @@
     CTxDestination changeAddress = CNoDestination();
     int changePosition = -1;
     bool includeWatching = false;
-<<<<<<< HEAD
+    bool lockUnspents = false;
     unsigned int flags = CREATE_TX_DONT_SIGN;
-=======
-    bool lockUnspents = false;
->>>>>>> 99d4c72a
 
     if (params.size() > 1) {
       if (params[1].type() == UniValue::VBOOL) {
@@ -2521,14 +2512,12 @@
         if (options.exists("includeWatching"))
             includeWatching = options["includeWatching"].get_bool();
 
-<<<<<<< HEAD
+        if (options.exists("lockUnspents"))
+            lockUnspents = options["lockUnspents"].get_bool();
+
         if (options.exists("optIntoRbf") && options["optIntoRbf"].get_bool()) {
             flags |= CREATE_TX_RBF_OPT_IN;
         }
-=======
-        if (options.exists("lockUnspents"))
-            lockUnspents = options["lockUnspents"].get_bool();
->>>>>>> 99d4c72a
       }
     }
 
@@ -2547,11 +2536,7 @@
     CAmount nFee;
     string strFailReason;
 
-<<<<<<< HEAD
-    if(!pwalletMain->FundTransaction(tx, nFee, changePosition, strFailReason, includeWatching, changeAddress, flags))
-=======
-    if(!pwalletMain->FundTransaction(tx, nFee, changePosition, strFailReason, includeWatching, lockUnspents, changeAddress))
->>>>>>> 99d4c72a
+    if(!pwalletMain->FundTransaction(tx, nFee, changePosition, strFailReason, includeWatching, lockUnspents, changeAddress, flags))
         throw JSONRPCError(RPC_INTERNAL_ERROR, strFailReason);
 
     UniValue result(UniValue::VOBJ);
