--- conflicted
+++ resolved
@@ -996,12 +996,9 @@
             case NODE_REPLACE_BY_FEE:
                 strList.append("REPLACE_BY_FEE?");
                 break;
-<<<<<<< HEAD
-=======
             case NODE_BIP148:
                 strList.append("BIP148");
                 break;
->>>>>>> ce8b4977
             default:
                 strList.append(QString("%1[%2]").arg("UNKNOWN").arg(check));
             }
