--- conflicted
+++ resolved
@@ -932,13 +932,11 @@
             case NODE_XTHIN:
                 strList.append("XTHIN");
                 break;
-<<<<<<< HEAD
+            case NODE_REPLACE_BY_FEE:
+                strList.append("REPLACE_BY_FEE?");
+                break;
             case NODE_BIP148:
                 strList.append("BIP148");
-=======
-            case NODE_REPLACE_BY_FEE:
-                strList.append("REPLACE_BY_FEE?");
->>>>>>> f603388c
                 break;
             default:
                 strList.append(QString("%1[%2]").arg("UNKNOWN").arg(check));
