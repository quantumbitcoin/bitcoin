--- conflicted
+++ resolved
@@ -100,10 +100,7 @@
   consensus/consensus.h \
   core_io.h \
   core_memusage.h \
-<<<<<<< HEAD
   cuckoocache.h \
-=======
->>>>>>> b0cb57bd
   httprpc.h \
   httpserver.h \
   indirectmap.h \
@@ -158,10 +155,7 @@
   validation.h \
   validationinterface.h \
   versionbits.h \
-<<<<<<< HEAD
   wallet/coincontrol.h \
-=======
->>>>>>> b0cb57bd
   wallet/crypter.h \
   wallet/db.h \
   wallet/rpcwallet.h \
@@ -185,10 +179,7 @@
 libbitcoin_server_a_CXXFLAGS = $(AM_CXXFLAGS) $(PIE_FLAGS)
 libbitcoin_server_a_SOURCES = \
   addrman.cpp \
-<<<<<<< HEAD
   addrdb.cpp \
-=======
->>>>>>> b0cb57bd
   bloom.cpp \
   blockencodings.cpp \
   chain.cpp \
@@ -219,10 +210,7 @@
   txdb.cpp \
   txmempool.cpp \
   ui_interface.cpp \
-<<<<<<< HEAD
   validation.cpp \
-=======
->>>>>>> b0cb57bd
   validationinterface.cpp \
   versionbits.cpp \
   $(BITCOIN_CORE_H)
@@ -344,10 +332,7 @@
   rpc/protocol.cpp \
   support/cleanse.cpp \
   sync.cpp \
-<<<<<<< HEAD
   threadinterrupt.cpp \
-=======
->>>>>>> b0cb57bd
   util.cpp \
   utilmoneystr.cpp \
   utilstrencodings.cpp \
