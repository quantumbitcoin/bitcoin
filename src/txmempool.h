// Copyright (c) 2009-2010 Satoshi Nakamoto
// Copyright (c) 2009-2015 The Bitcoin Core developers
// Distributed under the MIT software license, see the accompanying
// file COPYING or http://www.opensource.org/licenses/mit-license.php.

#ifndef BITCOIN_TXMEMPOOL_H
#define BITCOIN_TXMEMPOOL_H

#include <list>
#include <set>

#include "amount.h"
#include "coins.h"
#include "primitives/transaction.h"
#include "sync.h"

#undef foreach
#include "boost/multi_index_container.hpp"
#include "boost/multi_index/ordered_index.hpp"

class CAutoFile;
class CBlockIndex;

inline double AllowFreeThreshold()
{
    return COIN * 144 / 250;
}

inline bool AllowFree(double dPriority)
{
    // Large (in bytes) low-priority (new, small-coin) transactions
    // need a fee.
    return dPriority > AllowFreeThreshold();
}

/** Fake height value used in CCoins to signify they are only in the memory pool (since 0.8) */
static const unsigned int MEMPOOL_HEIGHT = 0x7FFFFFFF;

struct LockPoints
{
    // Will be set to the blockchain height and median time past
    // values that would be necessary to satisfy all relative locktime
    // constraints (BIP68) of this tx given our view of block chain history
    int height;
    int64_t time;
    // As long as the current chain descends from the highest height block
    // containing one of the inputs used in the calculation, then the cached
    // values are still valid even after a reorg.
    CBlockIndex* maxInputBlock;

    LockPoints() : height(0), time(0), maxInputBlock(NULL) { }
};

class CTxMemPool;

/** \class CTxMemPoolEntry
 *
 * CTxMemPoolEntry stores data about the correponding transaction, as well
 * as data about all in-mempool transactions that depend on the transaction
 * ("descendant" transactions).
 *
 * When a new entry is added to the mempool, we update the descendant state
 * (nCountWithDescendants, nSizeWithDescendants, and nModFeesWithDescendants) for
 * all ancestors of the newly added transaction.
 *
 * If updating the descendant state is skipped, we can mark the entry as
 * "dirty", and set nSizeWithDescendants/nModFeesWithDescendants to equal nTxSize/
 * nFee+feeDelta. (This can potentially happen during a reorg, where we limit the
 * amount of work we're willing to do to avoid consuming too much CPU.)
 *
 */

class CTxMemPoolEntry
{
private:
    CTransaction tx;
    CAmount nFee; //! Cached to avoid expensive parent-transaction lookups
    size_t nTxSize; //! ... and avoid recomputing tx size
    size_t nModSize; //! ... and modified size for priority
    size_t nUsageSize; //! ... and total memory usage
    int64_t nTime; //! Local time when entering the mempool
    double entryPriority; //! Priority when entering the mempool
    unsigned int entryHeight; //! Chain height when entering the mempool
    double cachedPriority; //! Last calculated priority
    unsigned int cachedHeight; //! Height at which priority was last calculated
    bool hadNoDependencies; //! Not dependent on any other txs when it entered the mempool
    CAmount inChainInputValue; //! Sum of all txin values that are already in blockchain
    bool spendsCoinbase; //! keep track of transactions that spend a coinbase
    unsigned int sigOpCount; //! Legacy sig ops plus P2SH sig op count
    int64_t feeDelta; //! Used for determining the priority of the transaction for mining in a block
    LockPoints lockPoints; //! Track the height and time at which tx was final

    // Information about descendants of this transaction that are in the
    // mempool; if we remove this transaction we must remove all of these
    // descendants as well.  if nCountWithDescendants is 0, treat this entry as
    // dirty, and nSizeWithDescendants and nModFeesWithDescendants will not be
    // correct.
    uint64_t nCountWithDescendants; //! number of descendant transactions
    uint64_t nSizeWithDescendants;  //! ... and size
    CAmount nModFeesWithDescendants;  //! ... and total fees (all including us)

public:
    CTxMemPoolEntry(const CTransaction& _tx, const CAmount& _nFee,
                    int64_t _nTime, double _entryPriority, unsigned int _entryHeight,
                    bool poolHasNoInputsOf, CAmount _inChainInputValue, bool spendsCoinbase,
                    unsigned int nSigOps, LockPoints lp);
    CTxMemPoolEntry(const CTxMemPoolEntry& other);

    const CTransaction& GetTx() const { return this->tx; }
    double GetStartingPriority() const {return entryPriority; }
    /**
     * Fast calculation of priority as update from cached value, but only valid if
     * currentHeight is greater than last height it was recalculated.
     */
    double GetPriority(unsigned int currentHeight) const;
    /**
     * Recalculate the cached priority as of currentHeight and adjust inChainInputValue by
     * valueInCurrentBlock which represents input that was just added to or removed from the blockchain.
     */
    void UpdateCachedPriority(unsigned int currentHeight, CAmount valueInCurrentBlock);
    const CAmount& GetFee() const { return nFee; }
    size_t GetTxSize() const { return nTxSize; }
    int64_t GetTime() const { return nTime; }
    unsigned int GetHeight() const { return entryHeight; }
    bool WasClearAtEntry() const { return hadNoDependencies; }
    unsigned int GetSigOpCount() const { return sigOpCount; }
    int64_t GetModifiedFee() const { return nFee + feeDelta; }
    size_t DynamicMemoryUsage() const { return nUsageSize; }
    const LockPoints& GetLockPoints() const { return lockPoints; }

    // Adjusts the descendant state, if this entry is not dirty.
    void UpdateState(int64_t modifySize, CAmount modifyFee, int64_t modifyCount);
    // Updates the fee delta used for mining priority score, and the
    // modified fees with descendants.
    void UpdateFeeDelta(int64_t feeDelta);
    // Update the LockPoints after a reorg
    void UpdateLockPoints(const LockPoints& lp);

    /** We can set the entry to be dirty if doing the full calculation of in-
     *  mempool descendants will be too expensive, which can potentially happen
     *  when re-adding transactions from a block back to the mempool.
     */
    void SetDirty();
    bool IsDirty() const { return nCountWithDescendants == 0; }

    uint64_t GetCountWithDescendants() const { return nCountWithDescendants; }
    uint64_t GetSizeWithDescendants() const { return nSizeWithDescendants; }
    CAmount GetModFeesWithDescendants() const { return nModFeesWithDescendants; }

    bool GetSpendsCoinbase() const { return spendsCoinbase; }
};

// Helpers for modifying CTxMemPool::mapTx, which is a boost multi_index.
struct update_descendant_state
{
    update_descendant_state(int64_t _modifySize, CAmount _modifyFee, int64_t _modifyCount) :
        modifySize(_modifySize), modifyFee(_modifyFee), modifyCount(_modifyCount)
    {}

    void operator() (CTxMemPoolEntry &e)
        { e.UpdateState(modifySize, modifyFee, modifyCount); }

    private:
        int64_t modifySize;
        CAmount modifyFee;
        int64_t modifyCount;
};

struct set_dirty
{
    void operator() (CTxMemPoolEntry &e)
        { e.SetDirty(); }
};

struct update_fee_delta
{
    update_fee_delta(int64_t _feeDelta) : feeDelta(_feeDelta) { }

    void operator() (CTxMemPoolEntry &e) { e.UpdateFeeDelta(feeDelta); }

private:
    int64_t feeDelta;
};

<<<<<<< HEAD
struct update_lock_points
{
    update_lock_points(const LockPoints& _lp) : lp(_lp) { }

    void operator() (CTxMemPoolEntry &e) { e.UpdateLockPoints(lp); }

private:
    const LockPoints& lp;
=======
struct update_priority
{
    update_priority(unsigned int _height, CAmount _value) :
        height(_height), value(_value)
    {}

    void operator() (CTxMemPoolEntry &e)
    { e.UpdateCachedPriority(height, value); }

    private:
        unsigned int height;
        CAmount value;
>>>>>>> c0800017
};

// extracts a TxMemPoolEntry's transaction hash
struct mempoolentry_txid
{
    typedef uint256 result_type;
    result_type operator() (const CTxMemPoolEntry &entry) const
    {
        return entry.GetTx().GetHash();
    }
};

/** \class CompareTxMemPoolEntryByDescendantScore
 *
 *  Sort an entry by max(score/size of entry's tx, score/size with all descendants).
 */
class CompareTxMemPoolEntryByDescendantScore
{
public:
    bool operator()(const CTxMemPoolEntry& a, const CTxMemPoolEntry& b)
    {
        bool fUseADescendants = UseDescendantScore(a);
        bool fUseBDescendants = UseDescendantScore(b);

        double aModFee = fUseADescendants ? a.GetModFeesWithDescendants() : a.GetModifiedFee();
        double aSize = fUseADescendants ? a.GetSizeWithDescendants() : a.GetTxSize();

        double bModFee = fUseBDescendants ? b.GetModFeesWithDescendants() : b.GetModifiedFee();
        double bSize = fUseBDescendants ? b.GetSizeWithDescendants() : b.GetTxSize();

        // Avoid division by rewriting (a/b > c/d) as (a*d > c*b).
        double f1 = aModFee * bSize;
        double f2 = aSize * bModFee;

        if (f1 == f2) {
            return a.GetTime() >= b.GetTime();
        }
        return f1 < f2;
    }

    // Calculate which score to use for an entry (avoiding division).
    bool UseDescendantScore(const CTxMemPoolEntry &a)
    {
        double f1 = (double)a.GetModifiedFee() * a.GetSizeWithDescendants();
        double f2 = (double)a.GetModFeesWithDescendants() * a.GetTxSize();
        return f2 > f1;
    }
};

/** \class CompareTxMemPoolEntryByScore
 *
 *  Sort by score of entry ((fee+delta)/size) in descending order
 */
class CompareTxMemPoolEntryByScore
{
public:
    bool operator()(const CTxMemPoolEntry& a, const CTxMemPoolEntry& b)
    {
        double f1 = (double)a.GetModifiedFee() * b.GetTxSize();
        double f2 = (double)b.GetModifiedFee() * a.GetTxSize();
        if (f1 == f2) {
            return b.GetTx().GetHash() < a.GetTx().GetHash();
        }
        return f1 > f2;
    }
};

class CompareTxMemPoolEntryByEntryTime
{
public:
    bool operator()(const CTxMemPoolEntry& a, const CTxMemPoolEntry& b)
    {
        return a.GetTime() < b.GetTime();
    }
};

class CBlockPolicyEstimator;

/** An inpoint - a combination of a transaction and an index n into its vin */
class CInPoint
{
public:
    const CTransaction* ptx;
    uint32_t n;

    CInPoint() { SetNull(); }
    CInPoint(const CTransaction* ptxIn, uint32_t nIn) { ptx = ptxIn; n = nIn; }
    void SetNull() { ptx = NULL; n = (uint32_t) -1; }
    bool IsNull() const { return (ptx == NULL && n == (uint32_t) -1); }
    size_t DynamicMemoryUsage() const { return 0; }
};

/**
 * CTxMemPool stores valid-according-to-the-current-best-chain
 * transactions that may be included in the next block.
 *
 * Transactions are added when they are seen on the network
 * (or created by the local node), but not all transactions seen
 * are added to the pool: if a new transaction double-spends
 * an input of a transaction in the pool, it is dropped,
 * as are non-standard transactions.
 *
 * CTxMemPool::mapTx, and CTxMemPoolEntry bookkeeping:
 *
 * mapTx is a boost::multi_index that sorts the mempool on 4 criteria:
 * - transaction hash
 * - feerate [we use max(feerate of tx, feerate of tx with all descendants)]
 * - time in mempool
 * - mining score (feerate modified by any fee deltas from PrioritiseTransaction)
 *
 * Note: the term "descendant" refers to in-mempool transactions that depend on
 * this one, while "ancestor" refers to in-mempool transactions that a given
 * transaction depends on.
 *
 * In order for the feerate sort to remain correct, we must update transactions
 * in the mempool when new descendants arrive.  To facilitate this, we track
 * the set of in-mempool direct parents and direct children in mapLinks.  Within
 * each CTxMemPoolEntry, we track the size and fees of all descendants.
 *
 * Usually when a new transaction is added to the mempool, it has no in-mempool
 * children (because any such children would be an orphan).  So in
 * addUnchecked(), we:
 * - update a new entry's setMemPoolParents to include all in-mempool parents
 * - update the new entry's direct parents to include the new tx as a child
 * - update all ancestors of the transaction to include the new tx's size/fee
 *
 * When a transaction is removed from the mempool, we must:
 * - update all in-mempool parents to not track the tx in setMemPoolChildren
 * - update all ancestors to not include the tx's size/fees in descendant state
 * - update all in-mempool children to not include it as a parent
 *
 * These happen in UpdateForRemoveFromMempool().  (Note that when removing a
 * transaction along with its descendants, we must calculate that set of
 * transactions to be removed before doing the removal, or else the mempool can
 * be in an inconsistent state where it's impossible to walk the ancestors of
 * a transaction.)
 *
 * In the event of a reorg, the assumption that a newly added tx has no
 * in-mempool children is false.  In particular, the mempool is in an
 * inconsistent state while new transactions are being added, because there may
 * be descendant transactions of a tx coming from a disconnected block that are
 * unreachable from just looking at transactions in the mempool (the linking
 * transactions may also be in the disconnected block, waiting to be added).
 * Because of this, there's not much benefit in trying to search for in-mempool
 * children in addUnchecked().  Instead, in the special case of transactions
 * being added from a disconnected block, we require the caller to clean up the
 * state, to account for in-mempool, out-of-block descendants for all the
 * in-block transactions by calling UpdateTransactionsFromBlock().  Note that
 * until this is called, the mempool state is not consistent, and in particular
 * mapLinks may not be correct (and therefore functions like
 * CalculateMemPoolAncestors() and CalculateDescendants() that rely
 * on them to walk the mempool are not generally safe to use).
 *
 * Computational limits:
 *
 * Updating all in-mempool ancestors of a newly added transaction can be slow,
 * if no bound exists on how many in-mempool ancestors there may be.
 * CalculateMemPoolAncestors() takes configurable limits that are designed to
 * prevent these calculations from being too CPU intensive.
 *
 * Adding transactions from a disconnected block can be very time consuming,
 * because we don't have a way to limit the number of in-mempool descendants.
 * To bound CPU processing, we limit the amount of work we're willing to do
 * to properly update the descendant information for a tx being added from
 * a disconnected block.  If we would exceed the limit, then we instead mark
 * the entry as "dirty", and set the feerate for sorting purposes to be equal
 * the feerate of the transaction without any descendants.
 *
 */
class CTxMemPool
{
private:
    uint32_t nCheckFrequency; //! Value n means that n times in 2^32 we check.
    unsigned int nTransactionsUpdated;
    CBlockPolicyEstimator* minerPolicyEstimator;

    uint64_t totalTxSize; //! sum of all mempool tx' byte sizes
    uint64_t cachedInnerUsage; //! sum of dynamic memory usage of all the map elements (NOT the maps themselves)

    CFeeRate minReasonableRelayFee;

    mutable int64_t lastRollingFeeUpdate;
    mutable bool blockSinceLastRollingFeeBump;
    mutable double rollingMinimumFeeRate; //! minimum fee to get into the pool, decreases exponentially

    void trackPackageRemoved(const CFeeRate& rate);

public:

    static const int ROLLING_FEE_HALFLIFE = 60 * 60 * 12; // public only for testing

    typedef boost::multi_index_container<
        CTxMemPoolEntry,
        boost::multi_index::indexed_by<
            // sorted by txid
            boost::multi_index::ordered_unique<mempoolentry_txid>,
            // sorted by fee rate
            boost::multi_index::ordered_non_unique<
                boost::multi_index::identity<CTxMemPoolEntry>,
                CompareTxMemPoolEntryByDescendantScore
            >,
            // sorted by entry time
            boost::multi_index::ordered_non_unique<
                boost::multi_index::identity<CTxMemPoolEntry>,
                CompareTxMemPoolEntryByEntryTime
                >,
            // sorted by score (for mining prioritization)
            boost::multi_index::ordered_unique<
                boost::multi_index::identity<CTxMemPoolEntry>,
                CompareTxMemPoolEntryByScore
            >
        >
    > indexed_transaction_set;

    mutable CCriticalSection cs;
    indexed_transaction_set mapTx;
    typedef indexed_transaction_set::nth_index<0>::type::iterator txiter;
    struct CompareIteratorByHash {
        bool operator()(const txiter &a, const txiter &b) const {
            return a->GetTx().GetHash() < b->GetTx().GetHash();
        }
    };
    typedef std::set<txiter, CompareIteratorByHash> setEntries;

    const setEntries & GetMemPoolParents(txiter entry) const;
    const setEntries & GetMemPoolChildren(txiter entry) const;
private:
    typedef std::map<txiter, setEntries, CompareIteratorByHash> cacheMap;

    struct TxLinks {
        setEntries parents;
        setEntries children;
    };

    typedef std::map<txiter, TxLinks, CompareIteratorByHash> txlinksMap;
    txlinksMap mapLinks;

    void UpdateParent(txiter entry, txiter parent, bool add);
    void UpdateChild(txiter entry, txiter child, bool add);

public:
    std::map<COutPoint, CInPoint> mapNextTx;
    std::map<uint256, std::pair<double, CAmount> > mapDeltas;

    /** Create a new CTxMemPool.
     *  minReasonableRelayFee should be a feerate which is, roughly, somewhere
     *  around what it "costs" to relay a transaction around the network and
     *  below which we would reasonably say a transaction has 0-effective-fee.
     */
    CTxMemPool(const CFeeRate& _minReasonableRelayFee);
    ~CTxMemPool();

    /**
     * If sanity-checking is turned on, check makes sure the pool is
     * consistent (does not contain two transactions that spend the same inputs,
     * all inputs are in the mapNextTx array). If sanity-checking is turned off,
     * check does nothing.
     */
    void check(const CCoinsViewCache *pcoins, unsigned int nBlockHeight) const;
    void setSanityCheck(double dFrequency = 1.0) { nCheckFrequency = dFrequency * 4294967295.0; }

    // addUnchecked must updated state for all ancestors of a given transaction,
    // to track size/count of descendant transactions.  First version of
    // addUnchecked can be used to have it call CalculateMemPoolAncestors(), and
    // then invoke the second version.
    bool addUnchecked(const uint256& hash, const CTxMemPoolEntry &entry, bool fCurrentEstimate = true);
    bool addUnchecked(const uint256& hash, const CTxMemPoolEntry &entry, setEntries &setAncestors, bool fCurrentEstimate = true);

    void remove(const CTransaction &tx, std::list<CTransaction>& removed, bool fRecursive = false);
    void removeForReorg(const CCoinsViewCache *pcoins, unsigned int nMemPoolHeight, int flags);
    void removeConflicts(const CTransaction &tx, std::list<CTransaction>& removed);
    void removeForBlock(const std::vector<CTransaction>& vtx, unsigned int nBlockHeight,
                        std::list<CTransaction>& conflicts, bool fCurrentEstimate = true);
    void clear();
    void _clear(); //lock free
    void queryHashes(std::vector<uint256>& vtxid);
    void pruneSpent(const uint256& hash, CCoins &coins);
    unsigned int GetTransactionsUpdated() const;
    void AddTransactionsUpdated(unsigned int n);
    /**
     * Check that none of this transactions inputs are in the mempool, and thus
     * the tx is not dependent on other mempool transactions to be included in a block.
     */
    bool HasNoInputsOf(const CTransaction& tx) const;
    /**
     * Update all transactions in the mempool which depend on tx to recalculate their priority
     * and adjust the input value that will age to reflect that the inputs from this transaction have
     * either just been added to the chain or just been removed.
     */
    void UpdateDependentPriorities(const CTransaction &tx, unsigned int nBlockHeight, bool addToChain);

    /** Affect CreateNewBlock prioritisation of transactions */
    void PrioritiseTransaction(const uint256 hash, const std::string strHash, double dPriorityDelta, const CAmount& nFeeDelta);
    void ApplyDeltas(const uint256 hash, double &dPriorityDelta, CAmount &nFeeDelta) const;
    void ClearPrioritisation(const uint256 hash);

public:
    /** Remove a set of transactions from the mempool.
     *  If a transaction is in this set, then all in-mempool descendants must
     *  also be in the set.*/
    void RemoveStaged(setEntries &stage);

    /** When adding transactions from a disconnected block back to the mempool,
     *  new mempool entries may have children in the mempool (which is generally
     *  not the case when otherwise adding transactions).
     *  UpdateTransactionsFromBlock() will find child transactions and update the
     *  descendant state for each transaction in hashesToUpdate (excluding any
     *  child transactions present in hashesToUpdate, which are already accounted
     *  for).  Note: hashesToUpdate should be the set of transactions from the
     *  disconnected block that have been accepted back into the mempool.
     */
    void UpdateTransactionsFromBlock(const std::vector<uint256> &hashesToUpdate);

    /** Try to calculate all in-mempool ancestors of entry.
     *  (these are all calculated including the tx itself)
     *  limitAncestorCount = max number of ancestors
     *  limitAncestorSize = max size of ancestors
     *  limitDescendantCount = max number of descendants any ancestor can have
     *  limitDescendantSize = max size of descendants any ancestor can have
     *  errString = populated with error reason if any limits are hit
     *  fSearchForParents = whether to search a tx's vin for in-mempool parents, or
     *    look up parents from mapLinks. Must be true for entries not in the mempool
     */
    bool CalculateMemPoolAncestors(const CTxMemPoolEntry &entry, setEntries &setAncestors, uint64_t limitAncestorCount, uint64_t limitAncestorSize, uint64_t limitDescendantCount, uint64_t limitDescendantSize, std::string &errString, bool fSearchForParents = true);

    /** Populate setDescendants with all in-mempool descendants of hash.
     *  Assumes that setDescendants includes all in-mempool descendants of anything
     *  already in it.  */
    void CalculateDescendants(txiter it, setEntries &setDescendants);

    /** The minimum fee to get into the mempool, which may itself not be enough
      *  for larger-sized transactions.
      *  The minReasonableRelayFee constructor arg is used to bound the time it
      *  takes the fee rate to go back down all the way to 0. When the feerate
      *  would otherwise be half of this, it is set to 0 instead.
      */
    CFeeRate GetMinFee(size_t sizelimit) const;

    /** Remove transactions from the mempool until its dynamic size is <= sizelimit.
      *  pvNoSpendsRemaining, if set, will be populated with the list of transactions
      *  which are not in mempool which no longer have any spends in this mempool.
      */
    void TrimToSize(size_t sizelimit, std::vector<uint256>* pvNoSpendsRemaining=NULL);

    /** Expire all transaction (and their dependencies) in the mempool older than time. Return the number of removed transactions. */
    int Expire(int64_t time);

    unsigned long size()
    {
        LOCK(cs);
        return mapTx.size();
    }

    uint64_t GetTotalTxSize()
    {
        LOCK(cs);
        return totalTxSize;
    }

    bool exists(uint256 hash) const
    {
        LOCK(cs);
        return (mapTx.count(hash) != 0);
    }

    bool lookup(uint256 hash, CTransaction& result) const;

    /** Estimate fee rate needed to get into the next nBlocks
     *  If no answer can be given at nBlocks, return an estimate
     *  at the lowest number of blocks where one can be given
     */
    CFeeRate estimateSmartFee(int nBlocks, int *answerFoundAtBlocks = NULL) const;

    /** Estimate fee rate needed to get into the next nBlocks */
    CFeeRate estimateFee(int nBlocks) const;

    /** Estimate priority needed to get into the next nBlocks
     *  If no answer can be given at nBlocks, return an estimate
     *  at the lowest number of blocks where one can be given
     */
    double estimateSmartPriority(int nBlocks, int *answerFoundAtBlocks = NULL) const;

    /** Estimate priority needed to get into the next nBlocks */
    double estimatePriority(int nBlocks) const;
    
    /** Write/Read estimates to disk */
    bool WriteFeeEstimates(CAutoFile& fileout) const;
    bool ReadFeeEstimates(CAutoFile& filein);

    size_t DynamicMemoryUsage() const;

private:
    /** UpdateForDescendants is used by UpdateTransactionsFromBlock to update
     *  the descendants for a single transaction that has been added to the
     *  mempool but may have child transactions in the mempool, eg during a
     *  chain reorg.  setExclude is the set of descendant transactions in the
     *  mempool that must not be accounted for (because any descendants in
     *  setExclude were added to the mempool after the transaction being
     *  updated and hence their state is already reflected in the parent
     *  state).
     *
     *  If updating an entry requires looking at more than maxDescendantsToVisit
     *  transactions, outside of the ones in setExclude, then give up.
     *
     *  cachedDescendants will be updated with the descendants of the transaction
     *  being updated, so that future invocations don't need to walk the
     *  same transaction again, if encountered in another transaction chain.
     */
    bool UpdateForDescendants(txiter updateIt,
            int maxDescendantsToVisit,
            cacheMap &cachedDescendants,
            const std::set<uint256> &setExclude);
    /** Update ancestors of hash to add/remove it as a descendant transaction. */
    void UpdateAncestorsOf(bool add, txiter hash, setEntries &setAncestors);
    /** For each transaction being removed, update ancestors and any direct children. */
    void UpdateForRemoveFromMempool(const setEntries &entriesToRemove);
    /** Sever link between specified transaction and direct children. */
    void UpdateChildrenForRemoval(txiter entry);

    /** Before calling removeUnchecked for a given transaction,
     *  UpdateForRemoveFromMempool must be called on the entire (dependent) set
     *  of transactions being removed at the same time.  We use each
     *  CTxMemPoolEntry's setMemPoolParents in order to walk ancestors of a
     *  given transaction that is removed, so we can't remove intermediate
     *  transactions in a chain before we've updated all the state for the
     *  removal.
     */
    void removeUnchecked(txiter entry);
};

/** 
 * CCoinsView that brings transactions from a memorypool into view.
 * It does not check for spendings by memory pool transactions.
 */
class CCoinsViewMemPool : public CCoinsViewBacked
{
protected:
    const CTxMemPool &mempool;

public:
    CCoinsViewMemPool(CCoinsView *baseIn, const CTxMemPool &mempoolIn);
    bool GetCoins(const uint256 &txid, CCoins &coins) const;
    bool HaveCoins(const uint256 &txid) const;
};

// We want to sort transactions by coin age priority
typedef std::pair<double, CTxMemPool::txiter> TxCoinAgePriority;

struct TxCoinAgePriorityCompare
{
    bool operator()(const TxCoinAgePriority& a, const TxCoinAgePriority& b)
    {
        if (a.first == b.first)
            return CompareTxMemPoolEntryByScore()(*(b.second), *(a.second)); //Reverse order to make sort less than
        return a.first < b.first;
    }
};

#endif // BITCOIN_TXMEMPOOL_H<|MERGE_RESOLUTION|>--- conflicted
+++ resolved
@@ -182,7 +182,6 @@
     int64_t feeDelta;
 };
 
-<<<<<<< HEAD
 struct update_lock_points
 {
     update_lock_points(const LockPoints& _lp) : lp(_lp) { }
@@ -191,7 +190,8 @@
 
 private:
     const LockPoints& lp;
-=======
+};
+
 struct update_priority
 {
     update_priority(unsigned int _height, CAmount _value) :
@@ -204,7 +204,6 @@
     private:
         unsigned int height;
         CAmount value;
->>>>>>> c0800017
 };
 
 // extracts a TxMemPoolEntry's transaction hash
