--- conflicted
+++ resolved
@@ -43,11 +43,7 @@
     </message>
     <message>
         <source>Choose the address to send coins to</source>
-<<<<<<< HEAD
         <translation>Escoja la direccion a enviar las monedas</translation>
-=======
-        <translation>Elige la dirección para enviar monedas</translation>
->>>>>>> 6eccb372
     </message>
     <message>
         <source>Choose the address to receive coins with</source>
@@ -63,23 +59,15 @@
     </message>
     <message>
         <source>These are your Bitcoin addresses for sending payments. Always check the amount and the receiving address before sending coins.</source>
-<<<<<<< HEAD
         <translation>Estas son tus direcciones Bitcoin para realizar pagos. Verifica siempre el monto y la dirección de recepción antes de enviar monedas. </translation>
     </message>
     <message>
         <source>These are your Bitcoin addresses for receiving payments. It is recommended to use a new receiving address for each transaction.</source>
         <translation>Estas son tus direcciones Bitcoin para recibir pagos. Es recomendable usar una nueva dirección de recibo para cada transacción.</translation>
-=======
-        <translation>Estas son tus direcciones Bitcoin para realizar pagos. Siempre checa el monto y la dirección de recepción antes de enviar monedas.</translation>
-    </message>
-    <message>
-        <source>These are your Bitcoin addresses for receiving payments. It is recommended to use a new receiving address for each transaction.</source>
-        <translation>Estas son tus direcciones Bitcoin para recibir pagos. Es recomendable usar una nueva dirección para cada transacción.</translation>
     </message>
     <message>
         <source>&amp;Copy Address</source>
         <translation>&amp;Copiar Dirección</translation>
->>>>>>> 6eccb372
     </message>
     <message>
         <source>Copy &amp;Label</source>
@@ -887,6 +875,10 @@
 <context>
     <name>SendCoinsDialog</name>
     <message>
+        <source>Insufficient funds!</source>
+        <translation>Fondos insuficientes</translation>
+    </message>
+    <message>
         <source>Quantity:</source>
         <translation>Cantidad:</translation>
     </message>
@@ -1120,10 +1112,6 @@
         <translation>Borrar todas las transacciones de la billetera y solo recuperar aquellas partes de la cadena de bloques a través de -rescan en el inicio del sistema.</translation>
     </message>
     <message>
-        <source>Execute command when a wallet transaction changes (%s in cmd is replaced by TxID)</source>
-        <translation>Ejecutar comando cuando una transacción de la billetera cambia (%s en cmd es reemplazado por TxID)</translation>
-    </message>
-    <message>
         <source>Set the number of script verification threads (%u to %d, 0 = auto, &lt;0 = leave that many cores free, default: %d)</source>
         <translation>Fija el número de verificación de hilos de script (%u a %d, 0 = auto, &lt;0 = leave that many cores free, default: %d)</translation>
     </message>
