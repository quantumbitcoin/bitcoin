// Copyright (c) 2010 Satoshi Nakamoto
// Copyright (c) 2009-2016 The Bitcoin Core developers
// Distributed under the MIT software license, see the accompanying
// file COPYING or http://www.opensource.org/licenses/mit-license.php.

#include "amount.h"
#include "base58.h"
#include "chain.h"
#include "consensus/validation.h"
#include "core_io.h"
#include "init.h"
#include "validation.h"
#include "net.h"
#include "policy/policy.h"
#include "policy/rbf.h"
#include "rpc/server.h"
#include "script/sign.h"
#include "timedata.h"
#include "util.h"
#include "utilmoneystr.h"
#include "wallet.h"
#include "wallet/coincontrol.h"
#include "walletdb.h"

#include <stdint.h>

#include <boost/assign/list_of.hpp>

#include <univalue.h>

using namespace std;

CWallet *GetWalletForJSONRPCRequest(const JSONRPCRequest& request)
{
    return pwalletMain;
}

std::string HelpRequiringPassphrase(CWallet * const pwallet)
{
    return pwallet && pwallet->IsCrypted()
        ? "\nRequires wallet passphrase to be set with walletpassphrase call."
        : "";
}

bool EnsureWalletIsAvailable(CWallet * const pwallet, bool avoidException)
{
    if (!pwallet) {
        if (!avoidException)
            throw JSONRPCError(RPC_METHOD_NOT_FOUND, "Method not found (disabled)");
        else
            return false;
    }
    return true;
}

void EnsureWalletIsUnlocked(CWallet * const pwallet)
{
    if (pwallet->IsLocked()) {
        throw JSONRPCError(RPC_WALLET_UNLOCK_NEEDED, "Error: Please enter the wallet passphrase with walletpassphrase first.");
    }
}

void ParseWIFPrivKey(const std::string strSecret, CKey& key, CPubKey& pubkey)
{
    CBitcoinSecret vchSecret;
    if (!vchSecret.SetString(strSecret)) {
        throw JSONRPCError(RPC_INVALID_ADDRESS_OR_KEY, "Invalid private key encoding");
    }

    key = vchSecret.GetKey();
    if (!key.IsValid()) {
        throw JSONRPCError(RPC_INVALID_ADDRESS_OR_KEY, "Private key outside allowed range");
    }

    pubkey = key.GetPubKey();
    assert(key.VerifyPubKey(pubkey));
}

void WalletTxToJSON(const CWalletTx& wtx, UniValue& entry)
{
    int confirms = wtx.GetDepthInMainChain();
    entry.push_back(Pair("confirmations", confirms));
    if (wtx.IsCoinBase())
        entry.push_back(Pair("generated", true));
    if (confirms > 0)
    {
        entry.push_back(Pair("blockhash", wtx.hashBlock.GetHex()));
        entry.push_back(Pair("blockindex", wtx.nIndex));
        entry.push_back(Pair("blocktime", mapBlockIndex[wtx.hashBlock]->GetBlockTime()));
    } else {
        entry.push_back(Pair("trusted", wtx.IsTrusted()));
    }
    uint256 hash = wtx.GetHash();
    entry.push_back(Pair("txid", hash.GetHex()));
    UniValue conflicts(UniValue::VARR);
    BOOST_FOREACH(const uint256& conflict, wtx.GetConflicts())
        conflicts.push_back(conflict.GetHex());
    entry.push_back(Pair("walletconflicts", conflicts));
    entry.push_back(Pair("time", wtx.GetTxTime()));
    entry.push_back(Pair("timereceived", (int64_t)wtx.nTimeReceived));

    // Add opt-in RBF status
    std::string rbfStatus = "no";
    if (confirms <= 0) {
        LOCK(mempool.cs);
        RBFTransactionState rbfState = IsRBFOptIn(wtx, mempool);
        if (rbfState == RBF_TRANSACTIONSTATE_UNKNOWN)
            rbfStatus = "unknown";
        else if (rbfState == RBF_TRANSACTIONSTATE_REPLACEABLE_BIP125)
            rbfStatus = "yes";
    }
    entry.push_back(Pair("bip125-replaceable", rbfStatus));

    BOOST_FOREACH(const PAIRTYPE(string,string)& item, wtx.mapValue)
        entry.push_back(Pair(item.first, item.second));
}

string AccountFromValue(const UniValue& value)
{
    string strAccount = value.get_str();
    if (strAccount == "*")
        throw JSONRPCError(RPC_WALLET_INVALID_ACCOUNT_NAME, "Invalid account name");
    return strAccount;
}

UniValue getnewaddress(const JSONRPCRequest& request)
{
    CWallet * const pwallet = GetWalletForJSONRPCRequest(request);
    if (!EnsureWalletIsAvailable(pwallet, request.fHelp)) {
        return NullUniValue;
    }

    if (request.fHelp || request.params.size() > 1)
        throw runtime_error(
            "getnewaddress ( \"account\" )\n"
            "\nReturns a new Bitcoin address for receiving payments.\n"
            "If 'account' is specified (DEPRECATED), it is added to the address book \n"
            "so payments received with the address will be credited to 'account'.\n"
            "\nArguments:\n"
            "1. \"account\"        (string, optional) DEPRECATED. The account name for the address to be linked to. If not provided, the default account \"\" is used. It can also be set to the empty string \"\" to represent the default account. The account does not need to exist, it will be created if there is no account by the given name.\n"
            "\nResult:\n"
            "\"address\"    (string) The new bitcoin address\n"
            "\nExamples:\n"
            + HelpExampleCli("getnewaddress", "")
            + HelpExampleRpc("getnewaddress", "")
        );

    LOCK2(cs_main, pwallet->cs_wallet);

    // Parse the account first so we don't generate a key if there's an error
    string strAccount;
    if (request.params.size() > 0)
        strAccount = AccountFromValue(request.params[0]);

    if (!pwallet->IsLocked()) {
        pwallet->TopUpKeyPool();
    }

    // Generate a new key that is added to wallet
    CPubKey newKey;
    if (!pwallet->GetKeyFromPool(newKey)) {
        throw JSONRPCError(RPC_WALLET_KEYPOOL_RAN_OUT, "Error: Keypool ran out, please call keypoolrefill first");
    }
    CKeyID keyID = newKey.GetID();

    pwallet->SetAddressBook(keyID, strAccount, "receive");

    return CBitcoinAddress(keyID).ToString();
}


CBitcoinAddress GetAccountAddress(CWallet * const pwallet, string strAccount, bool bForceNew=false)
{
    CPubKey pubKey;
    if (!pwallet->GetAccountPubkey(pubKey, strAccount, bForceNew)) {
        throw JSONRPCError(RPC_WALLET_KEYPOOL_RAN_OUT, "Error: Keypool ran out, please call keypoolrefill first");
    }

    return CBitcoinAddress(pubKey.GetID());
}

UniValue getaccountaddress(const JSONRPCRequest& request)
{
    CWallet * const pwallet = GetWalletForJSONRPCRequest(request);
    if (!EnsureWalletIsAvailable(pwallet, request.fHelp)) {
        return NullUniValue;
    }

    if (request.fHelp || request.params.size() != 1)
        throw runtime_error(
            "getaccountaddress \"account\"\n"
            "\nDEPRECATED. Returns the current Bitcoin address for receiving payments to this account.\n"
            "\nArguments:\n"
            "1. \"account\"       (string, required) The account name for the address. It can also be set to the empty string \"\" to represent the default account. The account does not need to exist, it will be created and a new address created  if there is no account by the given name.\n"
            "\nResult:\n"
            "\"address\"          (string) The account bitcoin address\n"
            "\nExamples:\n"
            + HelpExampleCli("getaccountaddress", "")
            + HelpExampleCli("getaccountaddress", "\"\"")
            + HelpExampleCli("getaccountaddress", "\"myaccount\"")
            + HelpExampleRpc("getaccountaddress", "\"myaccount\"")
        );

    LOCK2(cs_main, pwallet->cs_wallet);

    // Parse the account first so we don't generate a key if there's an error
    string strAccount = AccountFromValue(request.params[0]);

    UniValue ret(UniValue::VSTR);

    ret = GetAccountAddress(pwallet, strAccount).ToString();
    return ret;
}


UniValue getrawchangeaddress(const JSONRPCRequest& request)
{
    CWallet * const pwallet = GetWalletForJSONRPCRequest(request);
    if (!EnsureWalletIsAvailable(pwallet, request.fHelp)) {
        return NullUniValue;
    }

    if (request.fHelp || request.params.size() > 1)
        throw runtime_error(
            "getrawchangeaddress\n"
            "\nReturns a new Bitcoin address, for receiving change.\n"
            "This is for use with raw transactions, NOT normal use.\n"
            "\nResult:\n"
            "\"address\"    (string) The address\n"
            "\nExamples:\n"
            + HelpExampleCli("getrawchangeaddress", "")
            + HelpExampleRpc("getrawchangeaddress", "")
       );

    LOCK2(cs_main, pwallet->cs_wallet);

    if (!pwallet->IsLocked()) {
        pwallet->TopUpKeyPool();
    }

    CReserveKey reservekey(pwallet);
    CPubKey vchPubKey;
    if (!reservekey.GetReservedKey(vchPubKey))
        throw JSONRPCError(RPC_WALLET_KEYPOOL_RAN_OUT, "Error: Keypool ran out, please call keypoolrefill first");

    reservekey.KeepKey();

    CKeyID keyID = vchPubKey.GetID();

    return CBitcoinAddress(keyID).ToString();
}


UniValue setaccount(const JSONRPCRequest& request)
{
    CWallet * const pwallet = GetWalletForJSONRPCRequest(request);
    if (!EnsureWalletIsAvailable(pwallet, request.fHelp)) {
        return NullUniValue;
    }

    if (request.fHelp || request.params.size() < 1 || request.params.size() > 2)
        throw runtime_error(
            "setaccount \"address\" \"account\"\n"
            "\nDEPRECATED. Sets the account associated with the given address.\n"
            "\nArguments:\n"
            "1. \"address\"         (string, required) The bitcoin address to be associated with an account.\n"
            "2. \"account\"         (string, required) The account to assign the address to.\n"
            "\nExamples:\n"
            + HelpExampleCli("setaccount", "\"1D1ZrZNe3JUo7ZycKEYQQiQAWd9y54F4XX\" \"tabby\"")
            + HelpExampleRpc("setaccount", "\"1D1ZrZNe3JUo7ZycKEYQQiQAWd9y54F4XX\", \"tabby\"")
        );

    LOCK2(cs_main, pwallet->cs_wallet);

    CBitcoinAddress address(request.params[0].get_str());
    if (!address.IsValid())
        throw JSONRPCError(RPC_INVALID_ADDRESS_OR_KEY, "Invalid Bitcoin address");

    string strAccount;
    if (request.params.size() > 1)
        strAccount = AccountFromValue(request.params[1]);

    // Only add the account if the address is yours.
    if (IsMine(*pwallet, address.Get())) {
        // Detect when changing the account of an address that is the 'unused current key' of another account:
        if (pwallet->mapAddressBook.count(address.Get())) {
            string strOldAccount = pwallet->mapAddressBook[address.Get()].name;
            if (address == GetAccountAddress(pwallet, strOldAccount)) {
                GetAccountAddress(pwallet, strOldAccount, true);
            }
        }
        pwallet->SetAddressBook(address.Get(), strAccount, "receive");
    }
    else
        throw JSONRPCError(RPC_MISC_ERROR, "setaccount can only be used with own address");

    return NullUniValue;
}


UniValue getaccount(const JSONRPCRequest& request)
{
    CWallet * const pwallet = GetWalletForJSONRPCRequest(request);
    if (!EnsureWalletIsAvailable(pwallet, request.fHelp)) {
        return NullUniValue;
    }

    if (request.fHelp || request.params.size() != 1)
        throw runtime_error(
            "getaccount \"address\"\n"
            "\nDEPRECATED. Returns the account associated with the given address.\n"
            "\nArguments:\n"
            "1. \"address\"         (string, required) The bitcoin address for account lookup.\n"
            "\nResult:\n"
            "\"accountname\"        (string) the account address\n"
            "\nExamples:\n"
            + HelpExampleCli("getaccount", "\"1D1ZrZNe3JUo7ZycKEYQQiQAWd9y54F4XX\"")
            + HelpExampleRpc("getaccount", "\"1D1ZrZNe3JUo7ZycKEYQQiQAWd9y54F4XX\"")
        );

    LOCK2(cs_main, pwallet->cs_wallet);

    CBitcoinAddress address(request.params[0].get_str());
    if (!address.IsValid())
        throw JSONRPCError(RPC_INVALID_ADDRESS_OR_KEY, "Invalid Bitcoin address");

    string strAccount;
    map<CTxDestination, CAddressBookData>::iterator mi = pwallet->mapAddressBook.find(address.Get());
    if (mi != pwallet->mapAddressBook.end() && !(*mi).second.name.empty()) {
        strAccount = (*mi).second.name;
    }
    return strAccount;
}


UniValue getaddressesbyaccount(const JSONRPCRequest& request)
{
    CWallet * const pwallet = GetWalletForJSONRPCRequest(request);
    if (!EnsureWalletIsAvailable(pwallet, request.fHelp)) {
        return NullUniValue;
    }

    if (request.fHelp || request.params.size() != 1)
        throw runtime_error(
            "getaddressesbyaccount \"account\"\n"
            "\nDEPRECATED. Returns the list of addresses for the given account.\n"
            "\nArguments:\n"
            "1. \"account\"        (string, required) The account name.\n"
            "\nResult:\n"
            "[                     (json array of string)\n"
            "  \"address\"         (string) a bitcoin address associated with the given account\n"
            "  ,...\n"
            "]\n"
            "\nExamples:\n"
            + HelpExampleCli("getaddressesbyaccount", "\"tabby\"")
            + HelpExampleRpc("getaddressesbyaccount", "\"tabby\"")
        );

    LOCK2(cs_main, pwallet->cs_wallet);

    string strAccount = AccountFromValue(request.params[0]);

    // Find all addresses that have the given account
    UniValue ret(UniValue::VARR);
    for (const std::pair<CBitcoinAddress, CAddressBookData>& item : pwallet->mapAddressBook) {
        const CBitcoinAddress& address = item.first;
        const string& strName = item.second.name;
        if (strName == strAccount)
            ret.push_back(address.ToString());
    }
    return ret;
}

static void SendMoney(CWallet * const pwallet, const CTxDestination &address, CAmount nValue, bool fSubtractFeeFromAmount, CWalletTx& wtxNew)
{
    CAmount curBalance = pwallet->GetBalance();

    // Check amount
    if (nValue <= 0)
        throw JSONRPCError(RPC_INVALID_PARAMETER, "Invalid amount");

    if (nValue > curBalance)
        throw JSONRPCError(RPC_WALLET_INSUFFICIENT_FUNDS, "Insufficient funds");

    if (pwallet->GetBroadcastTransactions() && !g_connman) {
        throw JSONRPCError(RPC_CLIENT_P2P_DISABLED, "Error: Peer-to-peer functionality missing or disabled");
    }

    // Parse Bitcoin address
    CScript scriptPubKey = GetScriptForDestination(address);

    // Create and send the transaction
    CReserveKey reservekey(pwallet);
    CAmount nFeeRequired;
    std::string strError;
    vector<CRecipient> vecSend;
    int nChangePosRet = -1;
    CRecipient recipient = {scriptPubKey, nValue, fSubtractFeeFromAmount};
    vecSend.push_back(recipient);
    if (!pwallet->CreateTransaction(vecSend, wtxNew, reservekey, nFeeRequired, nChangePosRet, strError)) {
        if (!fSubtractFeeFromAmount && nValue + nFeeRequired > curBalance)
            strError = strprintf("Error: This transaction requires a transaction fee of at least %s", FormatMoney(nFeeRequired));
        throw JSONRPCError(RPC_WALLET_ERROR, strError);
    }
    CValidationState state;
    if (!pwallet->CommitTransaction(wtxNew, reservekey, g_connman.get(), state)) {
        strError = strprintf("Error: The transaction was rejected! Reason given: %s", state.GetRejectReason());
        throw JSONRPCError(RPC_WALLET_ERROR, strError);
    }
}

UniValue sendtoaddress(const JSONRPCRequest& request)
{
    CWallet * const pwallet = GetWalletForJSONRPCRequest(request);
    if (!EnsureWalletIsAvailable(pwallet, request.fHelp)) {
        return NullUniValue;
    }

    if (request.fHelp || request.params.size() < 2 || request.params.size() > 5)
        throw runtime_error(
            "sendtoaddress \"address\" amount ( \"comment\" \"comment_to\" subtractfeefromamount )\n"
            "\nSend an amount to a given address.\n"
            + HelpRequiringPassphrase(pwallet) +
            "\nArguments:\n"
            "1. \"address\"            (string, required) The bitcoin address to send to.\n"
            "2. \"amount\"             (numeric or string, required) The amount in " + CURRENCY_UNIT + " to send. eg 0.1\n"
            "3. \"comment\"            (string, optional) A comment used to store what the transaction is for. \n"
            "                             This is not part of the transaction, just kept in your wallet.\n"
            "4. \"comment_to\"         (string, optional) A comment to store the name of the person or organization \n"
            "                             to which you're sending the transaction. This is not part of the \n"
            "                             transaction, just kept in your wallet.\n"
            "5. subtractfeefromamount  (boolean, optional, default=false) The fee will be deducted from the amount being sent.\n"
            "                             The recipient will receive less bitcoins than you enter in the amount field.\n"
            "\nResult:\n"
            "\"txid\"                  (string) The transaction id.\n"
            "\nExamples:\n"
            + HelpExampleCli("sendtoaddress", "\"1M72Sfpbz1BPpXFHz9m3CdqATR44Jvaydd\" 0.1")
            + HelpExampleCli("sendtoaddress", "\"1M72Sfpbz1BPpXFHz9m3CdqATR44Jvaydd\" 0.1 \"donation\" \"seans outpost\"")
            + HelpExampleCli("sendtoaddress", "\"1M72Sfpbz1BPpXFHz9m3CdqATR44Jvaydd\" 0.1 \"\" \"\" true")
            + HelpExampleRpc("sendtoaddress", "\"1M72Sfpbz1BPpXFHz9m3CdqATR44Jvaydd\", 0.1, \"donation\", \"seans outpost\"")
        );

    LOCK2(cs_main, pwallet->cs_wallet);

    CBitcoinAddress address(request.params[0].get_str());
    if (!address.IsValid())
        throw JSONRPCError(RPC_INVALID_ADDRESS_OR_KEY, "Invalid Bitcoin address");

    // Amount
    CAmount nAmount = AmountFromValue(request.params[1]);
    if (nAmount <= 0)
        throw JSONRPCError(RPC_TYPE_ERROR, "Invalid amount for send");

    // Wallet comments
    CWalletTx wtx;
    if (request.params.size() > 2 && !request.params[2].isNull() && !request.params[2].get_str().empty())
        wtx.mapValue["comment"] = request.params[2].get_str();
    if (request.params.size() > 3 && !request.params[3].isNull() && !request.params[3].get_str().empty())
        wtx.mapValue["to"]      = request.params[3].get_str();

    bool fSubtractFeeFromAmount = false;
    if (request.params.size() > 4)
        fSubtractFeeFromAmount = request.params[4].get_bool();

    EnsureWalletIsUnlocked(pwallet);

    SendMoney(pwallet, address.Get(), nAmount, fSubtractFeeFromAmount, wtx);

    return wtx.GetHash().GetHex();
}

UniValue listaddressgroupings(const JSONRPCRequest& request)
{
    CWallet * const pwallet = GetWalletForJSONRPCRequest(request);
    if (!EnsureWalletIsAvailable(pwallet, request.fHelp)) {
        return NullUniValue;
    }

    if (request.fHelp)
        throw runtime_error(
            "listaddressgroupings\n"
            "\nLists groups of addresses which have had their common ownership\n"
            "made public by common use as inputs or as the resulting change\n"
            "in past transactions\n"
            "\nResult:\n"
            "[\n"
            "  [\n"
            "    [\n"
            "      \"address\",            (string) The bitcoin address\n"
            "      amount,                 (numeric) The amount in " + CURRENCY_UNIT + "\n"
            "      \"account\"             (string, optional) DEPRECATED. The account\n"
            "    ]\n"
            "    ,...\n"
            "  ]\n"
            "  ,...\n"
            "]\n"
            "\nExamples:\n"
            + HelpExampleCli("listaddressgroupings", "")
            + HelpExampleRpc("listaddressgroupings", "")
        );

    LOCK2(cs_main, pwallet->cs_wallet);

    UniValue jsonGroupings(UniValue::VARR);
    map<CTxDestination, CAmount> balances = pwallet->GetAddressBalances();
    for (set<CTxDestination> grouping : pwallet->GetAddressGroupings()) {
        UniValue jsonGrouping(UniValue::VARR);
        BOOST_FOREACH(CTxDestination address, grouping)
        {
            UniValue addressInfo(UniValue::VARR);
            addressInfo.push_back(CBitcoinAddress(address).ToString());
            addressInfo.push_back(ValueFromAmount(balances[address]));
            {
                if (pwallet->mapAddressBook.find(CBitcoinAddress(address).Get()) != pwallet->mapAddressBook.end()) {
                    addressInfo.push_back(pwallet->mapAddressBook.find(CBitcoinAddress(address).Get())->second.name);
                }
            }
            jsonGrouping.push_back(addressInfo);
        }
        jsonGroupings.push_back(jsonGrouping);
    }
    return jsonGroupings;
}

UniValue signmessage(const JSONRPCRequest& request)
{
    CWallet * const pwallet = GetWalletForJSONRPCRequest(request);
    if (!EnsureWalletIsAvailable(pwallet, request.fHelp)) {
        return NullUniValue;
    }

    if (request.fHelp || request.params.size() != 2)
        throw runtime_error(
            "signmessage \"address\" \"message\"\n"
            "\nSign a message with the private key of an address"
            + HelpRequiringPassphrase(pwallet) + "\n"
            "\nArguments:\n"
            "1. \"address\"         (string, required) The bitcoin address to use for the private key.\n"
            "2. \"message\"         (string, required) The message to create a signature of.\n"
            "\nResult:\n"
            "\"signature\"          (string) The signature of the message encoded in base 64\n"
            "\nExamples:\n"
            "\nUnlock the wallet for 30 seconds\n"
            + HelpExampleCli("walletpassphrase", "\"mypassphrase\" 30") +
            "\nCreate the signature\n"
            + HelpExampleCli("signmessage", "\"1D1ZrZNe3JUo7ZycKEYQQiQAWd9y54F4XX\" \"my message\"") +
            "\nVerify the signature\n"
            + HelpExampleCli("verifymessage", "\"1D1ZrZNe3JUo7ZycKEYQQiQAWd9y54F4XX\" \"signature\" \"my message\"") +
            "\nAs json rpc\n"
            + HelpExampleRpc("signmessage", "\"1D1ZrZNe3JUo7ZycKEYQQiQAWd9y54F4XX\", \"my message\"")
        );

    LOCK2(cs_main, pwallet->cs_wallet);

    EnsureWalletIsUnlocked(pwallet);

    string strAddress = request.params[0].get_str();
    string strMessage = request.params[1].get_str();

    CBitcoinAddress addr(strAddress);
    if (!addr.IsValid())
        throw JSONRPCError(RPC_TYPE_ERROR, "Invalid address");

    CKeyID keyID;
    if (!addr.GetKeyID(keyID))
        throw JSONRPCError(RPC_TYPE_ERROR, "Address does not refer to key");

    CKey key;
    if (!pwallet->GetKey(keyID, key)) {
        throw JSONRPCError(RPC_WALLET_ERROR, "Private key not available");
    }

    CHashWriter ss(SER_GETHASH, 0);
    ss << strMessageMagic;
    ss << strMessage;

    vector<unsigned char> vchSig;
    if (!key.SignCompact(ss.GetHash(), vchSig))
        throw JSONRPCError(RPC_INVALID_ADDRESS_OR_KEY, "Sign failed");

    return EncodeBase64(&vchSig[0], vchSig.size());
}

UniValue getreceivedbyaddress(const JSONRPCRequest& request)
{
    CWallet * const pwallet = GetWalletForJSONRPCRequest(request);
    if (!EnsureWalletIsAvailable(pwallet, request.fHelp)) {
        return NullUniValue;
    }

    if (request.fHelp || request.params.size() < 1 || request.params.size() > 2)
        throw runtime_error(
            "getreceivedbyaddress \"address\" ( minconf )\n"
            "\nReturns the total amount received by the given address in transactions with at least minconf confirmations.\n"
            "\nArguments:\n"
            "1. \"address\"         (string, required) The bitcoin address for transactions.\n"
            "2. minconf             (numeric, optional, default=1) Only include transactions confirmed at least this many times.\n"
            "\nResult:\n"
            "amount   (numeric) The total amount in " + CURRENCY_UNIT + " received at this address.\n"
            "\nExamples:\n"
            "\nThe amount from transactions with at least 1 confirmation\n"
            + HelpExampleCli("getreceivedbyaddress", "\"1D1ZrZNe3JUo7ZycKEYQQiQAWd9y54F4XX\"") +
            "\nThe amount including unconfirmed transactions, zero confirmations\n"
            + HelpExampleCli("getreceivedbyaddress", "\"1D1ZrZNe3JUo7ZycKEYQQiQAWd9y54F4XX\" 0") +
            "\nThe amount with at least 6 confirmation, very safe\n"
            + HelpExampleCli("getreceivedbyaddress", "\"1D1ZrZNe3JUo7ZycKEYQQiQAWd9y54F4XX\" 6") +
            "\nAs a json rpc call\n"
            + HelpExampleRpc("getreceivedbyaddress", "\"1D1ZrZNe3JUo7ZycKEYQQiQAWd9y54F4XX\", 6")
       );

    LOCK2(cs_main, pwallet->cs_wallet);

    // Bitcoin address
    CBitcoinAddress address = CBitcoinAddress(request.params[0].get_str());
    if (!address.IsValid())
        throw JSONRPCError(RPC_INVALID_ADDRESS_OR_KEY, "Invalid Bitcoin address");
    CScript scriptPubKey = GetScriptForDestination(address.Get());
    if (!IsMine(*pwallet, scriptPubKey)) {
        return ValueFromAmount(0);
    }

    // Minimum confirmations
    int nMinDepth = 1;
    if (request.params.size() > 1)
        nMinDepth = request.params[1].get_int();

    // Tally
    CAmount nAmount = 0;
    for (const std::pair<uint256, CWalletTx>& pairWtx : pwallet->mapWallet) {
        const CWalletTx& wtx = pairWtx.second;
        if (wtx.IsCoinBase() || !CheckFinalTx(*wtx.tx))
            continue;

        BOOST_FOREACH(const CTxOut& txout, wtx.tx->vout)
            if (txout.scriptPubKey == scriptPubKey)
                if (wtx.GetDepthInMainChain() >= nMinDepth)
                    nAmount += txout.nValue;
    }

    return  ValueFromAmount(nAmount);
}


UniValue getreceivedbyaccount(const JSONRPCRequest& request)
{
    CWallet * const pwallet = GetWalletForJSONRPCRequest(request);
    if (!EnsureWalletIsAvailable(pwallet, request.fHelp)) {
        return NullUniValue;
    }

    if (request.fHelp || request.params.size() < 1 || request.params.size() > 2)
        throw runtime_error(
            "getreceivedbyaccount \"account\" ( minconf )\n"
            "\nDEPRECATED. Returns the total amount received by addresses with <account> in transactions with at least [minconf] confirmations.\n"
            "\nArguments:\n"
            "1. \"account\"      (string, required) The selected account, may be the default account using \"\".\n"
            "2. minconf          (numeric, optional, default=1) Only include transactions confirmed at least this many times.\n"
            "\nResult:\n"
            "amount              (numeric) The total amount in " + CURRENCY_UNIT + " received for this account.\n"
            "\nExamples:\n"
            "\nAmount received by the default account with at least 1 confirmation\n"
            + HelpExampleCli("getreceivedbyaccount", "\"\"") +
            "\nAmount received at the tabby account including unconfirmed amounts with zero confirmations\n"
            + HelpExampleCli("getreceivedbyaccount", "\"tabby\" 0") +
            "\nThe amount with at least 6 confirmation, very safe\n"
            + HelpExampleCli("getreceivedbyaccount", "\"tabby\" 6") +
            "\nAs a json rpc call\n"
            + HelpExampleRpc("getreceivedbyaccount", "\"tabby\", 6")
        );

    LOCK2(cs_main, pwallet->cs_wallet);

    // Minimum confirmations
    int nMinDepth = 1;
    if (request.params.size() > 1)
        nMinDepth = request.params[1].get_int();

    // Get the set of pub keys assigned to account
    string strAccount = AccountFromValue(request.params[0]);
    set<CTxDestination> setAddress = pwallet->GetAccountAddresses(strAccount);

    // Tally
    CAmount nAmount = 0;
    for (const std::pair<uint256, CWalletTx>& pairWtx : pwallet->mapWallet) {
        const CWalletTx& wtx = pairWtx.second;
        if (wtx.IsCoinBase() || !CheckFinalTx(*wtx.tx))
            continue;

        BOOST_FOREACH(const CTxOut& txout, wtx.tx->vout)
        {
            CTxDestination address;
            if (ExtractDestination(txout.scriptPubKey, address) && IsMine(*pwallet, address) && setAddress.count(address)) {
                if (wtx.GetDepthInMainChain() >= nMinDepth)
                    nAmount += txout.nValue;
            }
        }
    }

    return ValueFromAmount(nAmount);
}


UniValue getbalance(const JSONRPCRequest& request)
{
    CWallet * const pwallet = GetWalletForJSONRPCRequest(request);
    if (!EnsureWalletIsAvailable(pwallet, request.fHelp)) {
        return NullUniValue;
    }

    if (request.fHelp || request.params.size() > 3)
        throw runtime_error(
            "getbalance ( \"account\" minconf include_watchonly )\n"
            "\nIf account is not specified, returns the server's total available balance.\n"
            "If account is specified (DEPRECATED), returns the balance in the account.\n"
            "Note that the account \"\" is not the same as leaving the parameter out.\n"
            "The server total may be different to the balance in the default \"\" account.\n"
            "\nArguments:\n"
            "1. \"account\"         (string, optional) DEPRECATED. The account string may be given as a\n"
            "                     specific account name to find the balance associated with wallet keys in\n"
            "                     a named account, or as the empty string (\"\") to find the balance\n"
            "                     associated with wallet keys not in any named account, or as \"*\" to find\n"
            "                     the balance associated with all wallet keys regardless of account.\n"
            "                     When this option is specified, it calculates the balance in a different\n"
            "                     way than when it is not specified, and which can count spends twice when\n"
            "                     there are conflicting pending transactions (such as those created by\n"
            "                     the bumpfee command), temporarily resulting in low or even negative\n"
            "                     balances. In general, account balance calculation is not considered\n"
            "                     reliable and has resulted in confusing outcomes, so it is recommended to\n"
            "                     avoid passing this argument.\n"
            "2. minconf           (numeric, optional, default=1) Only include transactions confirmed at least this many times.\n"
            "3. include_watchonly (bool, optional, default=false) Also include balance in watch-only addresses (see 'importaddress')\n"
            "\nResult:\n"
            "amount              (numeric) The total amount in " + CURRENCY_UNIT + " received for this account.\n"
            "\nExamples:\n"
            "\nThe total amount in the wallet\n"
            + HelpExampleCli("getbalance", "") +
            "\nThe total amount in the wallet at least 5 blocks confirmed\n"
            + HelpExampleCli("getbalance", "\"*\" 6") +
            "\nAs a json rpc call\n"
            + HelpExampleRpc("getbalance", "\"*\", 6")
        );

    LOCK2(cs_main, pwallet->cs_wallet);

    if (request.params.size() == 0)
        return  ValueFromAmount(pwallet->GetBalance());

    int nMinDepth = 1;
    if (request.params.size() > 1)
        nMinDepth = request.params[1].get_int();
    isminefilter filter = ISMINE_SPENDABLE;
    if(request.params.size() > 2)
        if(request.params[2].get_bool())
            filter = filter | ISMINE_WATCH_ONLY;

    if (request.params[0].get_str() == "*") {
        // Calculate total balance in a very different way from GetBalance().
        // The biggest difference is that GetBalance() sums up all unspent
        // TxOuts paying to the wallet, while this sums up both spent and
        // unspent TxOuts paying to the wallet, and then subtracts the values of
        // TxIns spending from the wallet. This also has fewer restrictions on
        // which unconfirmed transactions are considered trusted.
        CAmount nBalance = 0;
        for (const std::pair<uint256, CWalletTx>& pairWtx : pwallet->mapWallet) {
            const CWalletTx& wtx = pairWtx.second;
            if (!CheckFinalTx(wtx) || wtx.GetBlocksToMaturity() > 0 || wtx.GetDepthInMainChain() < 0)
                continue;

            CAmount allFee;
            string strSentAccount;
            list<COutputEntry> listReceived;
            list<COutputEntry> listSent;
            wtx.GetAmounts(listReceived, listSent, allFee, strSentAccount, filter);
            if (wtx.GetDepthInMainChain() >= nMinDepth)
            {
                BOOST_FOREACH(const COutputEntry& r, listReceived)
                    nBalance += r.amount;
            }
            BOOST_FOREACH(const COutputEntry& s, listSent)
                nBalance -= s.amount;
            nBalance -= allFee;
        }
        return  ValueFromAmount(nBalance);
    }

    string strAccount = AccountFromValue(request.params[0]);

    CAmount nBalance = pwallet->GetAccountBalance(strAccount, nMinDepth, filter);

    return ValueFromAmount(nBalance);
}

UniValue getunconfirmedbalance(const JSONRPCRequest &request)
{
    CWallet * const pwallet = GetWalletForJSONRPCRequest(request);
    if (!EnsureWalletIsAvailable(pwallet, request.fHelp)) {
        return NullUniValue;
    }

    if (request.fHelp || request.params.size() > 0)
        throw runtime_error(
                "getunconfirmedbalance\n"
                "Returns the server's total unconfirmed balance\n");

    LOCK2(cs_main, pwallet->cs_wallet);

    return ValueFromAmount(pwallet->GetUnconfirmedBalance());
}


UniValue movecmd(const JSONRPCRequest& request)
{
    CWallet * const pwallet = GetWalletForJSONRPCRequest(request);
    if (!EnsureWalletIsAvailable(pwallet, request.fHelp)) {
        return NullUniValue;
    }

    if (request.fHelp || request.params.size() < 3 || request.params.size() > 5)
        throw runtime_error(
            "move \"fromaccount\" \"toaccount\" amount ( minconf \"comment\" )\n"
            "\nDEPRECATED. Move a specified amount from one account in your wallet to another.\n"
            "\nArguments:\n"
            "1. \"fromaccount\"   (string, required) The name of the account to move funds from. May be the default account using \"\".\n"
            "2. \"toaccount\"     (string, required) The name of the account to move funds to. May be the default account using \"\".\n"
            "3. amount            (numeric) Quantity of " + CURRENCY_UNIT + " to move between accounts.\n"
            "4. (dummy)           (numeric, optional) Ignored. Remains for backward compatibility.\n"
            "5. \"comment\"       (string, optional) An optional comment, stored in the wallet only.\n"
            "\nResult:\n"
            "true|false           (boolean) true if successful.\n"
            "\nExamples:\n"
            "\nMove 0.01 " + CURRENCY_UNIT + " from the default account to the account named tabby\n"
            + HelpExampleCli("move", "\"\" \"tabby\" 0.01") +
            "\nMove 0.01 " + CURRENCY_UNIT + " timotei to akiko with a comment and funds have 6 confirmations\n"
            + HelpExampleCli("move", "\"timotei\" \"akiko\" 0.01 6 \"happy birthday!\"") +
            "\nAs a json rpc call\n"
            + HelpExampleRpc("move", "\"timotei\", \"akiko\", 0.01, 6, \"happy birthday!\"")
        );

    LOCK2(cs_main, pwallet->cs_wallet);

    string strFrom = AccountFromValue(request.params[0]);
    string strTo = AccountFromValue(request.params[1]);
    CAmount nAmount = AmountFromValue(request.params[2]);
    if (nAmount <= 0)
        throw JSONRPCError(RPC_TYPE_ERROR, "Invalid amount for send");
    if (request.params.size() > 3)
        // unused parameter, used to be nMinDepth, keep type-checking it though
        (void)request.params[3].get_int();
    string strComment;
    if (request.params.size() > 4)
        strComment = request.params[4].get_str();

    if (!pwallet->AccountMove(strFrom, strTo, nAmount, strComment)) {
        throw JSONRPCError(RPC_DATABASE_ERROR, "database error");
    }

    return true;
}


UniValue sendfrom(const JSONRPCRequest& request)
{
    CWallet * const pwallet = GetWalletForJSONRPCRequest(request);
    if (!EnsureWalletIsAvailable(pwallet, request.fHelp)) {
        return NullUniValue;
    }

    if (request.fHelp || request.params.size() < 3 || request.params.size() > 6)
        throw runtime_error(
            "sendfrom \"fromaccount\" \"toaddress\" amount ( minconf \"comment\" \"comment_to\" )\n"
            "\nDEPRECATED (use sendtoaddress). Sent an amount from an account to a bitcoin address."
            + HelpRequiringPassphrase(pwallet) + "\n"
            "\nArguments:\n"
            "1. \"fromaccount\"       (string, required) The name of the account to send funds from. May be the default account using \"\".\n"
            "                       Specifying an account does not influence coin selection, but it does associate the newly created\n"
            "                       transaction with the account, so the account's balance computation and transaction history can reflect\n"
            "                       the spend.\n"
            "2. \"toaddress\"         (string, required) The bitcoin address to send funds to.\n"
            "3. amount                (numeric or string, required) The amount in " + CURRENCY_UNIT + " (transaction fee is added on top).\n"
            "4. minconf               (numeric, optional, default=1) Only use funds with at least this many confirmations.\n"
            "5. \"comment\"           (string, optional) A comment used to store what the transaction is for. \n"
            "                                     This is not part of the transaction, just kept in your wallet.\n"
            "6. \"comment_to\"        (string, optional) An optional comment to store the name of the person or organization \n"
            "                                     to which you're sending the transaction. This is not part of the transaction, \n"
            "                                     it is just kept in your wallet.\n"
            "\nResult:\n"
            "\"txid\"                 (string) The transaction id.\n"
            "\nExamples:\n"
            "\nSend 0.01 " + CURRENCY_UNIT + " from the default account to the address, must have at least 1 confirmation\n"
            + HelpExampleCli("sendfrom", "\"\" \"1M72Sfpbz1BPpXFHz9m3CdqATR44Jvaydd\" 0.01") +
            "\nSend 0.01 from the tabby account to the given address, funds must have at least 6 confirmations\n"
            + HelpExampleCli("sendfrom", "\"tabby\" \"1M72Sfpbz1BPpXFHz9m3CdqATR44Jvaydd\" 0.01 6 \"donation\" \"seans outpost\"") +
            "\nAs a json rpc call\n"
            + HelpExampleRpc("sendfrom", "\"tabby\", \"1M72Sfpbz1BPpXFHz9m3CdqATR44Jvaydd\", 0.01, 6, \"donation\", \"seans outpost\"")
        );

    LOCK2(cs_main, pwallet->cs_wallet);

    string strAccount = AccountFromValue(request.params[0]);
    CBitcoinAddress address(request.params[1].get_str());
    if (!address.IsValid())
        throw JSONRPCError(RPC_INVALID_ADDRESS_OR_KEY, "Invalid Bitcoin address");
    CAmount nAmount = AmountFromValue(request.params[2]);
    if (nAmount <= 0)
        throw JSONRPCError(RPC_TYPE_ERROR, "Invalid amount for send");
    int nMinDepth = 1;
    if (request.params.size() > 3)
        nMinDepth = request.params[3].get_int();

    CWalletTx wtx;
    wtx.strFromAccount = strAccount;
    if (request.params.size() > 4 && !request.params[4].isNull() && !request.params[4].get_str().empty())
        wtx.mapValue["comment"] = request.params[4].get_str();
    if (request.params.size() > 5 && !request.params[5].isNull() && !request.params[5].get_str().empty())
        wtx.mapValue["to"]      = request.params[5].get_str();

    EnsureWalletIsUnlocked(pwallet);

    // Check funds
    CAmount nBalance = pwallet->GetAccountBalance(strAccount, nMinDepth, ISMINE_SPENDABLE);
    if (nAmount > nBalance)
        throw JSONRPCError(RPC_WALLET_INSUFFICIENT_FUNDS, "Account has insufficient funds");

    SendMoney(pwallet, address.Get(), nAmount, false, wtx);

    return wtx.GetHash().GetHex();
}


UniValue sendmany(const JSONRPCRequest& request)
{
    CWallet * const pwallet = GetWalletForJSONRPCRequest(request);
    if (!EnsureWalletIsAvailable(pwallet, request.fHelp)) {
        return NullUniValue;
    }

    if (request.fHelp || request.params.size() < 2 || request.params.size() > 5)
        throw runtime_error(
            "sendmany \"fromaccount\" {\"address\":amount,...} ( minconf \"comment\" [\"address\",...] )\n"
            "\nSend multiple times. Amounts are double-precision floating point numbers."
            + HelpRequiringPassphrase(pwallet) + "\n"
            "\nArguments:\n"
            "1. \"fromaccount\"         (string, required) DEPRECATED. The account to send the funds from. Should be \"\" for the default account\n"
            "2. \"amounts\"             (string, required) A json object with addresses and amounts\n"
            "    {\n"
            "      \"address\":amount   (numeric or string) The bitcoin address is the key, the numeric amount (can be string) in " + CURRENCY_UNIT + " is the value\n"
            "      ,...\n"
            "    }\n"
            "3. minconf                 (numeric, optional, default=1) Only use the balance confirmed at least this many times.\n"
            "4. \"comment\"             (string, optional) A comment\n"
            "5. subtractfeefrom         (array, optional) A json array with addresses.\n"
            "                           The fee will be equally deducted from the amount of each selected address.\n"
            "                           Those recipients will receive less bitcoins than you enter in their corresponding amount field.\n"
            "                           If no addresses are specified here, the sender pays the fee.\n"
            "    [\n"
            "      \"address\"          (string) Subtract fee from this address\n"
            "      ,...\n"
            "    ]\n"
            "\nResult:\n"
            "\"txid\"                   (string) The transaction id for the send. Only 1 transaction is created regardless of \n"
            "                                    the number of addresses.\n"
            "\nExamples:\n"
            "\nSend two amounts to two different addresses:\n"
            + HelpExampleCli("sendmany", "\"\" \"{\\\"1D1ZrZNe3JUo7ZycKEYQQiQAWd9y54F4XX\\\":0.01,\\\"1353tsE8YMTA4EuV7dgUXGjNFf9KpVvKHz\\\":0.02}\"") +
            "\nSend two amounts to two different addresses setting the confirmation and comment:\n"
            + HelpExampleCli("sendmany", "\"\" \"{\\\"1D1ZrZNe3JUo7ZycKEYQQiQAWd9y54F4XX\\\":0.01,\\\"1353tsE8YMTA4EuV7dgUXGjNFf9KpVvKHz\\\":0.02}\" 6 \"testing\"") +
            "\nSend two amounts to two different addresses, subtract fee from amount:\n"
            + HelpExampleCli("sendmany", "\"\" \"{\\\"1D1ZrZNe3JUo7ZycKEYQQiQAWd9y54F4XX\\\":0.01,\\\"1353tsE8YMTA4EuV7dgUXGjNFf9KpVvKHz\\\":0.02}\" 1 \"\" \"[\\\"1D1ZrZNe3JUo7ZycKEYQQiQAWd9y54F4XX\\\",\\\"1353tsE8YMTA4EuV7dgUXGjNFf9KpVvKHz\\\"]\"") +
            "\nAs a json rpc call\n"
            + HelpExampleRpc("sendmany", "\"\", \"{\\\"1D1ZrZNe3JUo7ZycKEYQQiQAWd9y54F4XX\\\":0.01,\\\"1353tsE8YMTA4EuV7dgUXGjNFf9KpVvKHz\\\":0.02}\", 6, \"testing\"")
        );

    LOCK2(cs_main, pwallet->cs_wallet);

    if (pwallet->GetBroadcastTransactions() && !g_connman) {
        throw JSONRPCError(RPC_CLIENT_P2P_DISABLED, "Error: Peer-to-peer functionality missing or disabled");
    }

    string strAccount = AccountFromValue(request.params[0]);
    UniValue sendTo = request.params[1].get_obj();
    int nMinDepth = 1;
    if (request.params.size() > 2)
        nMinDepth = request.params[2].get_int();

    CWalletTx wtx;
    wtx.strFromAccount = strAccount;
    if (request.params.size() > 3 && !request.params[3].isNull() && !request.params[3].get_str().empty())
        wtx.mapValue["comment"] = request.params[3].get_str();

    UniValue subtractFeeFromAmount(UniValue::VARR);
    if (request.params.size() > 4)
        subtractFeeFromAmount = request.params[4].get_array();

    set<CBitcoinAddress> setAddress;
    vector<CRecipient> vecSend;

    CAmount totalAmount = 0;
    vector<string> keys = sendTo.getKeys();
    BOOST_FOREACH(const string& name_, keys)
    {
        CBitcoinAddress address(name_);
        if (!address.IsValid())
            throw JSONRPCError(RPC_INVALID_ADDRESS_OR_KEY, string("Invalid Bitcoin address: ")+name_);

        if (setAddress.count(address))
            throw JSONRPCError(RPC_INVALID_PARAMETER, string("Invalid parameter, duplicated address: ")+name_);
        setAddress.insert(address);

        CScript scriptPubKey = GetScriptForDestination(address.Get());
        CAmount nAmount = AmountFromValue(sendTo[name_]);
        if (nAmount <= 0)
            throw JSONRPCError(RPC_TYPE_ERROR, "Invalid amount for send");
        totalAmount += nAmount;

        bool fSubtractFeeFromAmount = false;
        for (unsigned int idx = 0; idx < subtractFeeFromAmount.size(); idx++) {
            const UniValue& addr = subtractFeeFromAmount[idx];
            if (addr.get_str() == name_)
                fSubtractFeeFromAmount = true;
        }

        CRecipient recipient = {scriptPubKey, nAmount, fSubtractFeeFromAmount};
        vecSend.push_back(recipient);
    }

    EnsureWalletIsUnlocked(pwallet);

    // Check funds
    CAmount nBalance = pwallet->GetAccountBalance(strAccount, nMinDepth, ISMINE_SPENDABLE);
    if (totalAmount > nBalance)
        throw JSONRPCError(RPC_WALLET_INSUFFICIENT_FUNDS, "Account has insufficient funds");

    // Send
    CReserveKey keyChange(pwallet);
    CAmount nFeeRequired = 0;
    int nChangePosRet = -1;
    string strFailReason;
    bool fCreated = pwallet->CreateTransaction(vecSend, wtx, keyChange, nFeeRequired, nChangePosRet, strFailReason);
    if (!fCreated)
        throw JSONRPCError(RPC_WALLET_INSUFFICIENT_FUNDS, strFailReason);
    CValidationState state;
    if (!pwallet->CommitTransaction(wtx, keyChange, g_connman.get(), state)) {
        strFailReason = strprintf("Transaction commit failed:: %s", state.GetRejectReason());
        throw JSONRPCError(RPC_WALLET_ERROR, strFailReason);
    }

    return wtx.GetHash().GetHex();
}

UniValue sweepprivkeys(const JSONRPCRequest& request)
{
    CWallet *&pwallet = pwalletMain;
    if (!EnsureWalletIsAvailable(request.fHelp))
        return NullUniValue;

    if (request.fHelp || request.params.size() != 1)
        throw runtime_error(
            "sweepprivkeys {\"privkeys\": [\"bitcoinprivkey\",...], other options}\n"
            "\nSends bitcoins controlled by private key to specified destinations.\n"
            "\nOptions:\n"
            "  \"privkeys\":[\"bitcoinprivkey\",...]   (array of strings, required) An array of WIF private key(s)\n"
            "  \"label\":\"actuallabelname\"           (string, optional) Label for received bitcoins\n"
            "  \"comment\":\"description\"             (string, optional) Local comment for the receive transaction\n"
        );

    // NOTE: It isn't safe to sweep-and-send in a single action, since this would leave the send missing from the transaction history

    RPCTypeCheck(request.params, boost::assign::list_of(UniValue::VOBJ));

    // Parse options
    std::set<CScript> setscriptSearch;
    CBasicKeyStore tempKeystore;
    CMutableTransaction tx;
    std::string strLabel, strComment;
    CAmount nTotalIn = 0;
    for (const std::string& optname : request.params[0].getKeys()) {
        const UniValue& optval = request.params[0][optname];
        if (optname == "privkeys") {
            const UniValue& privkeys_a = optval.get_array();
            for (size_t privkey_i = 0; privkey_i < privkeys_a.size(); ++privkey_i) {
                const UniValue& privkey_wif = privkeys_a[privkey_i];
                std::string strSecret = privkey_wif.get_str();
                CKey key;
                CPubKey pubkey;
                ParseWIFPrivKey(strSecret, key, pubkey);

                tempKeystore.AddKey(key);
                CKeyID vchAddress = pubkey.GetID();
                CScript script = GetScriptForDestination(vchAddress);
                if (!script.empty()) {
                    setscriptSearch.insert(script);
                }
                script = GetScriptForRawPubKey(pubkey);
                if (!script.empty()) {
                    setscriptSearch.insert(script);
                }
            }
        } else if (optname == "label") {
            strLabel = AccountFromValue(optval.get_str());
        } else if (optname == "comment") {
            strComment = optval.get_str();
        } else {
            throw JSONRPCError(RPC_INVALID_PARAMETER, strprintf("Unrecognised option '%s'", optname));
        }
    }

    // Ensure keypool is filled if possible
    {
        LOCK2(cs_main, pwallet->cs_wallet);

        if (!pwallet->IsLocked()) {
            pwallet->TopUpKeyPool();
        }
    }

    // Reserve the key we will be using
    CReserveKey reservekey(pwallet);
    CPubKey vchPubKey;
    if (!reservekey.GetReservedKey(vchPubKey)) {
        throw JSONRPCError(RPC_WALLET_KEYPOOL_RAN_OUT, "Error: Keypool ran out, please call keypoolrefill first");
    }

    // Scan UTXO set for inputs
    std::vector<CTxOut> vInTXOs;
    {
        // Collect all possible inputs
        std::map<uint256, CCoins> mapcoins;
        {
            LOCK(cs_main);
            mempool.FindScriptPubKey(setscriptSearch, mapcoins);
            FlushStateToDisk();
            pcoinsTip->FindScriptPubKey(setscriptSearch, mapcoins);
        }

        // Add them as inputs to the transaction, and count the total value
        for (auto& it : mapcoins) {
            const uint256& hash = it.first;
            const CCoins& coins = it.second;
            for (size_t txo_n = 0; txo_n < coins.vout.size(); ++txo_n) {
                const CTxOut& txo = coins.vout[txo_n];
                if (txo.IsNull()) {
                    continue;
                }
                tx.vin.emplace_back(hash, txo_n);
                vInTXOs.push_back(txo);
                nTotalIn += txo.nValue;
            }
        }
    }

    if (nTotalIn == 0) {
        throw JSONRPCError(RPC_WALLET_INSUFFICIENT_FUNDS, "No value to sweep");
    }

    CKeyID keyID = vchPubKey.GetID();
    CTxDestination txdest = CBitcoinAddress(keyID).Get();

    tx.vout.emplace_back(nTotalIn, GetScriptForDestination(txdest));

    while (true) {
        if (tx.vout[0].IsDust(::minRelayTxFee)) {
            throw JSONRPCError(RPC_VERIFY_REJECTED, "Swept value would be dust");
        }
        for (size_t nIn = 0; nIn < tx.vin.size(); ++nIn) {
            SignatureData sigdata;
            if (!ProduceSignature(MutableTransactionSignatureCreator(&tempKeystore, &tx, nIn, vInTXOs[nIn].nValue, SIGHASH_ALL), vInTXOs[nIn].scriptPubKey, sigdata)) {
                throw JSONRPCError(RPC_MISC_ERROR, "Failed to sign");
            }
            UpdateTransaction(tx, nIn, sigdata);
        }
        int64_t nBytes = GetVirtualTransactionSize(tx);
        CAmount nFeeNeeded = pwallet->GetMinimumFee(nBytes, nTxConfirmTarget, mempool);
        const CAmount nTotalOut = tx.vout[0].nValue;
        if (nFeeNeeded <= nTotalIn - nTotalOut) {
            break;
        }
        tx.vout[0].nValue = nTotalIn - nFeeNeeded;
    }

    CTransactionRef txFinal(MakeTransactionRef(std::move(tx)));
    pwallet->SetAddressBook(keyID, strLabel, "receive");

    CValidationState state;
    if (!AcceptToMemoryPool(mempool, state, txFinal, true, NULL, NULL, maxTxFee, std::set<std::string>())) {
        pwallet->DelAddressBook(keyID);
        if (state.IsInvalid()) {
            throw JSONRPCError(RPC_TRANSACTION_REJECTED, strprintf("%i: %s", state.GetRejectCode(), state.GetRejectReason()));
        } else {
            throw JSONRPCError(RPC_TRANSACTION_ERROR, state.GetRejectReason());
        }
    }
    reservekey.KeepKey();

    return txFinal->GetHash().GetHex();
}

// Defined in rpc/misc.cpp
<<<<<<< HEAD
extern CScript _createmultisig_redeemScript(const UniValue& params, bool fSorted);
=======
extern CScript _createmultisig_redeemScript(CWallet * const pwallet, const UniValue& params);
>>>>>>> 6689b856

UniValue addmultisigaddress(const JSONRPCRequest& request)
{
    CWallet * const pwallet = GetWalletForJSONRPCRequest(request);
    if (!EnsureWalletIsAvailable(pwallet, request.fHelp)) {
        return NullUniValue;
    }

    if (request.fHelp || request.params.size() < 2 || request.params.size() > 4)
    {
        string msg = "addmultisigaddress nrequired [\"key\",...] ( \"account\" ) ( options )\n"
            "\nAdd a nrequired-to-sign multisignature address to the wallet.\n"
            "Each key is a Bitcoin address or hex-encoded public key.\n"
            "If 'account' is specified (DEPRECATED), assign address to that account.\n"
            "Public keys can be sorted according to BIP67 during the request if required.\n"

            "\nArguments:\n"
            "1. nrequired      (numeric, required) The number of required signatures out of the n keys or addresses.\n"
            "2. \"keys\"         (string, required) A json array of bitcoin addresses or hex-encoded public keys\n"
            "     [\n"
            "       \"address\"  (string) bitcoin address or hex-encoded public key\n"
            "       ...,\n"
            "     ]\n"
            "3. options        (object, optional)\n"
            "   {\n"
            "     \"sort\"         (bool, optional, default=false) Whether to sort public keys according to BIP67.\n"
            "   }\n"

            "\nResult:\n"
            "\"address\"         (string) A bitcoin address associated with the keys.\n"

            "\nExamples:\n"
            "\nAdd a multisig address from 2 addresses\n"
            + HelpExampleCli("addmultisigaddress", "2 \"[\\\"16sSauSf5pF2UkUwvKGq4qjNRzBZYqgEL5\\\",\\\"171sgjn4YtPu27adkKGrdDwzRTxnRkBfKV\\\"]\"") +
            "\nAs json rpc call\n"
            + HelpExampleRpc("addmultisigaddress", "2, \"[\\\"16sSauSf5pF2UkUwvKGq4qjNRzBZYqgEL5\\\",\\\"171sgjn4YtPu27adkKGrdDwzRTxnRkBfKV\\\"]\"")
        ;
        throw runtime_error(msg);
    }

    LOCK2(cs_main, pwallet->cs_wallet);

    string strAccount;
    bool fSorted = false;

    if (request.params.size() > 2) {
        if (request.params[2].type() == UniValue::VSTR) {
            // Backward compatibility
            strAccount = AccountFromValue(request.params[2]);
        } else {
            const UniValue& options = request.params[2];
            RPCTypeCheckArgument(options, UniValue::VOBJ);
            RPCTypeCheckObj(options,
                {
                    {"sort", UniValueType(UniValue::VBOOL)},
                },
                true, true);

            if (options.exists("sort")) {
                fSorted = options["sort"].get_bool();
            }
        }
    }

    // Construct using pay-to-script-hash:
<<<<<<< HEAD
    CScript inner = _createmultisig_redeemScript(request.params, fSorted);
=======
    CScript inner = _createmultisig_redeemScript(pwallet, request.params);
>>>>>>> 6689b856
    CScriptID innerID(inner);
    pwallet->AddCScript(inner);

    pwallet->SetAddressBook(innerID, strAccount, "send");
    return CBitcoinAddress(innerID).ToString();
}

class Witnessifier : public boost::static_visitor<bool>
{
public:
    CWallet * const pwallet;
    CScriptID result;

    Witnessifier(CWallet *_pwallet) : pwallet(_pwallet) {}

    bool operator()(const CNoDestination &dest) const { return false; }

    bool operator()(const CKeyID &keyID) {
        CPubKey pubkey;
        if (pwallet) {
            CScript basescript = GetScriptForDestination(keyID);
            isminetype typ;
            typ = IsMine(*pwallet, basescript, SIGVERSION_WITNESS_V0);
            if (typ != ISMINE_SPENDABLE && typ != ISMINE_WATCH_SOLVABLE)
                return false;
            CScript witscript = GetScriptForWitness(basescript);
            pwallet->AddCScript(witscript);
            result = CScriptID(witscript);
            return true;
        }
        return false;
    }

    bool operator()(const CScriptID &scriptID) {
        CScript subscript;
        if (pwallet && pwallet->GetCScript(scriptID, subscript)) {
            int witnessversion;
            std::vector<unsigned char> witprog;
            if (subscript.IsWitnessProgram(witnessversion, witprog)) {
                result = scriptID;
                return true;
            }
            isminetype typ;
            typ = IsMine(*pwallet, subscript, SIGVERSION_WITNESS_V0);
            if (typ != ISMINE_SPENDABLE && typ != ISMINE_WATCH_SOLVABLE)
                return false;
            CScript witscript = GetScriptForWitness(subscript);
            pwallet->AddCScript(witscript);
            result = CScriptID(witscript);
            return true;
        }
        return false;
    }
};

UniValue addwitnessaddress(const JSONRPCRequest& request)
{
    CWallet * const pwallet = GetWalletForJSONRPCRequest(request);
    if (!EnsureWalletIsAvailable(pwallet, request.fHelp)) {
        return NullUniValue;
    }

    if (request.fHelp || request.params.size() < 1 || request.params.size() > 1)
    {
        string msg = "addwitnessaddress \"address\"\n"
            "\nAdd a witness address for a script (with pubkey or redeemscript known).\n"
            "It returns the witness script.\n"

            "\nArguments:\n"
            "1. \"address\"       (string, required) An address known to the wallet\n"

            "\nResult:\n"
            "\"witnessaddress\",  (string) The value of the new address (P2SH of witness script).\n"
            "}\n"
        ;
        throw runtime_error(msg);
    }

    {
        LOCK(cs_main);
        if (!IsWitnessEnabled(chainActive.Tip(), Params().GetConsensus()) && !GetBoolArg("-walletprematurewitness", false)) {
            throw JSONRPCError(RPC_WALLET_ERROR, "Segregated witness not enabled on network");
        }
    }

    CBitcoinAddress address(request.params[0].get_str());
    if (!address.IsValid())
        throw JSONRPCError(RPC_INVALID_ADDRESS_OR_KEY, "Invalid Bitcoin address");

    Witnessifier w(pwallet);
    CTxDestination dest = address.Get();
    bool ret = boost::apply_visitor(w, dest);
    if (!ret) {
        throw JSONRPCError(RPC_WALLET_ERROR, "Public key or redeemscript not known to wallet, or the key is uncompressed");
    }

    pwallet->SetAddressBook(w.result, "", "receive");

    return CBitcoinAddress(w.result).ToString();
}

struct tallyitem
{
    CAmount nAmount;
    int nConf;
    vector<uint256> txids;
    bool fIsWatchonly;
    tallyitem()
    {
        nAmount = 0;
        nConf = std::numeric_limits<int>::max();
        fIsWatchonly = false;
    }
};

UniValue ListReceived(CWallet * const pwallet, const UniValue& params, bool fByAccounts)
{
    // Minimum confirmations
    int nMinDepth = 1;
    if (params.size() > 0)
        nMinDepth = params[0].get_int();

    // Whether to include empty accounts
    bool fIncludeEmpty = false;
    if (params.size() > 1)
        fIncludeEmpty = params[1].get_bool();

    isminefilter filter = ISMINE_SPENDABLE;
    if(params.size() > 2)
        if(params[2].get_bool())
            filter = filter | ISMINE_WATCH_ONLY;

    bool fFilterAddress = false;
    CTxDestination filterAddress =  CNoDestination();
    if (!fByAccounts && params.size() > 3) {
        filterAddress =  CBitcoinAddress(params[3].get_str()).Get();
        CTxDestination nulladdress = CNoDestination();
        if (filterAddress == nulladdress) {
            throw JSONRPCError(RPC_WALLET_ERROR, "only_address parameter was invalid");
        }
        fFilterAddress = true;
    }

    // Tally
    map<CBitcoinAddress, tallyitem> mapTally;
    for (const std::pair<uint256, CWalletTx>& pairWtx : pwallet->mapWallet) {
        const CWalletTx& wtx = pairWtx.second;

        if (wtx.IsCoinBase() || !CheckFinalTx(*wtx.tx))
            continue;

        int nDepth = wtx.GetDepthInMainChain();
        if (nDepth < nMinDepth)
            continue;

        BOOST_FOREACH(const CTxOut& txout, wtx.tx->vout)
        {
            CTxDestination address;
            if (!ExtractDestination(txout.scriptPubKey, address))
                continue;

<<<<<<< HEAD
            if (fFilterAddress && !(filterAddress == address)) {
                continue;
            }

            isminefilter mine = IsMine(*pwalletMain, address);
=======
            isminefilter mine = IsMine(*pwallet, address);
>>>>>>> 6689b856
            if(!(mine & filter))
                continue;

            tallyitem& item = mapTally[address];
            item.nAmount += txout.nValue;
            item.nConf = min(item.nConf, nDepth);
            item.txids.push_back(wtx.GetHash());
            if (mine & ISMINE_WATCH_ONLY)
                item.fIsWatchonly = true;
        }
    }

    // Reply
    UniValue ret(UniValue::VARR);
    map<string, tallyitem> mapAccountTally;
<<<<<<< HEAD

    // Create mapAddressBook iterator
    // If we aren't filtering, go from begin() to end()
    auto start = pwalletMain->mapAddressBook.begin();
    auto end = pwalletMain->mapAddressBook.end();
    // If we are filtering, find() the applicable entry
    if (fFilterAddress) {
        start = pwalletMain->mapAddressBook.find(filterAddress);
        if (start != end) {
            end = std::next(start);
        }
    }

    for(auto item_it = start; item_it != end; ++item_it)
    {
        const CBitcoinAddress& address = item_it->first;
        const std::string& strAccount = item_it->second.name;
        auto it = mapTally.find(address);
=======
    for (const std::pair<CBitcoinAddress, CAddressBookData>& item : pwallet->mapAddressBook) {
        const CBitcoinAddress& address = item.first;
        const string& strAccount = item.second.name;
        map<CBitcoinAddress, tallyitem>::iterator it = mapTally.find(address);
>>>>>>> 6689b856
        if (it == mapTally.end() && !fIncludeEmpty)
            continue;

        CAmount nAmount = 0;
        int nConf = std::numeric_limits<int>::max();
        bool fIsWatchonly = false;
        if (it != mapTally.end())
        {
            nAmount = (*it).second.nAmount;
            nConf = (*it).second.nConf;
            fIsWatchonly = (*it).second.fIsWatchonly;
        }

        // convert keyflags into a string
        CKeyID keyID;
        uint8_t keyFlags = 0;
        if (address.GetKeyID(keyID))
            keyFlags = pwalletMain->mapKeyMetadata[keyID].keyFlags;

        std::string keyOrigin;
        if (keyFlags & CKeyMetadata::KEY_ORIGIN_UNKNOWN)
            keyOrigin = "unknown";
        if (keyFlags & CKeyMetadata::KEY_ORIGIN_ENC_WALLET)
            keyOrigin = "encrypted";
        else if (keyFlags & CKeyMetadata::KEY_ORIGIN_UNENC_WALLET)
            keyOrigin = "unencrypted";
        if (keyFlags & CKeyMetadata::KEY_ORIGIN_IMPORTED)
            keyOrigin = "imported";

        if (fByAccounts)
        {
            tallyitem& _item = mapAccountTally[strAccount];
            _item.nAmount += nAmount;
            _item.nConf = min(_item.nConf, nConf);
            _item.fIsWatchonly = fIsWatchonly;
        }
        else
        {
            UniValue obj(UniValue::VOBJ);
            if(fIsWatchonly)
                obj.push_back(Pair("involvesWatchonly", true));
            obj.push_back(Pair("address",       address.ToString()));
            obj.push_back(Pair("account",       strAccount));
            obj.push_back(Pair("amount",        ValueFromAmount(nAmount)));
            obj.push_back(Pair("key_origin", keyOrigin));
            obj.push_back(Pair("confirmations", (nConf == std::numeric_limits<int>::max() ? 0 : nConf)));
            if (!fByAccounts)
                obj.push_back(Pair("label", strAccount));
            UniValue transactions(UniValue::VARR);
            if (it != mapTally.end())
            {
                BOOST_FOREACH(const uint256& _item, (*it).second.txids)
                {
                    transactions.push_back(_item.GetHex());
                }
            }
            obj.push_back(Pair("txids", transactions));
            ret.push_back(obj);
        }
    }

    if (fByAccounts)
    {
        for (map<string, tallyitem>::iterator it = mapAccountTally.begin(); it != mapAccountTally.end(); ++it)
        {
            CAmount nAmount = (*it).second.nAmount;
            int nConf = (*it).second.nConf;
            UniValue obj(UniValue::VOBJ);
            if((*it).second.fIsWatchonly)
                obj.push_back(Pair("involvesWatchonly", true));
            obj.push_back(Pair("account",       (*it).first));
            obj.push_back(Pair("amount",        ValueFromAmount(nAmount)));
            obj.push_back(Pair("confirmations", (nConf == std::numeric_limits<int>::max() ? 0 : nConf)));
            ret.push_back(obj);
        }
    }

    return ret;
}

UniValue listreceivedbyaddress(const JSONRPCRequest& request)
{
    CWallet * const pwallet = GetWalletForJSONRPCRequest(request);
    if (!EnsureWalletIsAvailable(pwallet, request.fHelp)) {
        return NullUniValue;
    }

    if (request.fHelp || request.params.size() > 4)
        throw runtime_error(
            "listreceivedbyaddress ( minconf include_empty include_watchonly only_address )\n"
            "\nList balances by receiving address.\n"
            "\nArguments:\n"
            "1. minconf           (numeric, optional, default=1) The minimum number of confirmations before payments are included.\n"
            "2. include_empty     (bool, optional, default=false) Whether to include addresses that haven't received any payments.\n"
            "3. include_watchonly (bool, optional, default=false) Whether to include watch-only addresses (see 'importaddress').\n"
            "4. only_address      (string, optional) If present, only return information on this address. Otherwise, return all information.\n"
            "\nResult:\n"
            "[\n"
            "  {\n"
            "    \"involvesWatchonly\" : true,        (bool) Only returned if imported addresses were involved in transaction\n"
            "    \"address\" : \"receivingaddress\",  (string) The receiving address\n"
            "    \"account\" : \"accountname\",       (string) DEPRECATED. The account of the receiving address. The default account is \"\".\n"
            "    \"amount\" : x.xxx,                  (numeric) The total amount in " + CURRENCY_UNIT + " received by the address\n"
            "    \"confirmations\" : n,               (numeric) The number of confirmations of the most recent transaction included\n"
            "    \"label\" : \"label\",               (string) A comment for the address/transaction, if any\n"
            "    \"txids\": [\n"
            "       n,                                (numeric) The ids of transactions received with the address \n"
            "       ...\n"
            "    ]\n"
            "  }\n"
            "  ,...\n"
            "]\n"

            "\nExamples:\n"
            + HelpExampleCli("listreceivedbyaddress", "")
            + HelpExampleCli("listreceivedbyaddress", "6 true")
            + HelpExampleRpc("listreceivedbyaddress", "6, true, true")
            + HelpExampleRpc("listreceivedbyaddress", "6, true, true, \"1M72Sfpbz1BPpXFHz9m3CdqATR44Jvaydd\"")
        );

    LOCK2(cs_main, pwallet->cs_wallet);

    return ListReceived(pwallet, request.params, false);
}

UniValue listreceivedbyaccount(const JSONRPCRequest& request)
{
    CWallet * const pwallet = GetWalletForJSONRPCRequest(request);
    if (!EnsureWalletIsAvailable(pwallet, request.fHelp)) {
        return NullUniValue;
    }

    if (request.fHelp || request.params.size() > 3)
        throw runtime_error(
            "listreceivedbyaccount ( minconf include_empty include_watchonly)\n"
            "\nDEPRECATED. List balances by account.\n"
            "\nArguments:\n"
            "1. minconf           (numeric, optional, default=1) The minimum number of confirmations before payments are included.\n"
            "2. include_empty     (bool, optional, default=false) Whether to include accounts that haven't received any payments.\n"
            "3. include_watchonly (bool, optional, default=false) Whether to include watch-only addresses (see 'importaddress').\n"

            "\nResult:\n"
            "[\n"
            "  {\n"
            "    \"involvesWatchonly\" : true,   (bool) Only returned if imported addresses were involved in transaction\n"
            "    \"account\" : \"accountname\",  (string) The account name of the receiving account\n"
            "    \"amount\" : x.xxx,             (numeric) The total amount received by addresses with this account\n"
            "    \"confirmations\" : n,          (numeric) The number of confirmations of the most recent transaction included\n"
            "    \"label\" : \"label\"           (string) A comment for the address/transaction, if any\n"
            "  }\n"
            "  ,...\n"
            "]\n"

            "\nExamples:\n"
            + HelpExampleCli("listreceivedbyaccount", "")
            + HelpExampleCli("listreceivedbyaccount", "6 true")
            + HelpExampleRpc("listreceivedbyaccount", "6, true, true")
        );

    LOCK2(cs_main, pwallet->cs_wallet);

    return ListReceived(pwallet, request.params, true);
}

static void MaybePushAddress(UniValue & entry, const CTxDestination &dest)
{
    CBitcoinAddress addr;
    if (addr.Set(dest))
        entry.push_back(Pair("address", addr.ToString()));
}

<<<<<<< HEAD
/**
 * List transactions based on the given criteria.
 *
 * @param  wtx        The wallet transaction.
 * @param  strAccount The account, if any, or "*" for all.
 * @param  nMinDepth  The minimum confirmation depth.
 * @param  fLong      Whether to include the JSON version of the transaction.
 * @param  ret        The UniValue into which the result is stored.
 * @param  filter     The "is mine" filter bool.
 */
void ListTransactions(const CWalletTx& wtx, const string& strAccount, int nMinDepth, bool fLong, UniValue& ret, const isminefilter& filter)
=======
void ListTransactions(CWallet * const pwallet, const CWalletTx& wtx, const string& strAccount, int nMinDepth, bool fLong, UniValue& ret, const isminefilter& filter)
>>>>>>> 6689b856
{
    CAmount nFee;
    string strSentAccount;
    list<COutputEntry> listReceived;
    list<COutputEntry> listSent;

    wtx.GetAmounts(listReceived, listSent, nFee, strSentAccount, filter);

    bool fAllAccounts = (strAccount == string("*"));
    bool involvesWatchonly = wtx.IsFromMe(ISMINE_WATCH_ONLY);

    // Sent
    if ((!listSent.empty() || nFee != 0) && (fAllAccounts || strAccount == strSentAccount))
    {
        BOOST_FOREACH(const COutputEntry& s, listSent)
        {
            UniValue entry(UniValue::VOBJ);
            if (involvesWatchonly || (::IsMine(*pwallet, s.destination) & ISMINE_WATCH_ONLY)) {
                entry.push_back(Pair("involvesWatchonly", true));
            }
            entry.push_back(Pair("account", strSentAccount));
            MaybePushAddress(entry, s.destination);
            entry.push_back(Pair("category", "send"));
            entry.push_back(Pair("amount", ValueFromAmount(-s.amount)));
            if (pwallet->mapAddressBook.count(s.destination)) {
                entry.push_back(Pair("label", pwallet->mapAddressBook[s.destination].name));
            }
            entry.push_back(Pair("vout", s.vout));
            entry.push_back(Pair("fee", ValueFromAmount(-nFee)));
            if (fLong)
                WalletTxToJSON(wtx, entry);
            entry.push_back(Pair("abandoned", wtx.isAbandoned()));
            ret.push_back(entry);
        }
    }

    // Received
    if (listReceived.size() > 0 && wtx.GetDepthInMainChain() >= nMinDepth)
    {
        BOOST_FOREACH(const COutputEntry& r, listReceived)
        {
            string account;
            if (pwallet->mapAddressBook.count(r.destination)) {
                account = pwallet->mapAddressBook[r.destination].name;
            }
            if (fAllAccounts || (account == strAccount))
            {
                UniValue entry(UniValue::VOBJ);
                if (involvesWatchonly || (::IsMine(*pwallet, r.destination) & ISMINE_WATCH_ONLY)) {
                    entry.push_back(Pair("involvesWatchonly", true));
                }
                entry.push_back(Pair("account", account));
                MaybePushAddress(entry, r.destination);
                if (wtx.IsCoinBase())
                {
                    if (wtx.GetDepthInMainChain() < 1)
                        entry.push_back(Pair("category", "orphan"));
                    else if (wtx.GetBlocksToMaturity() > 0)
                        entry.push_back(Pair("category", "immature"));
                    else
                        entry.push_back(Pair("category", "generate"));
                }
                else
                {
                    entry.push_back(Pair("category", "receive"));
                }
                entry.push_back(Pair("amount", ValueFromAmount(r.amount)));
                if (pwallet->mapAddressBook.count(r.destination)) {
                    entry.push_back(Pair("label", account));
                }
                entry.push_back(Pair("vout", r.vout));
                if (fLong)
                    WalletTxToJSON(wtx, entry);
                ret.push_back(entry);
            }
        }
    }
}

void AcentryToJSON(const CAccountingEntry& acentry, const string& strAccount, UniValue& ret)
{
    bool fAllAccounts = (strAccount == string("*"));

    if (fAllAccounts || acentry.strAccount == strAccount)
    {
        UniValue entry(UniValue::VOBJ);
        entry.push_back(Pair("account", acentry.strAccount));
        entry.push_back(Pair("category", "move"));
        entry.push_back(Pair("time", acentry.nTime));
        entry.push_back(Pair("amount", ValueFromAmount(acentry.nCreditDebit)));
        entry.push_back(Pair("otheraccount", acentry.strOtherAccount));
        entry.push_back(Pair("comment", acentry.strComment));
        ret.push_back(entry);
    }
}

UniValue listtransactions(const JSONRPCRequest& request)
{
    CWallet * const pwallet = GetWalletForJSONRPCRequest(request);
    if (!EnsureWalletIsAvailable(pwallet, request.fHelp)) {
        return NullUniValue;
    }

    if (request.fHelp || request.params.size() > 4)
        throw runtime_error(
            "listtransactions ( \"account\" count skip include_watchonly)\n"
            "\nReturns up to 'count' most recent transactions skipping the first 'from' transactions for account 'account'.\n"
            "\nArguments:\n"
            "1. \"account\"    (string, optional) DEPRECATED. The account name. Should be \"*\".\n"
            "2. count          (numeric, optional, default=10) The number of transactions to return\n"
            "3. skip           (numeric, optional, default=0) The number of transactions to skip\n"
            "4. include_watchonly (bool, optional, default=false) Include transactions to watch-only addresses (see 'importaddress')\n"
            "\nResult:\n"
            "[\n"
            "  {\n"
            "    \"account\":\"accountname\",       (string) DEPRECATED. The account name associated with the transaction. \n"
            "                                                It will be \"\" for the default account.\n"
            "    \"address\":\"address\",    (string) The bitcoin address of the transaction. Not present for \n"
            "                                                move transactions (category = move).\n"
            "    \"category\":\"send|receive|move\", (string) The transaction category. 'move' is a local (off blockchain)\n"
            "                                                transaction between accounts, and not associated with an address,\n"
            "                                                transaction id or block. 'send' and 'receive' transactions are \n"
            "                                                associated with an address, transaction id and block details\n"
            "    \"amount\": x.xxx,          (numeric) The amount in " + CURRENCY_UNIT + ". This is negative for the 'send' category, and for the\n"
            "                                         'move' category for moves outbound. It is positive for the 'receive' category,\n"
            "                                         and for the 'move' category for inbound funds.\n"
            "    \"label\": \"label\",       (string) A comment for the address/transaction, if any\n"
            "    \"vout\": n,                (numeric) the vout value\n"
            "    \"fee\": x.xxx,             (numeric) The amount of the fee in " + CURRENCY_UNIT + ". This is negative and only available for the \n"
            "                                         'send' category of transactions.\n"
            "    \"confirmations\": n,       (numeric) The number of confirmations for the transaction. Available for 'send' and \n"
            "                                         'receive' category of transactions. Negative confirmations indicate the\n"
            "                                         transaction conflicts with the block chain\n"
            "    \"trusted\": xxx,           (bool) Whether we consider the outputs of this unconfirmed transaction safe to spend.\n"
            "    \"blockhash\": \"hashvalue\", (string) The block hash containing the transaction. Available for 'send' and 'receive'\n"
            "                                          category of transactions.\n"
            "    \"blockindex\": n,          (numeric) The index of the transaction in the block that includes it. Available for 'send' and 'receive'\n"
            "                                          category of transactions.\n"
            "    \"blocktime\": xxx,         (numeric) The block time in seconds since epoch (1 Jan 1970 GMT).\n"
            "    \"txid\": \"transactionid\", (string) The transaction id. Available for 'send' and 'receive' category of transactions.\n"
            "    \"time\": xxx,              (numeric) The transaction time in seconds since epoch (midnight Jan 1 1970 GMT).\n"
            "    \"timereceived\": xxx,      (numeric) The time received in seconds since epoch (midnight Jan 1 1970 GMT). Available \n"
            "                                          for 'send' and 'receive' category of transactions.\n"
            "    \"comment\": \"...\",       (string) If a comment is associated with the transaction.\n"
            "    \"otheraccount\": \"accountname\",  (string) DEPRECATED. For the 'move' category of transactions, the account the funds came \n"
            "                                          from (for receiving funds, positive amounts), or went to (for sending funds,\n"
            "                                          negative amounts).\n"
            "    \"bip125-replaceable\": \"yes|no|unknown\",  (string) Whether this transaction could be replaced due to BIP125 (replace-by-fee);\n"
            "                                                     may be unknown for unconfirmed transactions not in the mempool\n"
            "    \"abandoned\": xxx          (bool) 'true' if the transaction has been abandoned (inputs are respendable). Only available for the \n"
            "                                         'send' category of transactions.\n"
            "  }\n"
            "]\n"

            "\nExamples:\n"
            "\nList the most recent 10 transactions in the systems\n"
            + HelpExampleCli("listtransactions", "") +
            "\nList transactions 100 to 120\n"
            + HelpExampleCli("listtransactions", "\"*\" 20 100") +
            "\nAs a json rpc call\n"
            + HelpExampleRpc("listtransactions", "\"*\", 20, 100")
        );

    LOCK2(cs_main, pwallet->cs_wallet);

    string strAccount = "*";
    if (request.params.size() > 0)
        strAccount = request.params[0].get_str();
    int nCount = 10;
    if (request.params.size() > 1)
        nCount = request.params[1].get_int();
    int nFrom = 0;
    if (request.params.size() > 2)
        nFrom = request.params[2].get_int();
    isminefilter filter = ISMINE_SPENDABLE;
    if(request.params.size() > 3)
        if(request.params[3].get_bool())
            filter = filter | ISMINE_WATCH_ONLY;

    if (nCount < 0)
        throw JSONRPCError(RPC_INVALID_PARAMETER, "Negative count");
    if (nFrom < 0)
        throw JSONRPCError(RPC_INVALID_PARAMETER, "Negative from");

    UniValue ret(UniValue::VARR);

    const CWallet::TxItems & txOrdered = pwallet->wtxOrdered;

    // iterate backwards until we have nCount items to return:
    for (CWallet::TxItems::const_reverse_iterator it = txOrdered.rbegin(); it != txOrdered.rend(); ++it)
    {
        CWalletTx *const pwtx = (*it).second.first;
        if (pwtx != 0)
            ListTransactions(pwallet, *pwtx, strAccount, 0, true, ret, filter);
        CAccountingEntry *const pacentry = (*it).second.second;
        if (pacentry != 0)
            AcentryToJSON(*pacentry, strAccount, ret);

        if ((int)ret.size() >= (nCount+nFrom)) break;
    }
    // ret is newest to oldest

    if (nFrom > (int)ret.size())
        nFrom = ret.size();
    if ((nFrom + nCount) > (int)ret.size())
        nCount = ret.size() - nFrom;

    vector<UniValue> arrTmp = ret.getValues();

    vector<UniValue>::iterator first = arrTmp.begin();
    std::advance(first, nFrom);
    vector<UniValue>::iterator last = arrTmp.begin();
    std::advance(last, nFrom+nCount);

    if (last != arrTmp.end()) arrTmp.erase(last, arrTmp.end());
    if (first != arrTmp.begin()) arrTmp.erase(arrTmp.begin(), first);

    std::reverse(arrTmp.begin(), arrTmp.end()); // Return oldest to newest

    ret.clear();
    ret.setArray();
    ret.push_backV(arrTmp);

    return ret;
}

UniValue listaccounts(const JSONRPCRequest& request)
{
    CWallet * const pwallet = GetWalletForJSONRPCRequest(request);
    if (!EnsureWalletIsAvailable(pwallet, request.fHelp)) {
        return NullUniValue;
    }

    if (request.fHelp || request.params.size() > 2)
        throw runtime_error(
            "listaccounts ( minconf include_watchonly)\n"
            "\nDEPRECATED. Returns Object that has account names as keys, account balances as values.\n"
            "\nArguments:\n"
            "1. minconf             (numeric, optional, default=1) Only include transactions with at least this many confirmations\n"
            "2. include_watchonly   (bool, optional, default=false) Include balances in watch-only addresses (see 'importaddress')\n"
            "\nResult:\n"
            "{                      (json object where keys are account names, and values are numeric balances\n"
            "  \"account\": x.xxx,  (numeric) The property name is the account name, and the value is the total balance for the account.\n"
            "  ...\n"
            "}\n"
            "\nExamples:\n"
            "\nList account balances where there at least 1 confirmation\n"
            + HelpExampleCli("listaccounts", "") +
            "\nList account balances including zero confirmation transactions\n"
            + HelpExampleCli("listaccounts", "0") +
            "\nList account balances for 6 or more confirmations\n"
            + HelpExampleCli("listaccounts", "6") +
            "\nAs json rpc call\n"
            + HelpExampleRpc("listaccounts", "6")
        );

    LOCK2(cs_main, pwallet->cs_wallet);

    int nMinDepth = 1;
    if (request.params.size() > 0)
        nMinDepth = request.params[0].get_int();
    isminefilter includeWatchonly = ISMINE_SPENDABLE;
    if(request.params.size() > 1)
        if(request.params[1].get_bool())
            includeWatchonly = includeWatchonly | ISMINE_WATCH_ONLY;

    map<string, CAmount> mapAccountBalances;
    for (const std::pair<CTxDestination, CAddressBookData>& entry : pwallet->mapAddressBook) {
        if (IsMine(*pwallet, entry.first) & includeWatchonly) {  // This address belongs to me
            mapAccountBalances[entry.second.name] = 0;
        }
    }

    for (const std::pair<uint256, CWalletTx>& pairWtx : pwallet->mapWallet) {
        const CWalletTx& wtx = pairWtx.second;
        CAmount nFee;
        string strSentAccount;
        list<COutputEntry> listReceived;
        list<COutputEntry> listSent;
        int nDepth = wtx.GetDepthInMainChain();
        if (wtx.GetBlocksToMaturity() > 0 || nDepth < 0)
            continue;
        wtx.GetAmounts(listReceived, listSent, nFee, strSentAccount, includeWatchonly);
        mapAccountBalances[strSentAccount] -= nFee;
        BOOST_FOREACH(const COutputEntry& s, listSent)
            mapAccountBalances[strSentAccount] -= s.amount;
        if (nDepth >= nMinDepth)
        {
            BOOST_FOREACH(const COutputEntry& r, listReceived)
                if (pwallet->mapAddressBook.count(r.destination)) {
                    mapAccountBalances[pwallet->mapAddressBook[r.destination].name] += r.amount;
                }
                else
                    mapAccountBalances[""] += r.amount;
        }
    }

    const list<CAccountingEntry> & acentries = pwallet->laccentries;
    BOOST_FOREACH(const CAccountingEntry& entry, acentries)
        mapAccountBalances[entry.strAccount] += entry.nCreditDebit;

    UniValue ret(UniValue::VOBJ);
    BOOST_FOREACH(const PAIRTYPE(string, CAmount)& accountBalance, mapAccountBalances) {
        ret.push_back(Pair(accountBalance.first, ValueFromAmount(accountBalance.second)));
    }
    return ret;
}

UniValue listsinceblock(const JSONRPCRequest& request)
{
    CWallet * const pwallet = GetWalletForJSONRPCRequest(request);
    if (!EnsureWalletIsAvailable(pwallet, request.fHelp)) {
        return NullUniValue;
    }

    if (request.fHelp || request.params.size() > 4)
        throw runtime_error(
            "listsinceblock ( \"blockhash\" target_confirmations include_watchonly include_removed )\n"
            "\nGet all transactions in blocks since block [blockhash], or all transactions if omitted.\n"
            "If \"blockhash\" is no longer a part of the main chain, transactions from the fork point onward are included.\n"
            "Additionally, if include_removed is set, transactions affecting the wallet which were removed are returned in the \"removed\" array.\n"
            "\nArguments:\n"
            "1. \"blockhash\"            (string, optional) The block hash to list transactions since\n"
            "2. target_confirmations:    (numeric, optional) The confirmations required, must be 1 or more\n"
            "3. include_watchonly:       (bool, optional, default=false) Include transactions to watch-only addresses (see 'importaddress')"
            "4. include_removed:         (bool, optional, default=true) Show transactions that were removed due to a reorg in the \"removed\" array"
            "\nResult:\n"
            "{\n"
            "  \"transactions\": [\n"
            "    \"account\":\"accountname\",       (string) DEPRECATED. The account name associated with the transaction. Will be \"\" for the default account.\n"
            "    \"address\":\"address\",    (string) The bitcoin address of the transaction. Not present for move transactions (category = move).\n"
            "    \"category\":\"send|receive\",     (string) The transaction category. 'send' has negative amounts, 'receive' has positive amounts.\n"
            "    \"amount\": x.xxx,          (numeric) The amount in " + CURRENCY_UNIT + ". This is negative for the 'send' category, and for the 'move' category for moves \n"
            "                                          outbound. It is positive for the 'receive' category, and for the 'move' category for inbound funds.\n"
            "    \"vout\" : n,               (numeric) the vout value\n"
            "    \"fee\": x.xxx,             (numeric) The amount of the fee in " + CURRENCY_UNIT + ". This is negative and only available for the 'send' category of transactions.\n"
            "    \"confirmations\": n,       (numeric) The number of confirmations for the transaction. Available for 'send' and 'receive' category of transactions.\n"
            "                                          When it's < 0, it means the transaction conflicted that many blocks ago.\n"
            "    \"blockhash\": \"hashvalue\",     (string) The block hash containing the transaction. Available for 'send' and 'receive' category of transactions.\n"
            "    \"blockindex\": n,          (numeric) The index of the transaction in the block that includes it. Available for 'send' and 'receive' category of transactions.\n"
            "    \"blocktime\": xxx,         (numeric) The block time in seconds since epoch (1 Jan 1970 GMT).\n"
            "    \"txid\": \"transactionid\",  (string) The transaction id. Available for 'send' and 'receive' category of transactions.\n"
            "    \"time\": xxx,              (numeric) The transaction time in seconds since epoch (Jan 1 1970 GMT).\n"
            "    \"timereceived\": xxx,      (numeric) The time received in seconds since epoch (Jan 1 1970 GMT). Available for 'send' and 'receive' category of transactions.\n"
            "    \"bip125-replaceable\": \"yes|no|unknown\",  (string) Whether this transaction could be replaced due to BIP125 (replace-by-fee);\n"
            "                                                   may be unknown for unconfirmed transactions not in the mempool\n"
            "    \"abandoned\": xxx,         (bool) 'true' if the transaction has been abandoned (inputs are respendable). Only available for the 'send' category of transactions.\n"
            "    \"comment\": \"...\",       (string) If a comment is associated with the transaction.\n"
            "    \"label\" : \"label\"       (string) A comment for the address/transaction, if any\n"
            "    \"to\": \"...\",            (string) If a comment to is associated with the transaction.\n"
            "  ],\n"
            "  \"removed\": [\n"
            "    <structure is the same as \"transactions\" above, only present if include_removed=true>\n"
            "  ],\n"
            "  \"lastblock\": \"lastblockhash\"     (string) The hash of the last block\n"
            "}\n"
            "\nExamples:\n"
            + HelpExampleCli("listsinceblock", "")
            + HelpExampleCli("listsinceblock", "\"000000000000000bacf66f7497b7dc45ef753ee9a7d38571037cdb1a57f663ad\" 6")
            + HelpExampleRpc("listsinceblock", "\"000000000000000bacf66f7497b7dc45ef753ee9a7d38571037cdb1a57f663ad\", 6")
        );

    LOCK2(cs_main, pwallet->cs_wallet);

    const CBlockIndex* pindex = NULL;
    const CBlockIndex* paltindex = NULL;
    int target_confirms = 1;
    isminefilter filter = ISMINE_SPENDABLE;

    if (request.params.size() > 0)
    {
        uint256 blockId;

        blockId.SetHex(request.params[0].get_str());
        BlockMap::iterator it = mapBlockIndex.find(blockId);
        if (it != mapBlockIndex.end())
        {
            paltindex = pindex = it->second;
            if (chainActive[pindex->nHeight] != pindex)
            {
                // the block being asked for is a part of a deactivated chain;
                // we don't want to depend on its perceived height in the block
                // chain, we want to instead use the last common ancestor
                pindex = chainActive.FindFork(pindex);
            }
        }
    }

    if (request.params.size() > 1)
    {
        target_confirms = request.params[1].get_int();

        if (target_confirms < 1)
            throw JSONRPCError(RPC_INVALID_PARAMETER, "Invalid parameter");
    }

    if (request.params.size() > 2 && request.params[2].get_bool())
    {
        filter = filter | ISMINE_WATCH_ONLY;
    }

    bool include_removed = (request.params.size() < 4 || request.params[3].get_bool());

    int depth = pindex ? (1 + chainActive.Height() - pindex->nHeight) : -1;

    UniValue transactions(UniValue::VARR);

    for (const std::pair<uint256, CWalletTx>& pairWtx : pwallet->mapWallet) {
        CWalletTx tx = pairWtx.second;

        if (depth == -1 || tx.GetDepthInMainChain() < depth)
            ListTransactions(pwallet, tx, "*", 0, true, transactions, filter);
    }

    // when a reorg'd block is requested, we also list any relevant transactions
    // in the blocks of the chain that was detached
    UniValue removed(UniValue::VARR);
    while (include_removed && paltindex && paltindex != pindex)
    {
        CBlock block;
        if (!ReadBlockFromDisk(block, paltindex, Params().GetConsensus()))
        {
            throw JSONRPCError(RPC_INTERNAL_ERROR, "Can't read block from disk");
        }
        for (const CTransactionRef& tx : block.vtx)
        {
            if (pwalletMain->mapWallet.count(tx->GetHash()) > 0)
            {
                // Use -depth as minDepth parameter to ListTransactions to prevent incoming
                // transactions from being filtered. These transactions have negative
                // confirmations, but always greater than -depth.
                ListTransactions(pwalletMain->mapWallet[tx->GetHash()], "*", -depth, true, removed, filter);
            }
        }
        paltindex = paltindex->pprev;
    }

    CBlockIndex *pblockLast = chainActive[chainActive.Height() + 1 - target_confirms];
    uint256 lastblock = pblockLast ? pblockLast->GetBlockHash() : uint256();

    UniValue ret(UniValue::VOBJ);
    ret.push_back(Pair("transactions", transactions));
    if (include_removed) ret.push_back(Pair("removed", removed));
    ret.push_back(Pair("lastblock", lastblock.GetHex()));

    return ret;
}

UniValue gettransaction(const JSONRPCRequest& request)
{
    CWallet * const pwallet = GetWalletForJSONRPCRequest(request);
    if (!EnsureWalletIsAvailable(pwallet, request.fHelp)) {
        return NullUniValue;
    }

    if (request.fHelp || request.params.size() < 1 || request.params.size() > 2)
        throw runtime_error(
            "gettransaction \"txid\" ( include_watchonly )\n"
            "\nGet detailed information about in-wallet transaction <txid>\n"
            "\nArguments:\n"
            "1. \"txid\"                  (string, required) The transaction id\n"
            "2. \"include_watchonly\"     (bool, optional, default=false) Whether to include watch-only addresses in balance calculation and details[]\n"
            "\nResult:\n"
            "{\n"
            "  \"amount\" : x.xxx,        (numeric) The transaction amount in " + CURRENCY_UNIT + "\n"
            "  \"fee\": x.xxx,            (numeric) The amount of the fee in " + CURRENCY_UNIT + ". This is negative and only available for the \n"
            "                              'send' category of transactions.\n"
            "  \"confirmations\" : n,     (numeric) The number of confirmations\n"
            "  \"blockhash\" : \"hash\",  (string) The block hash\n"
            "  \"blockindex\" : xx,       (numeric) The index of the transaction in the block that includes it\n"
            "  \"blocktime\" : ttt,       (numeric) The time in seconds since epoch (1 Jan 1970 GMT)\n"
            "  \"txid\" : \"transactionid\",   (string) The transaction id.\n"
            "  \"time\" : ttt,            (numeric) The transaction time in seconds since epoch (1 Jan 1970 GMT)\n"
            "  \"timereceived\" : ttt,    (numeric) The time received in seconds since epoch (1 Jan 1970 GMT)\n"
            "  \"bip125-replaceable\": \"yes|no|unknown\",  (string) Whether this transaction could be replaced due to BIP125 (replace-by-fee);\n"
            "                                                   may be unknown for unconfirmed transactions not in the mempool\n"
            "  \"details\" : [\n"
            "    {\n"
            "      \"account\" : \"accountname\",      (string) DEPRECATED. The account name involved in the transaction, can be \"\" for the default account.\n"
            "      \"address\" : \"address\",          (string) The bitcoin address involved in the transaction\n"
            "      \"category\" : \"send|receive\",    (string) The category, either 'send' or 'receive'\n"
            "      \"amount\" : x.xxx,                 (numeric) The amount in " + CURRENCY_UNIT + "\n"
            "      \"label\" : \"label\",              (string) A comment for the address/transaction, if any\n"
            "      \"vout\" : n,                       (numeric) the vout value\n"
            "      \"fee\": x.xxx,                     (numeric) The amount of the fee in " + CURRENCY_UNIT + ". This is negative and only available for the \n"
            "                                           'send' category of transactions.\n"
            "      \"abandoned\": xxx                  (bool) 'true' if the transaction has been abandoned (inputs are respendable). Only available for the \n"
            "                                           'send' category of transactions.\n"			
            "    }\n"
            "    ,...\n"
            "  ],\n"
            "  \"hex\" : \"data\"         (string) Raw data for transaction\n"
            "}\n"

            "\nExamples:\n"
            + HelpExampleCli("gettransaction", "\"1075db55d416d3ca199f55b6084e2115b9345e16c5cf302fc80e9d5fbf5d48d\"")
            + HelpExampleCli("gettransaction", "\"1075db55d416d3ca199f55b6084e2115b9345e16c5cf302fc80e9d5fbf5d48d\" true")
            + HelpExampleRpc("gettransaction", "\"1075db55d416d3ca199f55b6084e2115b9345e16c5cf302fc80e9d5fbf5d48d\"")
        );

    LOCK2(cs_main, pwallet->cs_wallet);

    uint256 hash;
    hash.SetHex(request.params[0].get_str());

    isminefilter filter = ISMINE_SPENDABLE;
    if(request.params.size() > 1)
        if(request.params[1].get_bool())
            filter = filter | ISMINE_WATCH_ONLY;

    UniValue entry(UniValue::VOBJ);
    if (!pwallet->mapWallet.count(hash)) {
        throw JSONRPCError(RPC_INVALID_ADDRESS_OR_KEY, "Invalid or non-wallet transaction id");
    }
    const CWalletTx& wtx = pwallet->mapWallet[hash];

    CAmount nCredit = wtx.GetCredit(filter);
    CAmount nDebit = wtx.GetDebit(filter);
    CAmount nNet = nCredit - nDebit;
    CAmount nFee = (wtx.IsFromMe(filter) ? wtx.tx->GetValueOut() - nDebit : 0);

    entry.push_back(Pair("amount", ValueFromAmount(nNet - nFee)));
    if (wtx.IsFromMe(filter))
        entry.push_back(Pair("fee", ValueFromAmount(nFee)));

    WalletTxToJSON(wtx, entry);

    UniValue details(UniValue::VARR);
    ListTransactions(pwallet, wtx, "*", 0, false, details, filter);
    entry.push_back(Pair("details", details));

    string strHex = EncodeHexTx(static_cast<CTransaction>(wtx), RPCSerializationFlags());
    entry.push_back(Pair("hex", strHex));

    return entry;
}

UniValue abandontransaction(const JSONRPCRequest& request)
{
    CWallet * const pwallet = GetWalletForJSONRPCRequest(request);
    if (!EnsureWalletIsAvailable(pwallet, request.fHelp)) {
        return NullUniValue;
    }

    if (request.fHelp || request.params.size() != 1)
        throw runtime_error(
            "abandontransaction \"txid\"\n"
            "\nMark in-wallet transaction <txid> as abandoned\n"
            "This will mark this transaction and all its in-wallet descendants as abandoned which will allow\n"
            "for their inputs to be respent.  It can be used to replace \"stuck\" or evicted transactions.\n"
            "It only works on transactions which are not included in a block and are not currently in the mempool.\n"
            "It has no effect on transactions which are already conflicted or abandoned.\n"
            "\nArguments:\n"
            "1. \"txid\"    (string, required) The transaction id\n"
            "\nResult:\n"
            "\nExamples:\n"
            + HelpExampleCli("abandontransaction", "\"1075db55d416d3ca199f55b6084e2115b9345e16c5cf302fc80e9d5fbf5d48d\"")
            + HelpExampleRpc("abandontransaction", "\"1075db55d416d3ca199f55b6084e2115b9345e16c5cf302fc80e9d5fbf5d48d\"")
        );

    LOCK2(cs_main, pwallet->cs_wallet);

    uint256 hash;
    hash.SetHex(request.params[0].get_str());

    if (!pwallet->mapWallet.count(hash)) {
        throw JSONRPCError(RPC_INVALID_ADDRESS_OR_KEY, "Invalid or non-wallet transaction id");
    }
    if (!pwallet->AbandonTransaction(hash)) {
        throw JSONRPCError(RPC_INVALID_ADDRESS_OR_KEY, "Transaction not eligible for abandonment");
    }

    return NullUniValue;
}


UniValue backupwallet(const JSONRPCRequest& request)
{
    CWallet * const pwallet = GetWalletForJSONRPCRequest(request);
    if (!EnsureWalletIsAvailable(pwallet, request.fHelp)) {
        return NullUniValue;
    }

    if (request.fHelp || request.params.size() != 1)
        throw runtime_error(
            "backupwallet \"destination\"\n"
            "\nSafely copies current wallet file to destination, which can be a directory or a path with filename.\n"
            "\nArguments:\n"
            "1. \"destination\"   (string) The destination directory or file\n"
            "\nExamples:\n"
            + HelpExampleCli("backupwallet", "\"backup.dat\"")
            + HelpExampleRpc("backupwallet", "\"backup.dat\"")
        );

    LOCK2(cs_main, pwallet->cs_wallet);

    string strDest = request.params[0].get_str();
    if (!pwallet->BackupWallet(strDest)) {
        throw JSONRPCError(RPC_WALLET_ERROR, "Error: Wallet backup failed!");
    }

    return NullUniValue;
}


UniValue keypoolrefill(const JSONRPCRequest& request)
{
    CWallet * const pwallet = GetWalletForJSONRPCRequest(request);
    if (!EnsureWalletIsAvailable(pwallet, request.fHelp)) {
        return NullUniValue;
    }

    if (request.fHelp || request.params.size() > 1)
        throw runtime_error(
            "keypoolrefill ( newsize )\n"
            "\nFills the keypool."
            + HelpRequiringPassphrase(pwallet) + "\n"
            "\nArguments\n"
            "1. newsize     (numeric, optional, default=100) The new keypool size\n"
            "\nExamples:\n"
            + HelpExampleCli("keypoolrefill", "")
            + HelpExampleRpc("keypoolrefill", "")
        );

    LOCK2(cs_main, pwallet->cs_wallet);

    // 0 is interpreted by TopUpKeyPool() as the default keypool size given by -keypool
    unsigned int kpSize = 0;
    if (request.params.size() > 0) {
        if (request.params[0].get_int() < 0)
            throw JSONRPCError(RPC_INVALID_PARAMETER, "Invalid parameter, expected valid size.");
        kpSize = (unsigned int)request.params[0].get_int();
    }

    EnsureWalletIsUnlocked(pwallet);
    pwallet->TopUpKeyPool(kpSize);

    if (pwallet->GetKeyPoolSize() < kpSize) {
        throw JSONRPCError(RPC_WALLET_ERROR, "Error refreshing keypool.");
    }

    return NullUniValue;
}


static void LockWallet(CWallet* pWallet)
{
    LOCK(pWallet->cs_wallet);
    pWallet->nRelockTime = 0;
    pWallet->Lock();
}

UniValue walletpassphrase(const JSONRPCRequest& request)
{
    CWallet * const pwallet = GetWalletForJSONRPCRequest(request);
    if (!EnsureWalletIsAvailable(pwallet, request.fHelp)) {
        return NullUniValue;
    }

    if (pwallet->IsCrypted() && (request.fHelp || request.params.size() != 2)) {
        throw runtime_error(
            "walletpassphrase \"passphrase\" timeout\n"
            "\nStores the wallet decryption key in memory for 'timeout' seconds.\n"
            "This is needed prior to performing transactions related to private keys such as sending bitcoins\n"
            "\nArguments:\n"
            "1. \"passphrase\"     (string, required) The wallet passphrase\n"
            "2. timeout            (numeric, required) The time to keep the decryption key in seconds.\n"
            "\nNote:\n"
            "Issuing the walletpassphrase command while the wallet is already unlocked will set a new unlock\n"
            "time that overrides the old one.\n"
            "\nExamples:\n"
            "\nunlock the wallet for 60 seconds\n"
            + HelpExampleCli("walletpassphrase", "\"my pass phrase\" 60") +
            "\nLock the wallet again (before 60 seconds)\n"
            + HelpExampleCli("walletlock", "") +
            "\nAs json rpc call\n"
            + HelpExampleRpc("walletpassphrase", "\"my pass phrase\", 60")
        );
    }

    LOCK2(cs_main, pwallet->cs_wallet);

    if (request.fHelp)
        return true;
    if (!pwallet->IsCrypted()) {
        throw JSONRPCError(RPC_WALLET_WRONG_ENC_STATE, "Error: running with an unencrypted wallet, but walletpassphrase was called.");
    }

    // Note that the walletpassphrase is stored in request.params[0] which is not mlock()ed
    SecureString strWalletPass;
    strWalletPass.reserve(100);
    // TODO: get rid of this .c_str() by implementing SecureString::operator=(std::string)
    // Alternately, find a way to make request.params[0] mlock()'d to begin with.
    strWalletPass = request.params[0].get_str().c_str();

    if (strWalletPass.length() > 0)
    {
        if (!pwallet->Unlock(strWalletPass)) {
            throw JSONRPCError(RPC_WALLET_PASSPHRASE_INCORRECT, "Error: The wallet passphrase entered was incorrect.");
        }
    }
    else
        throw runtime_error(
            "walletpassphrase <passphrase> <timeout>\n"
            "Stores the wallet decryption key in memory for <timeout> seconds.");

    pwallet->TopUpKeyPool();

    int64_t nSleepTime = request.params[1].get_int64();
    pwallet->nRelockTime = GetTime() + nSleepTime;
    RPCRunLater(strprintf("lockwallet(%s)", pwallet->strWalletFile), boost::bind(LockWallet, pwallet), nSleepTime);

    return NullUniValue;
}


UniValue walletpassphrasechange(const JSONRPCRequest& request)
{
    CWallet * const pwallet = GetWalletForJSONRPCRequest(request);
    if (!EnsureWalletIsAvailable(pwallet, request.fHelp)) {
        return NullUniValue;
    }

    if (pwallet->IsCrypted() && (request.fHelp || request.params.size() != 2)) {
        throw runtime_error(
            "walletpassphrasechange \"oldpassphrase\" \"newpassphrase\"\n"
            "\nChanges the wallet passphrase from 'oldpassphrase' to 'newpassphrase'.\n"
            "\nArguments:\n"
            "1. \"oldpassphrase\"      (string) The current passphrase\n"
            "2. \"newpassphrase\"      (string) The new passphrase\n"
            "\nExamples:\n"
            + HelpExampleCli("walletpassphrasechange", "\"old one\" \"new one\"")
            + HelpExampleRpc("walletpassphrasechange", "\"old one\", \"new one\"")
        );
    }

    LOCK2(cs_main, pwallet->cs_wallet);

    if (request.fHelp)
        return true;
    if (!pwallet->IsCrypted()) {
        throw JSONRPCError(RPC_WALLET_WRONG_ENC_STATE, "Error: running with an unencrypted wallet, but walletpassphrasechange was called.");
    }

    // TODO: get rid of these .c_str() calls by implementing SecureString::operator=(std::string)
    // Alternately, find a way to make request.params[0] mlock()'d to begin with.
    SecureString strOldWalletPass;
    strOldWalletPass.reserve(100);
    strOldWalletPass = request.params[0].get_str().c_str();

    SecureString strNewWalletPass;
    strNewWalletPass.reserve(100);
    strNewWalletPass = request.params[1].get_str().c_str();

    if (strOldWalletPass.length() < 1 || strNewWalletPass.length() < 1)
        throw runtime_error(
            "walletpassphrasechange <oldpassphrase> <newpassphrase>\n"
            "Changes the wallet passphrase from <oldpassphrase> to <newpassphrase>.");

    if (!pwallet->ChangeWalletPassphrase(strOldWalletPass, strNewWalletPass)) {
        throw JSONRPCError(RPC_WALLET_PASSPHRASE_INCORRECT, "Error: The wallet passphrase entered was incorrect.");
    }

    return NullUniValue;
}


UniValue walletlock(const JSONRPCRequest& request)
{
    CWallet * const pwallet = GetWalletForJSONRPCRequest(request);
    if (!EnsureWalletIsAvailable(pwallet, request.fHelp)) {
        return NullUniValue;
    }

    if (pwallet->IsCrypted() && (request.fHelp || request.params.size() != 0)) {
        throw runtime_error(
            "walletlock\n"
            "\nRemoves the wallet encryption key from memory, locking the wallet.\n"
            "After calling this method, you will need to call walletpassphrase again\n"
            "before being able to call any methods which require the wallet to be unlocked.\n"
            "\nExamples:\n"
            "\nSet the passphrase for 2 minutes to perform a transaction\n"
            + HelpExampleCli("walletpassphrase", "\"my pass phrase\" 120") +
            "\nPerform a send (requires passphrase set)\n"
            + HelpExampleCli("sendtoaddress", "\"1M72Sfpbz1BPpXFHz9m3CdqATR44Jvaydd\" 1.0") +
            "\nClear the passphrase since we are done before 2 minutes is up\n"
            + HelpExampleCli("walletlock", "") +
            "\nAs json rpc call\n"
            + HelpExampleRpc("walletlock", "")
        );
    }

    LOCK2(cs_main, pwallet->cs_wallet);

    if (request.fHelp)
        return true;
    if (!pwallet->IsCrypted()) {
        throw JSONRPCError(RPC_WALLET_WRONG_ENC_STATE, "Error: running with an unencrypted wallet, but walletlock was called.");
    }

    pwallet->Lock();
    pwallet->nRelockTime = 0;

    return NullUniValue;
}


UniValue encryptwallet(const JSONRPCRequest& request)
{
    CWallet * const pwallet = GetWalletForJSONRPCRequest(request);
    if (!EnsureWalletIsAvailable(pwallet, request.fHelp)) {
        return NullUniValue;
    }

    if (!pwallet->IsCrypted() && (request.fHelp || request.params.size() != 1)) {
        throw runtime_error(
            "encryptwallet \"passphrase\"\n"
            "\nEncrypts the wallet with 'passphrase'. This is for first time encryption.\n"
            "After this, any calls that interact with private keys such as sending or signing \n"
            "will require the passphrase to be set prior the making these calls.\n"
            "Use the walletpassphrase call for this, and then walletlock call.\n"
            "If the wallet is already encrypted, use the walletpassphrasechange call.\n"
            "Note that this will shutdown the server.\n"
            "\nArguments:\n"
            "1. \"passphrase\"    (string) The pass phrase to encrypt the wallet with. It must be at least 1 character, but should be long.\n"
            "\nExamples:\n"
            "\nEncrypt you wallet\n"
            + HelpExampleCli("encryptwallet", "\"my pass phrase\"") +
            "\nNow set the passphrase to use the wallet, such as for signing or sending bitcoin\n"
            + HelpExampleCli("walletpassphrase", "\"my pass phrase\"") +
            "\nNow we can so something like sign\n"
            + HelpExampleCli("signmessage", "\"address\" \"test message\"") +
            "\nNow lock the wallet again by removing the passphrase\n"
            + HelpExampleCli("walletlock", "") +
            "\nAs a json rpc call\n"
            + HelpExampleRpc("encryptwallet", "\"my pass phrase\"")
        );
    }

    LOCK2(cs_main, pwallet->cs_wallet);

    if (request.fHelp)
        return true;
    if (pwallet->IsCrypted()) {
        throw JSONRPCError(RPC_WALLET_WRONG_ENC_STATE, "Error: running with an encrypted wallet, but encryptwallet was called.");
    }

    // TODO: get rid of this .c_str() by implementing SecureString::operator=(std::string)
    // Alternately, find a way to make request.params[0] mlock()'d to begin with.
    SecureString strWalletPass;
    strWalletPass.reserve(100);
    strWalletPass = request.params[0].get_str().c_str();

    if (strWalletPass.length() < 1)
        throw runtime_error(
            "encryptwallet <passphrase>\n"
            "Encrypts the wallet with <passphrase>.");

    if (!pwallet->EncryptWallet(strWalletPass)) {
        throw JSONRPCError(RPC_WALLET_ENCRYPTION_FAILED, "Error: Failed to encrypt the wallet.");
    }

    // BDB seems to have a bad habit of writing old data into
    // slack space in .dat files; that is bad if the old data is
    // unencrypted private keys. So:
    StartShutdown();
    return "wallet encrypted; Bitcoin server stopping, restart to run with encrypted wallet. The keypool has been flushed and a new HD seed was generated (if you are using HD). You need to make a new backup.";
}

UniValue lockunspent(const JSONRPCRequest& request)
{
    CWallet * const pwallet = GetWalletForJSONRPCRequest(request);
    if (!EnsureWalletIsAvailable(pwallet, request.fHelp)) {
        return NullUniValue;
    }

    if (request.fHelp || request.params.size() < 1 || request.params.size() > 2)
        throw runtime_error(
            "lockunspent unlock ([{\"txid\":\"txid\",\"vout\":n},...])\n"
            "\nUpdates list of temporarily unspendable outputs.\n"
            "Temporarily lock (unlock=false) or unlock (unlock=true) specified transaction outputs.\n"
            "If no transaction outputs are specified when unlocking then all current locked transaction outputs are unlocked.\n"
            "A locked transaction output will not be chosen by automatic coin selection, when spending bitcoins.\n"
            "Locks are stored in memory only. Nodes start with zero locked outputs, and the locked output list\n"
            "is always cleared (by virtue of process exit) when a node stops or fails.\n"
            "Also see the listunspent call\n"
            "\nArguments:\n"
            "1. unlock            (boolean, required) Whether to unlock (true) or lock (false) the specified transactions\n"
            "2. \"transactions\"  (string, optional) A json array of objects. Each object the txid (string) vout (numeric)\n"
            "     [           (json array of json objects)\n"
            "       {\n"
            "         \"txid\":\"id\",    (string) The transaction id\n"
            "         \"vout\": n         (numeric) The output number\n"
            "       }\n"
            "       ,...\n"
            "     ]\n"

            "\nResult:\n"
            "true|false    (boolean) Whether the command was successful or not\n"

            "\nExamples:\n"
            "\nList the unspent transactions\n"
            + HelpExampleCli("listunspent", "") +
            "\nLock an unspent transaction\n"
            + HelpExampleCli("lockunspent", "false \"[{\\\"txid\\\":\\\"a08e6907dbbd3d809776dbfc5d82e371b764ed838b5655e72f463568df1aadf0\\\",\\\"vout\\\":1}]\"") +
            "\nList the locked transactions\n"
            + HelpExampleCli("listlockunspent", "") +
            "\nUnlock the transaction again\n"
            + HelpExampleCli("lockunspent", "true \"[{\\\"txid\\\":\\\"a08e6907dbbd3d809776dbfc5d82e371b764ed838b5655e72f463568df1aadf0\\\",\\\"vout\\\":1}]\"") +
            "\nAs a json rpc call\n"
            + HelpExampleRpc("lockunspent", "false, \"[{\\\"txid\\\":\\\"a08e6907dbbd3d809776dbfc5d82e371b764ed838b5655e72f463568df1aadf0\\\",\\\"vout\\\":1}]\"")
        );

    LOCK2(cs_main, pwallet->cs_wallet);

    if (request.params.size() == 1)
        RPCTypeCheck(request.params, boost::assign::list_of(UniValue::VBOOL));
    else
        RPCTypeCheck(request.params, boost::assign::list_of(UniValue::VBOOL)(UniValue::VARR));

    bool fUnlock = request.params[0].get_bool();

    if (request.params.size() == 1) {
        if (fUnlock)
            pwallet->UnlockAllCoins();
        return true;
    }

    UniValue outputs = request.params[1].get_array();
    for (unsigned int idx = 0; idx < outputs.size(); idx++) {
        const UniValue& output = outputs[idx];
        if (!output.isObject())
            throw JSONRPCError(RPC_INVALID_PARAMETER, "Invalid parameter, expected object");
        const UniValue& o = output.get_obj();

        RPCTypeCheckObj(o,
            {
                {"txid", UniValueType(UniValue::VSTR)},
                {"vout", UniValueType(UniValue::VNUM)},
            });

        string txid = find_value(o, "txid").get_str();
        if (!IsHex(txid))
            throw JSONRPCError(RPC_INVALID_PARAMETER, "Invalid parameter, expected hex txid");

        int nOutput = find_value(o, "vout").get_int();
        if (nOutput < 0)
            throw JSONRPCError(RPC_INVALID_PARAMETER, "Invalid parameter, vout must be positive");

        COutPoint outpt(uint256S(txid), nOutput);

        if (fUnlock)
            pwallet->UnlockCoin(outpt);
        else
            pwallet->LockCoin(outpt);
    }

    return true;
}

UniValue listlockunspent(const JSONRPCRequest& request)
{
    CWallet * const pwallet = GetWalletForJSONRPCRequest(request);
    if (!EnsureWalletIsAvailable(pwallet, request.fHelp)) {
        return NullUniValue;
    }

    if (request.fHelp || request.params.size() > 0)
        throw runtime_error(
            "listlockunspent\n"
            "\nReturns list of temporarily unspendable outputs.\n"
            "See the lockunspent call to lock and unlock transactions for spending.\n"
            "\nResult:\n"
            "[\n"
            "  {\n"
            "    \"txid\" : \"transactionid\",     (string) The transaction id locked\n"
            "    \"vout\" : n                      (numeric) The vout value\n"
            "  }\n"
            "  ,...\n"
            "]\n"
            "\nExamples:\n"
            "\nList the unspent transactions\n"
            + HelpExampleCli("listunspent", "") +
            "\nLock an unspent transaction\n"
            + HelpExampleCli("lockunspent", "false \"[{\\\"txid\\\":\\\"a08e6907dbbd3d809776dbfc5d82e371b764ed838b5655e72f463568df1aadf0\\\",\\\"vout\\\":1}]\"") +
            "\nList the locked transactions\n"
            + HelpExampleCli("listlockunspent", "") +
            "\nUnlock the transaction again\n"
            + HelpExampleCli("lockunspent", "true \"[{\\\"txid\\\":\\\"a08e6907dbbd3d809776dbfc5d82e371b764ed838b5655e72f463568df1aadf0\\\",\\\"vout\\\":1}]\"") +
            "\nAs a json rpc call\n"
            + HelpExampleRpc("listlockunspent", "")
        );

    LOCK2(cs_main, pwallet->cs_wallet);

    vector<COutPoint> vOutpts;
    pwallet->ListLockedCoins(vOutpts);

    UniValue ret(UniValue::VARR);

    BOOST_FOREACH(COutPoint &outpt, vOutpts) {
        UniValue o(UniValue::VOBJ);

        o.push_back(Pair("txid", outpt.hash.GetHex()));
        o.push_back(Pair("vout", (int)outpt.n));
        ret.push_back(o);
    }

    return ret;
}

UniValue settxfee(const JSONRPCRequest& request)
{
    CWallet * const pwallet = GetWalletForJSONRPCRequest(request);
    if (!EnsureWalletIsAvailable(pwallet, request.fHelp)) {
        return NullUniValue;
    }

    if (request.fHelp || request.params.size() < 1 || request.params.size() > 1)
        throw runtime_error(
            "settxfee amount\n"
            "\nSet the transaction fee per kB. Overwrites the paytxfee parameter.\n"
            "\nArguments:\n"
            "1. amount         (numeric or string, required) The transaction fee in " + CURRENCY_UNIT + "/kB\n"
            "\nResult\n"
            "true|false        (boolean) Returns true if successful\n"
            "\nExamples:\n"
            + HelpExampleCli("settxfee", "0.00001")
            + HelpExampleRpc("settxfee", "0.00001")
        );

    LOCK2(cs_main, pwallet->cs_wallet);

    // Amount
    CAmount nAmount = AmountFromValue(request.params[0]);

    payTxFee = CFeeRate(nAmount, 1000);
    return true;
}

UniValue getwalletinfo(const JSONRPCRequest& request)
{
    CWallet * const pwallet = GetWalletForJSONRPCRequest(request);
    if (!EnsureWalletIsAvailable(pwallet, request.fHelp)) {
        return NullUniValue;
    }

    if (request.fHelp || request.params.size() != 0)
        throw runtime_error(
            "getwalletinfo\n"
            "Returns an object containing various wallet state info.\n"
            "\nResult:\n"
            "{\n"
            "  \"walletversion\": xxxxx,       (numeric) the wallet version\n"
            "  \"balance\": xxxxxxx,           (numeric) the total confirmed balance of the wallet in " + CURRENCY_UNIT + "\n"
            "  \"unconfirmed_balance\": xxx,   (numeric) the total unconfirmed balance of the wallet in " + CURRENCY_UNIT + "\n"
            "  \"immature_balance\": xxxxxx,   (numeric) the total immature balance of the wallet in " + CURRENCY_UNIT + "\n"
            "  \"txcount\": xxxxxxx,           (numeric) the total number of transactions in the wallet\n"
            "  \"keypoololdest\": xxxxxx,      (numeric) the timestamp (seconds since Unix epoch) of the oldest pre-generated key in the key pool\n"
            "  \"keypoolsize\": xxxx,          (numeric) how many new keys are pre-generated\n"
            "  \"unlocked_until\": ttt,        (numeric) the timestamp in seconds since epoch (midnight Jan 1 1970 GMT) that the wallet is unlocked for transfers, or 0 if the wallet is locked\n"
            "  \"paytxfee\": x.xxxx,           (numeric) the transaction fee configuration, set in " + CURRENCY_UNIT + "/kB\n"
            "  \"hdmasterkeyid\": \"<hash160>\" (string) the Hash160 of the HD master pubkey\n"
            "}\n"
            "\nExamples:\n"
            + HelpExampleCli("getwalletinfo", "")
            + HelpExampleRpc("getwalletinfo", "")
        );

    LOCK2(cs_main, pwallet->cs_wallet);

    UniValue obj(UniValue::VOBJ);
    obj.push_back(Pair("walletversion", pwallet->GetVersion()));
    obj.push_back(Pair("balance",       ValueFromAmount(pwallet->GetBalance())));
    obj.push_back(Pair("unconfirmed_balance", ValueFromAmount(pwallet->GetUnconfirmedBalance())));
    obj.push_back(Pair("immature_balance",    ValueFromAmount(pwallet->GetImmatureBalance())));
    obj.push_back(Pair("txcount",       (int)pwallet->mapWallet.size()));
    obj.push_back(Pair("keypoololdest", pwallet->GetOldestKeyPoolTime()));
    obj.push_back(Pair("keypoolsize",   (int)pwallet->GetKeyPoolSize()));
    if (pwallet->IsCrypted()) {
        obj.push_back(Pair("unlocked_until", pwallet->nRelockTime));
    }
    obj.push_back(Pair("paytxfee",      ValueFromAmount(payTxFee.GetFeePerK())));
    CKeyID masterKeyID = pwallet->GetHDChain().masterKeyID;
    if (!masterKeyID.IsNull())
         obj.push_back(Pair("hdmasterkeyid", masterKeyID.GetHex()));
    return obj;
}

UniValue resendwallettransactions(const JSONRPCRequest& request)
{
    CWallet * const pwallet = GetWalletForJSONRPCRequest(request);
    if (!EnsureWalletIsAvailable(pwallet, request.fHelp)) {
        return NullUniValue;
    }

    if (request.fHelp || request.params.size() != 0)
        throw runtime_error(
            "resendwallettransactions\n"
            "Immediately re-broadcast unconfirmed wallet transactions to all peers.\n"
            "Intended only for testing; the wallet code periodically re-broadcasts\n"
            "automatically.\n"
            "Returns array of transaction ids that were re-broadcast.\n"
            );

    if (!g_connman)
        throw JSONRPCError(RPC_CLIENT_P2P_DISABLED, "Error: Peer-to-peer functionality missing or disabled");

    LOCK2(cs_main, pwallet->cs_wallet);

    std::vector<uint256> txids = pwallet->ResendWalletTransactionsBefore(GetTime(), g_connman.get());
    UniValue result(UniValue::VARR);
    BOOST_FOREACH(const uint256& txid, txids)
    {
        result.push_back(txid.ToString());
    }
    return result;
}

UniValue listunspent(const JSONRPCRequest& request)
{
    CWallet * const pwallet = GetWalletForJSONRPCRequest(request);
    if (!EnsureWalletIsAvailable(pwallet, request.fHelp)) {
        return NullUniValue;
    }

    if (request.fHelp || request.params.size() > 5)
        throw std::runtime_error(
            "listunspent ( minconf maxconf  [\"addresses\",...] [include_unsafe] [query_options])\n"
            "\nReturns array of unspent transaction outputs\n"
            "with between minconf and maxconf (inclusive) confirmations.\n"
            "Optionally filter to only include txouts paid to specified addresses.\n"
            "\nArguments:\n"
            "1. minconf          (numeric, optional, default=1) The minimum confirmations to filter\n"
            "2. maxconf          (numeric, optional, default=9999999) The maximum confirmations to filter\n"
            "3. \"addresses\"      (string) A json array of bitcoin addresses to filter\n"
            "    [\n"
            "      \"address\"     (string) bitcoin address\n"
            "      ,...\n"
            "    ]\n"
            "4. include_unsafe (bool, optional, default=true) Include outputs that are not safe to spend\n"
            "                  because they come from unconfirmed untrusted transactions or unconfirmed\n"
            "                  replacement transactions (cases where we are less sure that a conflicting\n"
            "                  transaction won't be mined).\n"
            "5. query_options    (json, optional) JSON with query options\n"
            "    {\n"
            "      \"minimumAmount\"    (numeric or string, default=0) Minimum value of each UTXO in " + CURRENCY_UNIT + "\n"
            "      \"maximumAmount\"    (numeric or string, default=unlimited) Maximum value of each UTXO in " + CURRENCY_UNIT + "\n"
            "      \"maximumCount\"     (numeric or string, default=unlimited) Maximum number of UTXOs\n"
            "      \"minimumSumAmount\" (numeric or string, default=unlimited) Minimum sum value of all UTXOs in " + CURRENCY_UNIT + "\n"
            "    }\n"
            "\nResult\n"
            "[                   (array of json object)\n"
            "  {\n"
            "    \"txid\" : \"txid\",          (string) the transaction id \n"
            "    \"vout\" : n,               (numeric) the vout value\n"
            "    \"address\" : \"address\",    (string) the bitcoin address\n"
            "    \"account\" : \"account\",    (string) DEPRECATED. The associated account, or \"\" for the default account\n"
            "    \"scriptPubKey\" : \"key\",   (string) the script key\n"
            "    \"amount\" : x.xxx,         (numeric) the transaction output amount in " + CURRENCY_UNIT + "\n"
            "    \"confirmations\" : n,      (numeric) The number of confirmations\n"
            "    \"redeemScript\" : n        (string) The redeemScript if scriptPubKey is P2SH\n"
            "    \"spendable\" : xxx,        (bool) Whether we have the private keys to spend this output\n"
            "    \"solvable\" : xxx          (bool) Whether we know how to spend this output, ignoring the lack of keys\n"
            "  }\n"
            "  ,...\n"
            "]\n"

            "\nExamples\n"
            + HelpExampleCli("listunspent", "")
            + HelpExampleCli("listunspent", "6 9999999 \"[\\\"1PGFqEzfmQch1gKD3ra4k18PNj3tTUUSqg\\\",\\\"1LtvqCaApEdUGFkpKMM4MstjcaL4dKg8SP\\\"]\"")
            + HelpExampleRpc("listunspent", "6, 9999999 \"[\\\"1PGFqEzfmQch1gKD3ra4k18PNj3tTUUSqg\\\",\\\"1LtvqCaApEdUGFkpKMM4MstjcaL4dKg8SP\\\"]\"")
            + HelpExampleCli("listunspent", "6 9999999 '[]' true '{ \"minimumAmount\": 0.005 }'")
            + HelpExampleRpc("listunspent", "6, 9999999, [] , true, { \"minimumAmount\": 0.005 } ")
        );

    int nMinDepth = 1;
    if (request.params.size() > 0 && !request.params[0].isNull()) {
        RPCTypeCheckArgument(request.params[0], UniValue::VNUM);
        nMinDepth = request.params[0].get_int();
    }

    int nMaxDepth = 9999999;
    if (request.params.size() > 1 && !request.params[1].isNull()) {
        RPCTypeCheckArgument(request.params[1], UniValue::VNUM);
        nMaxDepth = request.params[1].get_int();
    }

    set<CBitcoinAddress> setAddress;
    if (request.params.size() > 2 && !request.params[2].isNull()) {
        RPCTypeCheckArgument(request.params[2], UniValue::VARR);
        UniValue inputs = request.params[2].get_array();
        for (unsigned int idx = 0; idx < inputs.size(); idx++) {
            const UniValue& input = inputs[idx];
            CBitcoinAddress address(input.get_str());
            if (!address.IsValid())
                throw JSONRPCError(RPC_INVALID_ADDRESS_OR_KEY, string("Invalid Bitcoin address: ")+input.get_str());
            if (setAddress.count(address))
                throw JSONRPCError(RPC_INVALID_PARAMETER, string("Invalid parameter, duplicated address: ")+input.get_str());
           setAddress.insert(address);
        }
    }

    bool include_unsafe = true;
    if (request.params.size() > 3 && !request.params[3].isNull()) {
        RPCTypeCheckArgument(request.params[3], UniValue::VBOOL);
        include_unsafe = request.params[3].get_bool();
    }

    CAmount nMinimumAmount = 0;
    CAmount nMaximumAmount = MAX_MONEY;
    CAmount nMinimumSumAmount = MAX_MONEY;
    uint64_t nMaximumCount = 0;

    if (request.params.size() > 4) {
        const UniValue& options = request.params[4].get_obj();

        if (options.exists("minimumAmount"))
            nMinimumAmount = AmountFromValue(options["minimumAmount"]);

        if (options.exists("maximumAmount"))
            nMaximumAmount = AmountFromValue(options["maximumAmount"]);

        if (options.exists("minimumSumAmount"))
            nMinimumSumAmount = AmountFromValue(options["minimumSumAmount"]);

        if (options.exists("maximumCount"))
            nMaximumCount = options["maximumCount"].get_int64();
    }

    UniValue results(UniValue::VARR);
<<<<<<< HEAD
    std::vector<COutput> vecOutputs;
    assert(pwalletMain != NULL);
    LOCK2(cs_main, pwalletMain->cs_wallet);
=======
    vector<COutput> vecOutputs;
    assert(pwallet != NULL);
    LOCK2(cs_main, pwallet->cs_wallet);
    pwallet->AvailableCoins(vecOutputs, !include_unsafe, NULL, true);
    BOOST_FOREACH(const COutput& out, vecOutputs) {
        if (out.nDepth < nMinDepth || out.nDepth > nMaxDepth)
            continue;
>>>>>>> 6689b856

    pwalletMain->AvailableCoins(vecOutputs, !include_unsafe, NULL, nMinimumAmount, nMaximumAmount, nMinimumSumAmount, nMaximumCount, nMinDepth, nMaxDepth);
    BOOST_FOREACH(const COutput& out, vecOutputs) {
        CTxDestination address;
        const CScript& scriptPubKey = out.tx->tx->vout[out.i].scriptPubKey;
        bool fValidAddress = ExtractDestination(scriptPubKey, address);

        if (setAddress.size() && (!fValidAddress || !setAddress.count(address)))
            continue;

        UniValue entry(UniValue::VOBJ);
        entry.push_back(Pair("txid", out.tx->GetHash().GetHex()));
        entry.push_back(Pair("vout", out.i));

        if (fValidAddress) {
            entry.push_back(Pair("address", CBitcoinAddress(address).ToString()));

            if (pwallet->mapAddressBook.count(address)) {
                entry.push_back(Pair("account", pwallet->mapAddressBook[address].name));
            }

            if (scriptPubKey.IsPayToScriptHash()) {
                const CScriptID& hash = boost::get<CScriptID>(address);
                CScript redeemScript;
                if (pwallet->GetCScript(hash, redeemScript)) {
                    entry.push_back(Pair("redeemScript", HexStr(redeemScript.begin(), redeemScript.end())));
                }
            }
        }

        entry.push_back(Pair("scriptPubKey", HexStr(scriptPubKey.begin(), scriptPubKey.end())));
        entry.push_back(Pair("amount", ValueFromAmount(out.tx->tx->vout[out.i].nValue)));
        entry.push_back(Pair("confirmations", out.nDepth));
        entry.push_back(Pair("spendable", out.fSpendable));
        entry.push_back(Pair("solvable", out.fSolvable));
        results.push_back(entry);
    }

    return results;
}

UniValue fundrawtransaction(const JSONRPCRequest& request)
{
    CWallet * const pwallet = GetWalletForJSONRPCRequest(request);
    if (!EnsureWalletIsAvailable(pwallet, request.fHelp)) {
        return NullUniValue;
    }

    if (request.fHelp || request.params.size() < 1 || request.params.size() > 3)
        throw runtime_error(
                            "fundrawtransaction \"hexstring\" ( options )\n"
                            "\nAdd inputs to a transaction until it has enough in value to meet its out value.\n"
                            "This will not modify existing inputs, and will add at most one change output to the outputs.\n"
                            "No existing outputs will be modified unless \"subtractFeeFromOutputs\" is specified.\n"
                            "Note that inputs which were signed may need to be resigned after completion since in/outputs have been added.\n"
                            "The inputs added will not be signed, use signrawtransaction for that.\n"
                            "Note that all existing inputs must have their previous output transaction be in the wallet.\n"
                            "Note that all inputs selected must be of standard form and P2SH scripts must be\n"
                            "in the wallet using importaddress or addmultisigaddress (to calculate fees).\n"
                            "You can see whether this is the case by checking the \"solvable\" field in the listunspent output.\n"
                            "Only pay-to-pubkey, multisig, and P2SH versions thereof are currently supported for watch-only\n"
                            "\nArguments:\n"
                            "1. \"hexstring\"           (string, required) The hex string of the raw transaction\n"
                            "2. options                 (object, optional)\n"
                            "   {\n"
                            "     \"changeAddress\"          (string, optional, default pool address) The bitcoin address to receive the change\n"
                            "     \"changePosition\"         (numeric, optional, default random) The index of the change output\n"
                            "     \"includeWatching\"        (boolean, optional, default false) Also select inputs which are watch only\n"
                            "     \"lockUnspents\"           (boolean, optional, default false) Lock selected unspent outputs\n"
                            "     \"reserveChangeKey\"       (boolean, optional, default true) Reserves the change output key from the keypool\n"
                            "     \"feeRate\"                (numeric, optional, default not set: makes wallet determine the fee) Set a specific feerate (" + CURRENCY_UNIT + " per KB)\n"
                            "     \"subtractFeeFromOutputs\" (array, optional) A json array of integers.\n"
                            "                              The fee will be equally deducted from the amount of each specified output.\n"
                            "                              The outputs are specified by their zero-based index, before any change output is added.\n"
                            "                              Those recipients will receive less bitcoins than you enter in their corresponding amount field.\n"
                            "                              If no outputs are specified here, the sender pays the fee.\n"
                            "                                  [vout_index,...]\n"
                            "     \"optIntoRbf\"             (boolean, optional) Allow this transaction to be replaced by a transaction with higher fees\n"
                            "   }\n"
                            "                         for backward compatibility: passing in a true instead of an object will result in {\"includeWatching\":true}\n"
                            "\nResult:\n"
                            "{\n"
                            "  \"hex\":       \"value\", (string)  The resulting raw transaction (hex-encoded string)\n"
                            "  \"fee\":       n,         (numeric) Fee in " + CURRENCY_UNIT + " the resulting transaction pays\n"
                            "  \"changepos\": n          (numeric) The position of the added change output, or -1\n"
                            "}\n"
                            "\nExamples:\n"
                            "\nCreate a transaction with no inputs\n"
                            + HelpExampleCli("createrawtransaction", "\"[]\" \"{\\\"myaddress\\\":0.01}\"") +
                            "\nAdd sufficient unsigned inputs to meet the output value\n"
                            + HelpExampleCli("fundrawtransaction", "\"rawtransactionhex\"") +
                            "\nSign the transaction\n"
                            + HelpExampleCli("signrawtransaction", "\"fundedtransactionhex\"") +
                            "\nSend the transaction\n"
                            + HelpExampleCli("sendrawtransaction", "\"signedtransactionhex\"")
                            );

    RPCTypeCheck(request.params, boost::assign::list_of(UniValue::VSTR));

    CCoinControl coinControl;
    coinControl.destChange = CNoDestination();
    int changePosition = -1;
    coinControl.fAllowWatchOnly = false;  // include watching
    bool lockUnspents = false;
    bool reserveChangeKey = true;
    coinControl.nFeeRate = CFeeRate(0);
    coinControl.fOverrideFeeRate = false;
    UniValue subtractFeeFromOutputs;
    set<int> setSubtractFeeFromOutputs;

    if (request.params.size() > 1) {
      if (request.params[1].type() == UniValue::VBOOL) {
        // backward compatibility bool only fallback
        coinControl.fAllowWatchOnly = request.params[1].get_bool();
      }
      else {
        RPCTypeCheck(request.params, boost::assign::list_of(UniValue::VSTR)(UniValue::VOBJ));

        UniValue options = request.params[1];

        RPCTypeCheckObj(options,
            {
                {"changeAddress", UniValueType(UniValue::VSTR)},
                {"changePosition", UniValueType(UniValue::VNUM)},
                {"includeWatching", UniValueType(UniValue::VBOOL)},
                {"lockUnspents", UniValueType(UniValue::VBOOL)},
                {"reserveChangeKey", UniValueType(UniValue::VBOOL)},
                {"feeRate", UniValueType()}, // will be checked below
                {"subtractFeeFromOutputs", UniValueType(UniValue::VARR)},
                {"optIntoRbf", UniValueType(UniValue::VBOOL)},
            },
            true, true);

        if (options.exists("changeAddress")) {
            CBitcoinAddress address(options["changeAddress"].get_str());

            if (!address.IsValid())
                throw JSONRPCError(RPC_INVALID_PARAMETER, "changeAddress must be a valid bitcoin address");

            coinControl.destChange = address.Get();
        }

        if (options.exists("changePosition"))
            changePosition = options["changePosition"].get_int();

        if (options.exists("includeWatching"))
            coinControl.fAllowWatchOnly = options["includeWatching"].get_bool();

        if (options.exists("lockUnspents"))
            lockUnspents = options["lockUnspents"].get_bool();

        if (options.exists("reserveChangeKey"))
            reserveChangeKey = options["reserveChangeKey"].get_bool();

        if (options.exists("feeRate"))
        {
            coinControl.nFeeRate = CFeeRate(AmountFromValue(options["feeRate"]));
            coinControl.fOverrideFeeRate = true;
        }

        if (options.exists("subtractFeeFromOutputs"))
            subtractFeeFromOutputs = options["subtractFeeFromOutputs"].get_array();

        if (options.exists("optIntoRbf")) {
            coinControl.signalRbf = options["optIntoRbf"].get_bool();
        }
      }
    }

    // parse hex string from parameter
    CMutableTransaction tx;
    if (!DecodeHexTx(tx, request.params[0].get_str(), true))
        throw JSONRPCError(RPC_DESERIALIZATION_ERROR, "TX decode failed");

    if (tx.vout.size() == 0)
        throw JSONRPCError(RPC_INVALID_PARAMETER, "TX must have at least one output");

    if (changePosition != -1 && (changePosition < 0 || (unsigned int)changePosition > tx.vout.size()))
        throw JSONRPCError(RPC_INVALID_PARAMETER, "changePosition out of bounds");

    for (unsigned int idx = 0; idx < subtractFeeFromOutputs.size(); idx++) {
        int pos = subtractFeeFromOutputs[idx].get_int();
        if (setSubtractFeeFromOutputs.count(pos))
            throw JSONRPCError(RPC_INVALID_PARAMETER, strprintf("Invalid parameter, duplicated position: %d", pos));
        if (pos < 0)
            throw JSONRPCError(RPC_INVALID_PARAMETER, strprintf("Invalid parameter, negative position: %d", pos));
        if (pos >= int(tx.vout.size()))
            throw JSONRPCError(RPC_INVALID_PARAMETER, strprintf("Invalid parameter, position too large: %d", pos));
        setSubtractFeeFromOutputs.insert(pos);
    }

    CAmount nFeeOut;
    string strFailReason;

<<<<<<< HEAD
    if (!pwalletMain->FundTransaction(tx, nFeeOut, changePosition, strFailReason, lockUnspents, setSubtractFeeFromOutputs, coinControl, reserveChangeKey)) {
=======
    if (!pwallet->FundTransaction(tx, nFeeOut, overrideEstimatedFeerate, feeRate, changePosition, strFailReason, includeWatching, lockUnspents, setSubtractFeeFromOutputs, reserveChangeKey, changeAddress)) {
>>>>>>> 6689b856
        throw JSONRPCError(RPC_INTERNAL_ERROR, strFailReason);
    }

    UniValue result(UniValue::VOBJ);
    result.push_back(Pair("hex", EncodeHexTx(tx)));
    result.push_back(Pair("changepos", changePosition));
    result.push_back(Pair("fee", ValueFromAmount(nFeeOut)));

    return result;
}

// Calculate the size of the transaction assuming all signatures are max size
// Use DummySignatureCreator, which inserts 72 byte signatures everywhere.
// TODO: re-use this in CWallet::CreateTransaction (right now
// CreateTransaction uses the constructed dummy-signed tx to do a priority
// calculation, but we should be able to refactor after priority is removed).
// NOTE: this requires that all inputs must be in mapWallet (eg the tx should
// be IsAllFromMe).
int64_t CalculateMaximumSignedTxSize(const CTransaction &tx, CWallet &wallet)
{
    CMutableTransaction txNew(tx);
    std::vector<pair<CWalletTx *, unsigned int>> vCoins;
    // Look up the inputs.  We should have already checked that this transaction
    // IsAllFromMe(ISMINE_SPENDABLE), so every input should already be in our
    // wallet, with a valid index into the vout array.
    for (auto& input : tx.vin) {
        const auto mi = wallet.mapWallet.find(input.prevout.hash);
        assert(mi != wallet.mapWallet.end() && input.prevout.n < mi->second.tx->vout.size());
        vCoins.emplace_back(make_pair(&(mi->second), input.prevout.n));
    }
    if (!wallet.DummySignTx(txNew, vCoins)) {
        // This should never happen, because IsAllFromMe(ISMINE_SPENDABLE)
        // implies that we can sign for every input.
        throw JSONRPCError(RPC_INVALID_ADDRESS_OR_KEY, "Transaction contains inputs that cannot be signed");
    }
    return GetVirtualTransactionSize(txNew);
}

UniValue bumpfee(const JSONRPCRequest& request)
{
    CWallet * const pwallet = GetWalletForJSONRPCRequest(request);

    if (!EnsureWalletIsAvailable(pwallet, request.fHelp))
        return NullUniValue;

    if (request.fHelp || request.params.size() < 1 || request.params.size() > 2) {
        throw runtime_error(
            "bumpfee \"txid\" ( options ) \n"
            "\nBumps the fee of an opt-in-RBF transaction T, replacing it with a new transaction B.\n"
            "An opt-in RBF transaction with the given txid must be in the wallet.\n"
            "The command will pay the additional fee by decreasing (or perhaps removing) its change output.\n"
            "If the change output is not big enough to cover the increased fee, the command will currently fail\n"
            "instead of adding new inputs to compensate. (A future implementation could improve this.)\n"
            "The command will fail if the wallet or mempool contains a transaction that spends one of T's outputs.\n"
            "By default, the new fee will be calculated automatically using estimatefee.\n"
            "The user can specify a confirmation target for estimatefee.\n"
            "Alternatively, the user can specify totalFee, or use RPC setpaytxfee to set a higher fee rate.\n"
            "At a minimum, the new fee rate must be high enough to pay an additional new relay fee (incrementalfee\n"
            "returned by getnetworkinfo) to enter the node's mempool.\n"
            "\nArguments:\n"
            "1. txid                  (string, required) The txid to be bumped\n"
            "2. options               (object, optional)\n"
            "   {\n"
            "     \"confTarget\"        (numeric, optional) Confirmation target (in blocks)\n"
            "     \"totalFee\"          (numeric, optional) Total fee (NOT feerate) to pay, in satoshis.\n"
            "                         In rare cases, the actual fee paid might be slightly higher than the specified\n"
            "                         totalFee if the tx change output has to be removed because it is too close to\n"
            "                         the dust threshold.\n"
            "     \"replaceable\"       (boolean, optional, default true) Whether the new transaction should still be\n"
            "                         marked bip-125 replaceable. If true, the sequence numbers in the transaction will\n"
            "                         be left unchanged from the original. If false, any input sequence numbers in the\n"
            "                         original transaction that were less than 0xfffffffe will be increased to 0xfffffffe\n"
            "                         so the new transaction will not be explicitly bip-125 replaceable (though it may\n"
            "                         still be replacable in practice, for example if it has unconfirmed ancestors which\n"
            "                         are replaceable).\n"
            "   }\n"
            "\nResult:\n"
            "{\n"
            "  \"txid\":    \"value\",   (string)  The id of the new transaction\n"
            "  \"origfee\":  n,         (numeric) Fee of the replaced transaction\n"
            "  \"fee\":      n,         (numeric) Fee of the new transaction\n"
            "  \"errors\":  [ str... ] (json array of strings) Errors encountered during processing (may be empty)\n"
            "}\n"
            "\nExamples:\n"
            "\nBump the fee, get the new transaction\'s txid\n" +
            HelpExampleCli("bumpfee", "<txid>"));
    }

    RPCTypeCheck(request.params, boost::assign::list_of(UniValue::VSTR)(UniValue::VOBJ));
    uint256 hash;
    hash.SetHex(request.params[0].get_str());

    // retrieve the original tx from the wallet
    LOCK2(cs_main, pwallet->cs_wallet);
    EnsureWalletIsUnlocked(pwallet);
    if (!pwallet->mapWallet.count(hash)) {
        throw JSONRPCError(RPC_INVALID_ADDRESS_OR_KEY, "Invalid or non-wallet transaction id");
    }
    CWalletTx& wtx = pwallet->mapWallet[hash];

    if (pwallet->HasWalletSpend(hash)) {
        throw JSONRPCError(RPC_MISC_ERROR, "Transaction has descendants in the wallet");
    }

    {
        LOCK(mempool.cs);
        auto it = mempool.mapTx.find(hash);
        if (it != mempool.mapTx.end() && it->GetCountWithDescendants() > 1) {
            throw JSONRPCError(RPC_MISC_ERROR, "Transaction has descendants in the mempool");
        }
    }

    if (wtx.GetDepthInMainChain() != 0) {
        throw JSONRPCError(RPC_INVALID_ADDRESS_OR_KEY, "Transaction has been mined, or is conflicted with a mined transaction");
    }

    if (!SignalsOptInRBF(wtx)) {
        throw JSONRPCError(RPC_INVALID_ADDRESS_OR_KEY, "Transaction is not BIP 125 replaceable");
    }

    if (wtx.mapValue.count("replaced_by_txid")) {
        throw JSONRPCError(RPC_INVALID_REQUEST, strprintf("Cannot bump transaction %s which was already bumped by transaction %s", hash.ToString(), wtx.mapValue.at("replaced_by_txid")));
    }

    // check that original tx consists entirely of our inputs
    // if not, we can't bump the fee, because the wallet has no way of knowing the value of the other inputs (thus the fee)
    if (!pwallet->IsAllFromMe(wtx, ISMINE_SPENDABLE)) {
        throw JSONRPCError(RPC_INVALID_ADDRESS_OR_KEY, "Transaction contains inputs that don't belong to this wallet");
    }

    // figure out which output was change
    // if there was no change output or multiple change outputs, fail
    int nOutput = -1;
    for (size_t i = 0; i < wtx.tx->vout.size(); ++i) {
        if (pwallet->IsChange(wtx.tx->vout[i])) {
            if (nOutput != -1) {
                throw JSONRPCError(RPC_MISC_ERROR, "Transaction has multiple change outputs");
            }
            nOutput = i;
        }
    }
    if (nOutput == -1) {
        throw JSONRPCError(RPC_MISC_ERROR, "Transaction does not have a change output");
    }

    // Calculate the expected size of the new transaction.
    int64_t txSize = GetVirtualTransactionSize(*(wtx.tx));
    const int64_t maxNewTxSize = CalculateMaximumSignedTxSize(*wtx.tx, *pwallet);

    // optional parameters
    bool specifiedConfirmTarget = false;
    int newConfirmTarget = nTxConfirmTarget;
    CAmount totalFee = 0;
    bool replaceable = true;
    if (request.params.size() > 1) {
        UniValue options = request.params[1];
        RPCTypeCheckObj(options,
            {
                {"confTarget", UniValueType(UniValue::VNUM)},
                {"totalFee", UniValueType(UniValue::VNUM)},
                {"replaceable", UniValueType(UniValue::VBOOL)},
            },
            true, true);

        if (options.exists("confTarget") && options.exists("totalFee")) {
            throw JSONRPCError(RPC_INVALID_PARAMETER, "confTarget and totalFee options should not both be set. Please provide either a confirmation target for fee estimation or an explicit total fee for the transaction.");
        } else if (options.exists("confTarget")) {
            specifiedConfirmTarget = true;
            newConfirmTarget = options["confTarget"].get_int();
            if (newConfirmTarget <= 0) { // upper-bound will be checked by estimatefee/smartfee
                throw JSONRPCError(RPC_INVALID_PARAMETER, "Invalid confTarget (cannot be <= 0)");
            }
        } else if (options.exists("totalFee")) {
            totalFee = options["totalFee"].get_int64();
            CAmount requiredFee = CWallet::GetRequiredFee(maxNewTxSize);
            if (totalFee < requiredFee ) {
                throw JSONRPCError(RPC_INVALID_PARAMETER,
                                   strprintf("Insufficient totalFee (cannot be less than required fee %s)",
                                             FormatMoney(requiredFee)));
            }
        }

        if (options.exists("replaceable")) {
            replaceable = options["replaceable"].get_bool();
        }
    }

    // calculate the old fee and fee-rate
    CAmount nOldFee = wtx.GetDebit(ISMINE_SPENDABLE) - wtx.tx->GetValueOut();
    CFeeRate nOldFeeRate(nOldFee, txSize);
    CAmount nNewFee;
    CFeeRate nNewFeeRate;
    // The wallet uses a conservative WALLET_INCREMENTAL_RELAY_FEE value to
    // future proof against changes to network wide policy for incremental relay
    // fee that our node may not be aware of.
    CFeeRate walletIncrementalRelayFee = CFeeRate(WALLET_INCREMENTAL_RELAY_FEE);
    if (::incrementalRelayFee > walletIncrementalRelayFee) {
        walletIncrementalRelayFee = ::incrementalRelayFee;
    }

    if (totalFee > 0) {
        CAmount minTotalFee = nOldFeeRate.GetFee(maxNewTxSize) + ::incrementalRelayFee.GetFee(maxNewTxSize);
        if (totalFee < minTotalFee) {
            throw JSONRPCError(RPC_INVALID_PARAMETER, strprintf("Insufficient totalFee, must be at least %s (oldFee %s + incrementalFee %s)",
                                                                FormatMoney(minTotalFee), FormatMoney(nOldFeeRate.GetFee(maxNewTxSize)), FormatMoney(::incrementalRelayFee.GetFee(maxNewTxSize))));
        }
        nNewFee = totalFee;
        nNewFeeRate = CFeeRate(totalFee, maxNewTxSize);
    } else {
        // if user specified a confirm target then don't consider any global payTxFee
        if (specifiedConfirmTarget) {
            nNewFee = CWallet::GetMinimumFee(maxNewTxSize, newConfirmTarget, mempool, CAmount(0));
        }
        // otherwise use the regular wallet logic to select payTxFee or default confirm target
        else {
            nNewFee = CWallet::GetMinimumFee(maxNewTxSize, newConfirmTarget, mempool);
        }

        nNewFeeRate = CFeeRate(nNewFee, maxNewTxSize);

        // New fee rate must be at least old rate + minimum incremental relay rate
        // walletIncrementalRelayFee.GetFeePerK() should be exact, because it's initialized
        // in that unit (fee per kb).
        // However, nOldFeeRate is a calculated value from the tx fee/size, so
        // add 1 satoshi to the result, because it may have been rounded down.
        if (nNewFeeRate.GetFeePerK() < nOldFeeRate.GetFeePerK() + 1 + walletIncrementalRelayFee.GetFeePerK()) {
            nNewFeeRate = CFeeRate(nOldFeeRate.GetFeePerK() + 1 + walletIncrementalRelayFee.GetFeePerK());
            nNewFee = nNewFeeRate.GetFee(maxNewTxSize);
        }
    }

    // Check that in all cases the new fee doesn't violate maxTxFee
     if (nNewFee > maxTxFee) {
         throw JSONRPCError(RPC_MISC_ERROR,
                            strprintf("Specified or calculated fee %s is too high (cannot be higher than maxTxFee %s)",
                                      FormatMoney(nNewFee), FormatMoney(maxTxFee)));
     }

    // check that fee rate is higher than mempool's minimum fee
    // (no point in bumping fee if we know that the new tx won't be accepted to the mempool)
    // This may occur if the user set TotalFee or paytxfee too low, if fallbackfee is too low, or, perhaps,
    // in a rare situation where the mempool minimum fee increased significantly since the fee estimation just a
    // moment earlier. In this case, we report an error to the user, who may use totalFee to make an adjustment.
    CFeeRate minMempoolFeeRate = mempool.GetMinFee(GetArg("-maxmempool", DEFAULT_MAX_MEMPOOL_SIZE) * 1000000);
    if (nNewFeeRate.GetFeePerK() < minMempoolFeeRate.GetFeePerK()) {
        throw JSONRPCError(RPC_MISC_ERROR, strprintf("New fee rate (%s) is less than the minimum fee rate (%s) to get into the mempool. totalFee value should to be at least %s or settxfee value should be at least %s to add transaction.", FormatMoney(nNewFeeRate.GetFeePerK()), FormatMoney(minMempoolFeeRate.GetFeePerK()), FormatMoney(minMempoolFeeRate.GetFee(maxNewTxSize)), FormatMoney(minMempoolFeeRate.GetFeePerK())));
    }

    // Now modify the output to increase the fee.
    // If the output is not large enough to pay the fee, fail.
    CAmount nDelta = nNewFee - nOldFee;
    assert(nDelta > 0);
    CMutableTransaction tx(*(wtx.tx));
    CTxOut* poutput = &(tx.vout[nOutput]);
    if (poutput->nValue < nDelta) {
        throw JSONRPCError(RPC_MISC_ERROR, "Change output is too small to bump the fee");
    }

    // If the output would become dust, discard it (converting the dust to fee)
    poutput->nValue -= nDelta;
    if (poutput->nValue <= poutput->GetDustThreshold(::dustRelayFee)) {
        LogPrint("rpc", "Bumping fee and discarding dust output\n");
        nNewFee += poutput->nValue;
        tx.vout.erase(tx.vout.begin() + nOutput);
    }

    // Mark new tx not replaceable, if requested.
    if (!replaceable) {
        for (auto& input : tx.vin) {
            if (input.nSequence < 0xfffffffe) input.nSequence = 0xfffffffe;
        }
    }

    // sign the new tx
    CTransaction txNewConst(tx);
    int nIn = 0;
    for (auto& input : tx.vin) {
        std::map<uint256, CWalletTx>::const_iterator mi = pwallet->mapWallet.find(input.prevout.hash);
        assert(mi != pwallet->mapWallet.end() && input.prevout.n < mi->second.tx->vout.size());
        const CScript& scriptPubKey = mi->second.tx->vout[input.prevout.n].scriptPubKey;
        const CAmount& amount = mi->second.tx->vout[input.prevout.n].nValue;
        SignatureData sigdata;
        if (!ProduceSignature(TransactionSignatureCreator(pwallet, &txNewConst, nIn, amount, SIGHASH_ALL), scriptPubKey, sigdata)) {
            throw JSONRPCError(RPC_WALLET_ERROR, "Can't sign transaction.");
        }
        UpdateTransaction(tx, nIn, sigdata);
        nIn++;
    }

    // commit/broadcast the tx
    CReserveKey reservekey(pwallet);
    CWalletTx wtxBumped(pwallet, MakeTransactionRef(std::move(tx)));
    wtxBumped.mapValue = wtx.mapValue;
    wtxBumped.mapValue["replaces_txid"] = hash.ToString();
    wtxBumped.vOrderForm = wtx.vOrderForm;
    wtxBumped.strFromAccount = wtx.strFromAccount;
    wtxBumped.fTimeReceivedIsTxTime = true;
    wtxBumped.fFromMe = true;
    CValidationState state;
    if (!pwallet->CommitTransaction(wtxBumped, reservekey, g_connman.get(), state)) {
        // NOTE: CommitTransaction never returns false, so this should never happen.
        throw JSONRPCError(RPC_WALLET_ERROR, strprintf("Error: The transaction was rejected! Reason given: %s", state.GetRejectReason()));
    }

    UniValue vErrors(UniValue::VARR);
    if (state.IsInvalid()) {
        // This can happen if the mempool rejected the transaction.  Report
        // what happened in the "errors" response.
        vErrors.push_back(strprintf("Error: The transaction was rejected: %s", FormatStateMessage(state)));
    }

    // mark the original tx as bumped
    if (!pwallet->MarkReplaced(wtx.GetHash(), wtxBumped.GetHash())) {
        // TODO: see if JSON-RPC has a standard way of returning a response
        // along with an exception. It would be good to return information about
        // wtxBumped to the caller even if marking the original transaction
        // replaced does not succeed for some reason.
        vErrors.push_back("Error: Created new bumpfee transaction but could not mark the original transaction as replaced.");
    }

    UniValue result(UniValue::VOBJ);
    result.push_back(Pair("txid", wtxBumped.GetHash().GetHex()));
    result.push_back(Pair("origfee", ValueFromAmount(nOldFee)));
    result.push_back(Pair("fee", ValueFromAmount(nNewFee)));
    result.push_back(Pair("errors", vErrors));

    return result;
}

extern UniValue dumpprivkey(const JSONRPCRequest& request); // in rpcdump.cpp
extern UniValue dumpmasterprivkey(const JSONRPCRequest& request);
extern UniValue importprivkey(const JSONRPCRequest& request);
extern UniValue importaddress(const JSONRPCRequest& request);
extern UniValue importpubkey(const JSONRPCRequest& request);
extern UniValue dumpwallet(const JSONRPCRequest& request);
extern UniValue importwallet(const JSONRPCRequest& request);
extern UniValue importprunedfunds(const JSONRPCRequest& request);
extern UniValue removeprunedfunds(const JSONRPCRequest& request);
extern UniValue importmulti(const JSONRPCRequest& request);
extern UniValue rescanblockchain(const JSONRPCRequest& request);

static const CRPCCommand commands[] =
{ //  category              name                        actor (function)           okSafeMode
    //  --------------------- ------------------------    -----------------------    ----------
    { "rawtransactions",    "fundrawtransaction",       &fundrawtransaction,       false,  {"hexstring","options"} },
    { "hidden",             "resendwallettransactions", &resendwallettransactions, true,   {} },
    { "wallet",             "abandontransaction",       &abandontransaction,       false,  {"txid"} },
    { "wallet",             "addmultisigaddress",       &addmultisigaddress,       true,   {"nrequired","keys","options|account"} },
    { "wallet",             "addwitnessaddress",        &addwitnessaddress,        true,   {"address"} },
    { "wallet",             "backupwallet",             &backupwallet,             true,   {"destination"} },
    { "wallet",             "bumpfee",                  &bumpfee,                  true,   {"txid", "options"} },
    { "wallet",             "dumpprivkey",              &dumpprivkey,              true,   {"address"}  },
    { "wallet",             "dumpmasterprivkey",        &dumpmasterprivkey,        true,   {} },
    { "wallet",             "dumpwallet",               &dumpwallet,               true,   {"filename"} },
    { "wallet",             "encryptwallet",            &encryptwallet,            true,   {"passphrase"} },
    { "wallet",             "getaccountaddress",        &getaccountaddress,        true,   {"account"} },
    { "wallet",             "getaccount",               &getaccount,               true,   {"address"} },
    { "wallet",             "getaddressesbyaccount",    &getaddressesbyaccount,    true,   {"account"} },
    { "wallet",             "getbalance",               &getbalance,               false,  {"account","minconf","include_watchonly"} },
    { "wallet",             "getnewaddress",            &getnewaddress,            true,   {"account"} },
    { "wallet",             "getrawchangeaddress",      &getrawchangeaddress,      true,   {} },
    { "wallet",             "getreceivedbyaccount",     &getreceivedbyaccount,     false,  {"account","minconf"} },
    { "wallet",             "getreceivedbyaddress",     &getreceivedbyaddress,     false,  {"address","minconf"} },
    { "wallet",             "gettransaction",           &gettransaction,           false,  {"txid","include_watchonly"} },
    { "wallet",             "getunconfirmedbalance",    &getunconfirmedbalance,    false,  {} },
    { "wallet",             "getwalletinfo",            &getwalletinfo,            false,  {} },
    { "wallet",             "importmulti",              &importmulti,              true,   {"requests","options"} },
    { "wallet",             "importprivkey",            &importprivkey,            true,   {"privkey","label","rescan"} },
    { "wallet",             "importwallet",             &importwallet,             true,   {"filename"} },
    { "wallet",             "importaddress",            &importaddress,            true,   {"address","label","rescan","p2sh"} },
    { "wallet",             "importprunedfunds",        &importprunedfunds,        true,   {"rawtransaction","txoutproof"} },
    { "wallet",             "importpubkey",             &importpubkey,             true,   {"pubkey","label","rescan"} },
    { "wallet",             "keypoolrefill",            &keypoolrefill,            true,   {"newsize"} },
    { "wallet",             "listaccounts",             &listaccounts,             false,  {"minconf","include_watchonly"} },
    { "wallet",             "listaddressgroupings",     &listaddressgroupings,     false,  {} },
    { "wallet",             "listlockunspent",          &listlockunspent,          false,  {} },
    { "wallet",             "listreceivedbyaccount",    &listreceivedbyaccount,    false,  {"minconf","include_empty","include_watchonly"} },
    { "wallet",             "listreceivedbyaddress",    &listreceivedbyaddress,    false,  {"minconf","include_empty","include_watchonly","only_address"} },
    { "wallet",             "listsinceblock",           &listsinceblock,           false,  {"blockhash","target_confirmations","include_watchonly","include_removed"} },
    { "wallet",             "listtransactions",         &listtransactions,         false,  {"account","count","skip","include_watchonly"} },
    { "wallet",             "listunspent",              &listunspent,              false,  {"minconf","maxconf","addresses","include_unsafe","query_options"} },
    { "wallet",             "lockunspent",              &lockunspent,              true,   {"unlock","transactions"} },
    { "wallet",             "move",                     &movecmd,                  false,  {"fromaccount","toaccount","amount","minconf","comment"} },
    { "wallet",             "sendfrom",                 &sendfrom,                 false,  {"fromaccount","toaddress","amount","minconf","comment","comment_to"} },
    { "wallet",             "sendmany",                 &sendmany,                 false,  {"fromaccount","amounts","minconf","comment","subtractfeefrom"} },
    { "wallet",             "sendtoaddress",            &sendtoaddress,            false,  {"address","amount","comment","comment_to","subtractfeefromamount"} },
    { "wallet",             "sweepprivkeys",            &sweepprivkeys,            false,  {"options"} },
    { "wallet",             "setaccount",               &setaccount,               true,   {"address","account"} },
    { "wallet",             "settxfee",                 &settxfee,                 true,   {"amount"} },
    { "wallet",             "signmessage",              &signmessage,              true,   {"address","message"} },
    { "wallet",             "walletlock",               &walletlock,               true,   {} },
    { "wallet",             "walletpassphrasechange",   &walletpassphrasechange,   true,   {"oldpassphrase","newpassphrase"} },
    { "wallet",             "walletpassphrase",         &walletpassphrase,         true,   {"passphrase","timeout"} },
    { "wallet",             "removeprunedfunds",        &removeprunedfunds,        true,   {"txid"} },
    { "wallet",             "rescanblockchain",         &rescanblockchain,         true,   {"height"}  },
};

void RegisterWalletRPCCommands(CRPCTable &t)
{
    if (GetBoolArg("-disablewallet", false))
        return;

    for (unsigned int vcidx = 0; vcidx < ARRAYLEN(commands); vcidx++)
        t.appendCommand(commands[vcidx].name, &commands[vcidx]);
}<|MERGE_RESOLUTION|>--- conflicted
+++ resolved
@@ -1049,9 +1049,10 @@
 
 UniValue sweepprivkeys(const JSONRPCRequest& request)
 {
-    CWallet *&pwallet = pwalletMain;
-    if (!EnsureWalletIsAvailable(request.fHelp))
-        return NullUniValue;
+    CWallet * const pwallet = GetWalletForJSONRPCRequest(request);
+    if (!EnsureWalletIsAvailable(pwallet, request.fHelp)) {
+        return NullUniValue;
+    }
 
     if (request.fHelp || request.params.size() != 1)
         throw runtime_error(
@@ -1195,11 +1196,7 @@
 }
 
 // Defined in rpc/misc.cpp
-<<<<<<< HEAD
-extern CScript _createmultisig_redeemScript(const UniValue& params, bool fSorted);
-=======
-extern CScript _createmultisig_redeemScript(CWallet * const pwallet, const UniValue& params);
->>>>>>> 6689b856
+extern CScript _createmultisig_redeemScript(CWallet * const pwallet, const UniValue& params, bool fSorted);
 
 UniValue addmultisigaddress(const JSONRPCRequest& request)
 {
@@ -1265,11 +1262,7 @@
     }
 
     // Construct using pay-to-script-hash:
-<<<<<<< HEAD
-    CScript inner = _createmultisig_redeemScript(request.params, fSorted);
-=======
-    CScript inner = _createmultisig_redeemScript(pwallet, request.params);
->>>>>>> 6689b856
+    CScript inner = _createmultisig_redeemScript(pwallet, request.params, fSorted);
     CScriptID innerID(inner);
     pwallet->AddCScript(inner);
 
@@ -1431,15 +1424,11 @@
             if (!ExtractDestination(txout.scriptPubKey, address))
                 continue;
 
-<<<<<<< HEAD
             if (fFilterAddress && !(filterAddress == address)) {
                 continue;
             }
 
-            isminefilter mine = IsMine(*pwalletMain, address);
-=======
             isminefilter mine = IsMine(*pwallet, address);
->>>>>>> 6689b856
             if(!(mine & filter))
                 continue;
 
@@ -1455,15 +1444,14 @@
     // Reply
     UniValue ret(UniValue::VARR);
     map<string, tallyitem> mapAccountTally;
-<<<<<<< HEAD
 
     // Create mapAddressBook iterator
     // If we aren't filtering, go from begin() to end()
-    auto start = pwalletMain->mapAddressBook.begin();
-    auto end = pwalletMain->mapAddressBook.end();
+    auto start = pwallet->mapAddressBook.begin();
+    auto end = pwallet->mapAddressBook.end();
     // If we are filtering, find() the applicable entry
     if (fFilterAddress) {
-        start = pwalletMain->mapAddressBook.find(filterAddress);
+        start = pwallet->mapAddressBook.find(filterAddress);
         if (start != end) {
             end = std::next(start);
         }
@@ -1474,12 +1462,6 @@
         const CBitcoinAddress& address = item_it->first;
         const std::string& strAccount = item_it->second.name;
         auto it = mapTally.find(address);
-=======
-    for (const std::pair<CBitcoinAddress, CAddressBookData>& item : pwallet->mapAddressBook) {
-        const CBitcoinAddress& address = item.first;
-        const string& strAccount = item.second.name;
-        map<CBitcoinAddress, tallyitem>::iterator it = mapTally.find(address);
->>>>>>> 6689b856
         if (it == mapTally.end() && !fIncludeEmpty)
             continue;
 
@@ -1497,7 +1479,7 @@
         CKeyID keyID;
         uint8_t keyFlags = 0;
         if (address.GetKeyID(keyID))
-            keyFlags = pwalletMain->mapKeyMetadata[keyID].keyFlags;
+            keyFlags = pwallet->mapKeyMetadata[keyID].keyFlags;
 
         std::string keyOrigin;
         if (keyFlags & CKeyMetadata::KEY_ORIGIN_UNKNOWN)
@@ -1651,10 +1633,10 @@
         entry.push_back(Pair("address", addr.ToString()));
 }
 
-<<<<<<< HEAD
 /**
  * List transactions based on the given criteria.
  *
+ * @param  pwallet    The wallet.
  * @param  wtx        The wallet transaction.
  * @param  strAccount The account, if any, or "*" for all.
  * @param  nMinDepth  The minimum confirmation depth.
@@ -1662,10 +1644,7 @@
  * @param  ret        The UniValue into which the result is stored.
  * @param  filter     The "is mine" filter bool.
  */
-void ListTransactions(const CWalletTx& wtx, const string& strAccount, int nMinDepth, bool fLong, UniValue& ret, const isminefilter& filter)
-=======
 void ListTransactions(CWallet * const pwallet, const CWalletTx& wtx, const string& strAccount, int nMinDepth, bool fLong, UniValue& ret, const isminefilter& filter)
->>>>>>> 6689b856
 {
     CAmount nFee;
     string strSentAccount;
@@ -2092,12 +2071,12 @@
         }
         for (const CTransactionRef& tx : block.vtx)
         {
-            if (pwalletMain->mapWallet.count(tx->GetHash()) > 0)
+            if (pwallet->mapWallet.count(tx->GetHash()) > 0)
             {
                 // Use -depth as minDepth parameter to ListTransactions to prevent incoming
                 // transactions from being filtered. These transactions have negative
                 // confirmations, but always greater than -depth.
-                ListTransactions(pwalletMain->mapWallet[tx->GetHash()], "*", -depth, true, removed, filter);
+                ListTransactions(pwallet, pwallet->mapWallet[tx->GetHash()], "*", -depth, true, removed, filter);
             }
         }
         paltindex = paltindex->pprev;
@@ -2897,21 +2876,11 @@
     }
 
     UniValue results(UniValue::VARR);
-<<<<<<< HEAD
     std::vector<COutput> vecOutputs;
-    assert(pwalletMain != NULL);
-    LOCK2(cs_main, pwalletMain->cs_wallet);
-=======
-    vector<COutput> vecOutputs;
     assert(pwallet != NULL);
     LOCK2(cs_main, pwallet->cs_wallet);
-    pwallet->AvailableCoins(vecOutputs, !include_unsafe, NULL, true);
-    BOOST_FOREACH(const COutput& out, vecOutputs) {
-        if (out.nDepth < nMinDepth || out.nDepth > nMaxDepth)
-            continue;
->>>>>>> 6689b856
-
-    pwalletMain->AvailableCoins(vecOutputs, !include_unsafe, NULL, nMinimumAmount, nMaximumAmount, nMinimumSumAmount, nMaximumCount, nMinDepth, nMaxDepth);
+
+    pwallet->AvailableCoins(vecOutputs, !include_unsafe, NULL, nMinimumAmount, nMaximumAmount, nMinimumSumAmount, nMaximumCount, nMinDepth, nMaxDepth);
     BOOST_FOREACH(const COutput& out, vecOutputs) {
         CTxDestination address;
         const CScript& scriptPubKey = out.tx->tx->vout[out.i].scriptPubKey;
@@ -3104,11 +3073,7 @@
     CAmount nFeeOut;
     string strFailReason;
 
-<<<<<<< HEAD
-    if (!pwalletMain->FundTransaction(tx, nFeeOut, changePosition, strFailReason, lockUnspents, setSubtractFeeFromOutputs, coinControl, reserveChangeKey)) {
-=======
-    if (!pwallet->FundTransaction(tx, nFeeOut, overrideEstimatedFeerate, feeRate, changePosition, strFailReason, includeWatching, lockUnspents, setSubtractFeeFromOutputs, reserveChangeKey, changeAddress)) {
->>>>>>> 6689b856
+    if (!pwallet->FundTransaction(tx, nFeeOut, changePosition, strFailReason, lockUnspents, setSubtractFeeFromOutputs, coinControl, reserveChangeKey)) {
         throw JSONRPCError(RPC_INTERNAL_ERROR, strFailReason);
     }
 
