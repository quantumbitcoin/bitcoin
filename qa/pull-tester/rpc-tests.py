#!/usr/bin/env python2
# Copyright (c) 2014-2015 The Bitcoin Core developers
# Distributed under the MIT software license, see the accompanying
# file COPYING or http://www.opensource.org/licenses/mit-license.php.

"""
Run Regression Test Suite

This module calls down into individual test cases via subprocess. It will
forward all unrecognized arguments onto the individual test scripts, other
than:

    - `-extended`: run the "extended" test suite in addition to the basic one.
    - `-win`: signal that this is running in a Windows environment, and we
      should run the tests.
    - `--coverage`: this generates a basic coverage report for the RPC
      interface.

For a description of arguments recognized by test scripts, see
`qa/pull-tester/test_framework/test_framework.py:BitcoinTestFramework.main`.

"""

import os
import time
import shutil
import sys
import subprocess
import tempfile
import re

from tests_config import *

#If imported values are not defined then set to zero (or disabled)
if 'ENABLE_WALLET' not in vars():
    ENABLE_WALLET=0
if 'ENABLE_BITCOIND' not in vars():
    ENABLE_BITCOIND=0
if 'ENABLE_CLI' not in vars():
    ENABLE_CLI=0
if 'ENABLE_ZMQ' not in vars():
    ENABLE_ZMQ=0

ENABLE_COVERAGE=0

#Create a set to store arguments and create the passOn string
opts = set()
passOn = ""
p = re.compile("^--")

bold = ("","")
if (os.name == 'posix'):
    bold = ('\033[0m', '\033[1m')

for arg in sys.argv[1:]:
    if arg == '--coverage':
        ENABLE_COVERAGE = 1
    elif (p.match(arg) or arg == "-h"):
        passOn += " " + arg
    else:
        opts.add(arg)

#Set env vars
buildDir = BUILDDIR
if "BITCOIND" not in os.environ:
    os.environ["BITCOIND"] = buildDir + '/src/bitcoind' + EXEEXT
if "BITCOINCLI" not in os.environ:
    os.environ["BITCOINCLI"] = buildDir + '/src/bitcoin-cli' + EXEEXT

#Disable Windows tests by default
if EXEEXT == ".exe" and "-win" not in opts:
    print "Win tests currently disabled.  Use -win option to enable"
    sys.exit(0)

#Tests
testScripts = [
    'bip68-112-113-p2p.py',
    'wallet.py',
    'listtransactions.py',
    'receivedby.py',
    'mempool_resurrect_test.py',
    'txn_doublespend.py --mineblock',
    'txn_clone.py',
    'txn_priority.py',
    'txn_priority.py --gbt',
    'getchaintips.py',
    'rawtransactions.py',
    'rest.py',
    'mempool_spendcoinbase.py',
    'mempool_reorg.py',
    'mempool_limit.py',
    'httpbasics.py',
    'multi_rpc.py',
    'zapwallettxes.py',
    'proxy_test.py',
    'merkle_blocks.py',
    'fundrawtransaction.py',
    'signrawtransactions.py',
    'walletbackup.py',
    'nodehandling.py',
    'reindex.py',
    'decodescript.py',
    'p2p-fullblocktest.py',
    'blockchain.py',
    'disablewallet.py',
    'sendheaders.py',
    'keypool.py',
    'prioritise_transaction.py',
    'invalidblockrequest.py',
    'invalidtxrequest.py',
    'abandonconflict.py',
<<<<<<< HEAD
    'p2p-versionbits-warning.py',
=======
    'preciousblock.py',
>>>>>>> 36ddd2b0
]
testScriptsExt = [
    'bip9-softforks.py',
    'bip65-cltv.py',
    'bip65-cltv-p2p.py',
    'bip68-sequence.py',
    'bipdersig-p2p.py',
    'bipdersig.py',
    'getblocktemplate_longpoll.py',
    'getblocktemplate_proposals.py',
    'txn_doublespend.py',
    'txn_clone.py --mineblock',
    'pruning.py',
    'forknotify.py',
    'invalidateblock.py',
#    'rpcbind_test.py', #temporary, bug in libevent, see #6655
    'smartfees.py',
    'maxblocksinflight.py',
    'p2p-acceptblock.py',
    'mempool_packages.py',
    'maxuploadtarget.py',
    'replace-by-fee.py',
]

#Enable ZMQ tests
if ENABLE_ZMQ == 1:
    testScripts.append('zmq_test.py')


def runtests():
    coverage = None

    if ENABLE_COVERAGE:
        coverage = RPCCoverage()
        print("Initializing coverage directory at %s\n" % coverage.dir)

    if(ENABLE_WALLET == 1 and ENABLE_CLI == 1 and ENABLE_BITCOIND == 1):
        rpcTestDir = buildDir + '/qa/rpc-tests/'
        run_extended = '-extended' in opts
        cov_flag = coverage.flag if coverage else ''
        flags = " --srcdir %s/src %s %s" % (buildDir, cov_flag, passOn)

        #Run Tests
        for i in range(len(testScripts)):
            if (len(opts) == 0
                    or (len(opts) == 1 and "-win" in opts )
                    or run_extended
                    or testScripts[i] in opts
                    or re.sub(".py$", "", testScripts[i]) in opts ):

                print("Running testscript %s%s%s ..." % (bold[1], testScripts[i], bold[0]))
                time0 = time.time()
                subprocess.check_call(
                    rpcTestDir + testScripts[i] + flags, shell=True)
                print("Duration: %s s\n" % (int(time.time() - time0)))

                # exit if help is called so we print just one set of
                # instructions
                p = re.compile(" -h| --help")
                if p.match(passOn):
                    sys.exit(0)

        # Run Extended Tests
        for i in range(len(testScriptsExt)):
            if (run_extended or testScriptsExt[i] in opts
                    or re.sub(".py$", "", testScriptsExt[i]) in opts):

                print(
                    "Running 2nd level testscript "
                    + "%s%s%s ..." % (bold[1], testScriptsExt[i], bold[0]))
                time0 = time.time()
                subprocess.check_call(
                    rpcTestDir + testScriptsExt[i] + flags, shell=True)
                print("Duration: %s s\n" % (int(time.time() - time0)))

        if coverage:
            coverage.report_rpc_coverage()

            print("Cleaning up coverage data")
            coverage.cleanup()

    else:
        print "No rpc tests to run. Wallet, cli, and bitcoind must all be enabled"


class RPCCoverage(object):
    """
    Coverage reporting utilities for pull-tester.

    Coverage calculation works by having each test script subprocess write
    coverage files into a particular directory. These files contain the RPC
    commands invoked during testing, as well as a complete listing of RPC
    commands per `bitcoin-cli help` (`rpc_interface.txt`).

    After all tests complete, the commands run are combined and diff'd against
    the complete list to calculate uncovered RPC commands.

    See also: qa/rpc-tests/test_framework/coverage.py

    """
    def __init__(self):
        self.dir = tempfile.mkdtemp(prefix="coverage")
        self.flag = '--coveragedir %s' % self.dir

    def report_rpc_coverage(self):
        """
        Print out RPC commands that were unexercised by tests.

        """
        uncovered = self._get_uncovered_rpc_commands()

        if uncovered:
            print("Uncovered RPC commands:")
            print("".join(("  - %s\n" % i) for i in sorted(uncovered)))
        else:
            print("All RPC commands covered.")

    def cleanup(self):
        return shutil.rmtree(self.dir)

    def _get_uncovered_rpc_commands(self):
        """
        Return a set of currently untested RPC commands.

        """
        # This is shared from `qa/rpc-tests/test-framework/coverage.py`
        REFERENCE_FILENAME = 'rpc_interface.txt'
        COVERAGE_FILE_PREFIX = 'coverage.'

        coverage_ref_filename = os.path.join(self.dir, REFERENCE_FILENAME)
        coverage_filenames = set()
        all_cmds = set()
        covered_cmds = set()

        if not os.path.isfile(coverage_ref_filename):
            raise RuntimeError("No coverage reference found")

        with open(coverage_ref_filename, 'r') as f:
            all_cmds.update([i.strip() for i in f.readlines()])

        for root, dirs, files in os.walk(self.dir):
            for filename in files:
                if filename.startswith(COVERAGE_FILE_PREFIX):
                    coverage_filenames.add(os.path.join(root, filename))

        for filename in coverage_filenames:
            with open(filename, 'r') as f:
                covered_cmds.update([i.strip() for i in f.readlines()])

        return all_cmds - covered_cmds


if __name__ == '__main__':
    runtests()<|MERGE_RESOLUTION|>--- conflicted
+++ resolved
@@ -109,11 +109,8 @@
     'invalidblockrequest.py',
     'invalidtxrequest.py',
     'abandonconflict.py',
-<<<<<<< HEAD
     'p2p-versionbits-warning.py',
-=======
     'preciousblock.py',
->>>>>>> 36ddd2b0
 ]
 testScriptsExt = [
     'bip9-softforks.py',
