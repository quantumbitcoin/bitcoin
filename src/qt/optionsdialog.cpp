--- conflicted
+++ resolved
@@ -270,7 +270,6 @@
 
 void OptionsDialog::on_okButton_clicked()
 {
-<<<<<<< HEAD
     for (int i = 0; i < ui->tabWidget->count(); ++i) {
         QWidget * const tab = ui->tabWidget->widget(i);
         Q_FOREACH(QObject* o, tab->children()) {
@@ -289,14 +288,13 @@
             }
         }
     }
-=======
+
     if (ui->maxuploadtargetCheckbox->isChecked()) {
         model->setData(model->index(OptionsModel::maxuploadtarget, 0), ui->maxuploadtarget->value());
     } else {
         model->setData(model->index(OptionsModel::maxuploadtarget, 0), 0);
     }
 
->>>>>>> 535edcb5
     mapper->submit();
     accept();
     updateDefaultProxyNets();
